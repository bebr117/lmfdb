--- conflicted
+++ resolved
@@ -196,7 +196,6 @@
         """
         self.collection=collection
         self.get_collections()
-<<<<<<< HEAD
         
     def shift(self,i=1,key='Level'):
         if not key in self._keys:
@@ -235,69 +234,6 @@
         level_ul=(self.skip[self.keys.index('Level')]+1)*self.limit[self.keys.index('Level')]
         ev_limit=self.limit[self.keys.index('Eigenvalue')]
         ev_skip=self.skip[self.keys.index('Eigenvalue')]*ev_limit
-        for N in get_all_levels():
-            N=int(N)
-            if N<level_ll:
-                continue
-            if N>level_ul:
-                break
-            evs=[]
-            for c in self.cols:
-                finds=c.find({'Level':N,'Weight':self.wt}).sort('Eigenvalue',1).skip(ev_skip).limit(ev_limit);
-                for f in finds:
-                    _id = f['_id']
-                    R = f['Eigenvalue']
-                    url = url_for('mwf.render_one_maass_waveform',objectid=str(_id),db=c.name)
-                    evs.append([R,url,c.name])
-            evs.sort()
-            # If we have too many we delete the 
-            while len(evs)>ev_limit:
-                t=evs.pop()
-                logger.debug("removes {0}".format(t))
-            #logger.debug("found eigenvalues in {0} is {1}".format(c.name,evs))
-            self.table.append({'N':N,'evs':evs})
-        
-=======
-        
-    def shift(self,i=1,key='Level'):
-        if not key in self._keys:
-            logger.warning("{0} not a valid key in {1}".format(key,self._keys))
-        else:
-            ix = self._keys.index[key]
-            self.skip[ix]+=i
-
-    def get_collections(self):
-        cols = get_collection(self.collection)        
-        if not cols:
-            cols=list()
-            for c in self.db.collection_names():
-                if c<>'system.indexes' and c<>'metadata':
-                    print "cc=",c
-                cols.append(self.db[c])        
-        self.cols=cols
-
-    def get_metadata(self):
-        if not self.cols:
-            self.get_collections()
-        metadata=list()
-        for c in self.cols:
-            f=self.db.metadata.find({'c_name':c.name})
-            for x in f:
-                print "x=",x
-                metadata.append(x)
-        self.metadata=metadata
-        
-
-    def set_table(self):
-        logger.debug("skip= {0}".format(self.skip))
-        logger.debug("limit= {0}".format(self.limit))
-        self.table=[]
-        level_ll=(self.skip[self.keys.index('Level')])*self.limit[self.keys.index('Level')]
-        level_ul=(self.skip[self.keys.index('Level')]+1)*self.limit[self.keys.index('Level')]
-        ev_limit=self.limit[self.keys.index('Eigenvalue')]
-        ev_skip=self.skip[self.keys.index('Eigenvalue')]*ev_limit
-        #self.table=dict()
-        #self.table['table']=[]
         new_cols=[]
         for N in get_all_levels():
             N=int(N)
@@ -326,7 +262,6 @@
             if len(evs)>0:
                 self.table.append({'N':N,'evs':evs})
         self.cols=new_cols
->>>>>>> fc9b50e3
 
     ## def print_table(self):
     ##     r"""
