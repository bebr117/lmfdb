r"""

AUTHORS:

 Markus Fraczek <marekf@gmx.net> (2010)
 Fredrik Stroemberg (2011-)



 TODO: 
 + show only 50 eigenvalues/coefficient pro page 
 + improve search 
    - show additional information in search results (group,weght,character)
    - restrict search when items are selected
 + extend database to include more informations (Artkin-Lenhe Eigenvalues)
 + implement checks on homepage of maass wave form
 + provide API (class) for users (like L-functions guys) of database 


"""
from base import app
from flask import render_template, url_for, request, redirect, make_response,send_file
import bson
from sets import Set
import pymongo
from sage.all import is_odd,is_even
#mwf = flask.Blueprint('mwf', __name__, template_folder="templates",static_folder="static")
import utils
from  modular_forms.maass_forms.maass_waveforms import MWF,mwf_logger, mwf
from modular_forms.maass_forms.maass_waveforms.backend.mwf_utils import *
from mwf_upload_data import *
logger = mwf_logger

# this is a blueprint specific default for the tempate system.
# it identifies the body tag of the html website with class="wmf"
@mwf.context_processor
def body_class():
  return { 'body_class' : MWF }

@mwf.route("/",methods=['GET','POST'])

def render_maass_waveforms():
    info = get_args_mwf()
    print "INFO=",info
    info["credit"] = ""
    info["learnmore"]= []
    info["learnmore"].append(["Wiki","http://wiki.l-functions.org/ModularForms/MaassForms"])
    # if we submit a search we search the database:
    mwf_logger.debug("args=%s"%request.args)
    mwf_logger.debug("method=%s"%request.method)
    mwf_logger.debug("req.form=%s"%request.form)
    mwf_logger.debug("info=%s"%info)
    if info['browse']:
        return render_browse_maass_waveforms(info=info,title='Maass Forms')

    if info['search']:
        search = get_search_parameters(info)
        return render_search_results_wp(info,search)


    # If we have a fixed ID and Database we show that single Maass form      
    if info['MaassID'] and info['DBname']:
        return render_one_maass_waveform_wp(info)

    if not info['collection'] or info['collection']=='all':
      # list the collections
      md = get_collections_info()

    level = info['level']; weight=info['weight']; character=info['character']
    eigenvalue=info['eigenvalue']
    if level and weight and character and eigenvalue:
        return redirect(url_for('mwf.render_maass_waveform_space',level=level,weight=weight,character=character,eigenvalue=eigenvalue))
    #info['cur_character'] = character
        
    if level and weight and character:
      return redirect(url_for('mwf.render_maass_waveform_space',level=level,weight=weight,character=character,eigenvalue=eigenvalue))

    if level:
        mwf_logger.debug("info(level)=%s"%info)
        return redirect(url_for('mwf.render_maass_waveforms_for_one_group',level=level,weight=weight,character=character,eigenvalue=eigenvalue))

    info['cur_character'] = character
    #info["info1"] = MakeTitle(level,weight,character)  
    if level:
        info['maass_weight'] = getallweights(int(level))
        info['cur_level'] = level
        
    if level and weight:
        info['cur_weight'] = weight
        info['maass_character'] = getallcharacters(int(level),float(weight))
        
    if level and weight and character:
        info['cur_character'] = character
        
    if eigenvalue:
        index  = 0
        info["maass_eigenvalue"] = []                   
        info["search_for_ev"] = eigenvalue
        
        [Sym,EVFS] = searchforEV(eigenvalue,"FS")
        
        if EVFS:
            info["maass_eigenvalue"].append([GetNameOfPerson("FS"),"FS",Sym,EVFS])      
            info["credit"] += GetNameOfPerson("FS")
            
            [Sym,EVHT] = searchforEV(eigenvalue,"HT")
            if EVHT:
                info["maass_eigenvalue"].append([GetNameOfPerson("HT"),"HT",Sym,EVHT])
                info["credit"] += " "+GetNameOfPerson("HT")

    elif level and weight and character:
        index = 0
        info["maass_eigenvalue"] = []
        [Sym,EVFS] = getEigenvaluesFS(int(level),float(weight),int(character),index)
        if EVFS:
            info["maass_eigenvalue"].append([GetNameOfPerson("FS"),"FS",Sym,EVFS])      
            info["credit"] += GetNameOfPerson("FS")
            [Sym2,EVHT] = getEigenvaluesHT(int(level),float(weight),int(character),index)
            if EVHT:
                info["maass_eigenvalue"].append([GetNameOfPerson("HT"),"HT",Sym2,EVHT])
                info["credit"] += " and "+ GetNameOfPerson("HT")
                
                info['maass_group'] = getallgroupsLevel()
    title='Maass waveforms'
    info['list_of_levels']=get_all_levels()
    if info['list_of_levels']:
        info['max_level']=max(info['list_of_levels'])
    else:
        info['max_level']=0
    mwf_logger.debug("info3=%s"%info)
    #print_table_of_levels()
    #return render_template("mwf_browse.html", info=info,title=title)
    info['cur_character'] = character
    #info["info1"] = MakeTitle(level,weight,character)  
    if level:
        info['maass_weight'] = getallweights(int(level))
        info['cur_level'] = level
        
    if level and weight:
        info['cur_weight'] = weight
        info['maass_character'] = getallcharacters(int(level),float(weight))
        
    if level and weight and character:
        info['cur_character'] = character
        
    if eigenvalue:
        index  = 0
        info["maass_eigenvalue"] = []                   
        info["search_for_ev"] = eigenvalue
        
        [Sym,EVFS] = searchforEV(eigenvalue,"FS")
        
        if EVFS:
            info["maass_eigenvalue"].append([GetNameOfPerson("FS"),"FS",Sym,EVFS])      
            info["credit"] += GetNameOfPerson("FS")
            
            [Sym,EVHT] = searchforEV(eigenvalue,"HT")
            if EVHT:
                info["maass_eigenvalue"].append([GetNameOfPerson("HT"),"HT",Sym,EVHT])
                info["credit"] += " "+GetNameOfPerson("HT")
                
 


    elif level and weight and character:
        index = 0
        info["maass_eigenvalue"] = []
        [Sym,EVFS] = getEigenvaluesFS(int(level),float(weight),int(character),index)
        if EVFS:
            info["maass_eigenvalue"].append([GetNameOfPerson("FS"),"FS",Sym,EVFS])      
            info["credit"] += GetNameOfPerson("FS")
            [Sym2,EVHT] = getEigenvaluesHT(int(level),float(weight),int(character),index)
            if EVHT:
                info["maass_eigenvalue"].append([GetNameOfPerson("HT"),"HT",Sym2,EVHT])
                info["credit"] += " and "+ GetNameOfPerson("HT")
                
                info['maass_group'] = getallgroupsLevel()
    title='Maass waveforms'
    info['list_of_levels']=get_all_levels()
    if info['list_of_levels']:
        info['max_level']=max(info['list_of_levels'])
    else:
        info['max_level']=0
    mwf_logger.debug("info3=%s"%info)
    return render_template("mwf_navigate.html", info=info,title=title)
    #return render_browse_maass_waveforms(info=info,title=title)
    #return render_template("mwf_browse.html", info=info,title=title)


@mwf.route("/<int:level>/<weight>/<character>/")
def render_maass_waveform_space(level,weight,character):
    title="Space of Maass waveforms"
    info=dict()
    return render_template("mwf_browse.html", info=info,title=title)


@mwf.route("/<int:level>/")
def render_maass_waveforms_for_one_group(level):
    DB = connect_db()
    res  = dict()
    info=dict()
    mwf_logger.debug("collections {0}".format(DB.collection_names()))
    for collection_name in DB.collection_names():
        res[collection_name] = list()
        C = pymongo.collection.Collection(DB,collection_name)
        mwf_logger.debug("Collection {0}".format(C))
        L = C.find({'Level':level,'Weight':0.0})
        for F in L:
            mwf_logger.debug("F: {0}".format(F))
            try:
                id = F['_id']
                R  =  F['Eigenvalue']
                k =   F['Weight']
                res[collection_name].append((R,k,id))
            except:
                pass
        res[collection_name].sort()
    # now we have all maass waveforms for this group
    
    s="<table><tr>"
    for name in res.keys():
        if(len(res[name])==0):
            continue
        s+="<td valign='top'>"
        s+="<table><thead>"
        s+=" <tr><td valign='top'>Collection:"+name
        s+="     </td></tr></thead>"
        s+="<tbody>"
        for (R,k,id) in res[name]:
            url = url_for('mwf.render_one_maass_waveform',objectid=str(id),db=name)
            s+="<tr><td><a href=\"%s\">%s</a></td></tr>" %(url,R)
        s+="</tbody>"
        s+="</table>"
        s+="</td>"
    s+="</tr></table>"
    #print "S=",s
    info['table_of_eigenvalues']=s
    title="Maass waveforms for \(\Gamma_{0}("+str(level)+")\)"
    bread=[('Maass waveforms',url_for('.render_maass_waveforms'))]
    return render_template("mwf_one_group.html", info=info,title=title)


@mwf.route("/<objectid>",methods=['GET','POST'])
def render_one_maass_waveform(objectid):
    if objectid=='upload' or objectid=='Upload':
        title="Upload Maass waveforms"
        bread=[('Maass waveforms',url_for('render_maass_waveforms'))]
        if request.method <> "GET":
            info = get_args_upload()
            #file = request.files['file']
            print "INFO=",info
            info['allowed_entries']=allowed_entries
            remote_addr = request.remote_addr
            print "remote addr:",remote_addr
            check_data(info)
            print "check_data:"
            return render_template("mwf/mwf_upload_confirm.html", info=info,title=title,bread=bread)
        else:
            info = get_args_mwf()
            info['allowed_entries']=allowed_entries
            return render_template("mwf/mwf_upload.html", info=info,title=title,bread=bread)
        #return upload_maass_waveforms(info)
    else:
        info = get_args_mwf()
        info['MaassID']=objectid
        return render_one_maass_waveform_wp(info)
    


def render_one_maass_waveform_wp(info):
    r"""
    Render the webpage of one Maass waveform.
    """
    #if not info.has_key('MaassID'):
    #    return redirect(url_for('mwf.render_maass_waveforms'))
    info["check"]=[]
    #info["check"].append(["Hecke relation",url_for('not_yet_implemented')])
    #info["check"].append(["Ramanujan-Petersson conjecture",url_for('not_yet_implemented')])
    maass_id = info['MaassID']
    #dbname=info['db']
    info["friends"]= []
    info["friends"].append(["L-function","L/"+url_for('.render_one_maass_waveform',objectid=maass_id)])
    info["downloads"]= []
    #info["downloads"].append(["Maass form data",url_for('not_yet_implemented')])
    bread=[('Maass waveforms',url_for('.render_maass_waveforms'))]
    properties=[]
    data = get_maassform_by_id(maass_id)
    if not data.has_key('error'):
        [title,maass_info] =  set_info_for_maass_form(data)
        info["maass_data"] = maass_info
        #rint "data=",info["maass_data"]
        numc=data['num_coeffs']
        largs = [{'maass_id':maass_id,'number':k} for k in range(10,numc,50)]
        mwf_logger.error("numc={0}".format(numc))
        mwf_logger.error("largs={0}".format(largs))
        if(numc>0):
            info['coefficients']=ajax_once(make_table_of_coefficients,largs,text='more')
        else:
            info["maass_data"].append(['Coefficients',''])
            
            s='No coefficients in the database for this form!'
            info['coefficients']=s
        #info['list_spaces']=ajax_once(make_table_of_spaces_fixed_level,*largs,text='more',maass_id=maass_id)
        #info["coefficients"]=table_of_coefficients(
        info["credit"] = GetNameOfPerson(data['dbname'])
        level = data['Level']
        R = data['Eigenvalue']
        title="Maass waveforms on \(\Gamma_{0}(%s)\) with R=%s" %(level,R)
        ## We see if there is a plot file associated to this waveform
        if data.has_key('plot'):
            mwf_logger.error("file={0}".format(data['plot']))
    else:
        print "data=",data
        title="Could not find Maass this waveform in the database!"
        info['error']=data['error']


    bread=[('Maass waveforms',url_for('.render_maass_waveforms'))]
    return render_template("mwf_one_maass_form.html", info=info,title=title,bread=bread,properties=properties)

    

    


def render_search_results_wp(info,search):
    # res contains a lst of Maass waveforms
    print "info=",info
    print "Search:",search
    res =  search_for_eigenvalues(search)
    print "res=",res
    s="<table><tr>"
    if search.has_key('more'):
        info['more']=search['more']
        if info['more']:
            info['rec_start']=search['rec_start']+search['limit']
            info['limit']=search['limit']
    for name in res.keys():
        if len(res[name])==0 or name=='weights':
            continue
        s+="<td valign=\"top\">"
        s+="<table class=\"ntdata\"><thead>"
        s+=" <tr><td>Collection:"+name
        s+="     </td></tr>"
        s+="<tr><td>R</td><td>Level</td>\n"
        if len(res['weights'])>1:
            s+="<td>Weight</td>\n"
            s+="<td>Character</td>\n"
        s+"</tr></thead>"
        s+="<tbody>"
        i=0
        for rec in res[name]:
            print "rec=",rec
            R=my_get(rec,'Eigenvalue',None)
            N=my_get(rec,'Level','',str)
            k=my_get(rec,'Weight','',str)
            ch=my_get(rec,'character','',str)
            id=rec['_id']
            if is_odd(i):
                cl="odd"
            else:
                cl="even"
            i+=1
            url = url_for('mwf.render_one_maass_waveform',objectid=str(id),db=name)
            if len(res['weights'])>1:
                s+="<tr class=\"%s\"><td><a href=\"%s\">%s</a></td><td align=\"center\">%s</td><td>%s</td><td>%s</td></tr>\n" %(cl,url,R,N,k,ch)
            else:
                s+="<tr class=\"%s\"><td><a href=\"%s\">%s</a></td><td align=\"center\">%s</td></tr>\n" %(cl,url,R,N)
        s+="</tbody>"
        s+="</table>"
        s+="</td>"
    s+="</tr></table>"
    #print "S=",s
    info['table_of_eigenvalues']=s
    title="Maass Forms"
    bread=[('Maass waveforms',url_for('.render_maass_waveforms'))]
    return render_template("mwf_display_search_result.html", info=info,title=title,search=search,bread=bread)


def render_browse_maass_waveforms(info,title):
    r"""
    Render a page for browsing Maass forms.
    """
    ## Paging parameters
    level_range=6
    ev_range = 20
    if info['level_skip']:
        level_skip=info['level_skip']*level_range
    else:
        level_skip=0
    if info['ev_skip']:
        ev_skip=info['ev_skip']*ev_range
    else:
        ev_skip=0        
    lrange=[level_skip+1,level_skip+level_range]
    erange=[ev_skip+1,ev_skip+ev_range]
<<<<<<< HEAD

    TT=MWFTable(mwf_dbname,collection='all',skip=[0,0],limit=[6,10],keys=['Level','Eigenvalue'])
=======
    weight=info.get('weight',0)
    TT=MWFTable(mwf_dbname,collection='all',skip=[0,0],limit=[6,10],keys=['Level','Eigenvalue'],weight=weight)
>>>>>>> fc9b50e3
    TT.set_table()
    TT.get_metadata()
    info['table']=TT
    #s = print_table_of_maass_waveforms(info['collection'],lrange=lrange,erange=erange)
    #info['table']=s
    bread=[('Modular forms',url_for('mf.modular_form_main_page')),('Maass waveforms',url_for('.render_maass_waveforms'))]
    return render_template("mwf_browse.html", info=info,title=title,bread=bread)

    

"""
def write_eigenvalues(search,EVs,index):
        for i in search:
                link=url_for('.render_maass_form',id=str(i['_id']))
                EVs.append([i['Eigenvalue'],index,i['Symmetry'], link])
                index=index+1
        return index

def render_webpage(args):
        info = dict(args)
        maassID = args.get("id", None)#[0]
        eigenvalue = args.get("eigenvalue", None)
#       multicheck = args.get("multicheck", None)
        
        import base
        C = base.getDBConnection()
        DB = C.MaassWaveForm
        Collection = DB.HT
        Collection.ensure_index("Eigenvalue")
#       if show == 'all':
#               return render_template("maass_form.html", info=info)
#       else:
        EVs=[]
        index = 0
        info["credit"] = "Holger Then"
        info["info1"] = "Maass cusp forms for \(PSL(2,Z)\)"
        info["info2"] = "list of  \(r\)"
#, Eigenvalue \(\\lambda= \\frac{1}{4}+ r^2\)"

        info["info3"] = "Maass form"
        info["info4"] = "\(\\quad f(z)=const\\sum_{ n \\not= 0}a_n\\sqrt{y}K_{ir}(2\\pi|n|y)e^{2\\pi inx}\)"
        info["info5"] = "Eigenvalue"
#       info["info6"] = "\( \\quad \\lambda=r^2 + \\frac{1}{4} \\ , \\quad r= \\ \) {{ info.eigenvalue  }}  "
#       info["info7"] = "Coefficients"
#       info["info8"] = "\\quad normalization \(a_1=1\)"
#       info["info9"] = "\\quad symmetry \(a_{-1}=\\%c1\)"
#       info["info10"]= "\\quad multiplicity \(a_{mp}=a_{m}a_{p}-a_{m/p}\)\\quad where \(a_{m/p}=0\) if \(p\\not|m\)"
#       info["info11"]= "\\quad prime coefficients \(a_2= \\%.5f \\quad a_3= \\%.5f \\quad a_5= \\%.5f \\quad a_7= \\%.5f \\quad \\ldots\)"

        info["learnmore"]= []
        info["learnmore"].append(["Wiki","http://wiki.l-functions.org/ModularForms/MaassForms"])
        info["learnmore"].append(["Literature","http://arxiv.org/abs/math-ph/0305047"])

        if maassID:
                try: 
                        OBJ = bson.objectid.ObjectId(maassID)
                except bson.errors.InvalidId:
                        return render_template("maass_form.html", info=info)
                data=Collection.find_one({'_id':bson.objectid.ObjectId(maassID)})
                info["info1"] += ", r="+str(data['Eigenvalue'])
                info["info2"] = str(data['Symmetry'])+' r='+str(data['Eigenvalue'])
                info["link"] = url_for('.render_maass_form')
                info["info6"] = "\( \\quad \\lambda= \\frac{1}{4} + r^2 \\ , \\quad r= "+str(data['Eigenvalue'])+"\)"
                info["info7"] = "Symmetry"
                info["info8"] = str(data['Symmetry'])
                ANs = []
                id = 0
                for a in data['Coefficient']:
                        ANs.append([id,a])
                        id = id +1
                info["an"]= ANs
                info["check"]=[]
                info["check"].append(["Hecke relation",url_for('.render_maass_form', multicheck=maassID)])
                info["check"].append(["Ramanujan-Petersson conjecture",url_for('.render_maass_form', RPconj=maassID)])
                info["friends"]= []
                info["friends"].append(["L-function",url_for('.render_maass_form', Lfunction=maassID)])
#               info["learnmore"]= []
#               info["learnmore"].append(["Wiki","http://wiki.l-functions.org/ModularForms/MaassForms"])
#               info["learnmore"].append(["Literature","http://arxiv.org/abs/math-ph/0305047"])
                info["downloads"]= []
                info["downloads"].append(["Maass form data",url_for('.render_maass_form', download=maassID)])
                return render_template("maass_form2.html", info=info)
        else:   
                offset = maassID = args.get("id", 0)
                EVs = []
                index = 0
                if eigenvalue:
                        try:
                                ev = float(eigenvalue)
                        except ValueError:
                                return render_template("maass_form.html", info=info)
                        search1 = Collection.find({"Eigenvalue" : {"$gte" : ev}},{'Eigenvalue':1,'Symmetry':1},sort=[('Eigenvalue',1)],limit=2)
                        search2 = Collection.find({"Eigenvalue" : {"$lte" : ev}},{'Eigenvalue':1,'Symmetry':1},sort=[('Eigenvalue',-1)],limit=2)
                        index=write_eigenvalues(reversed(list(search2)),EVs,index)
                        write_eigenvalues(search1,EVs,index)
                        info["info2"] += " search for: "+eigenvalue
                else:
                        searchres=Collection.find({},{'Eigenvalue':1,'Symmetry':1},sort=[('Eigenvalue',1)])
                        write_eigenvalues(searchres,EVs,index)
                info["ev"] = EVs
                
                return render_template("maass_form.html", info=info)

#find_one({'_id':bson.objectid.ObjectId('fsdfds')})
"""<|MERGE_RESOLUTION|>--- conflicted
+++ resolved
@@ -394,13 +394,8 @@
         ev_skip=0        
     lrange=[level_skip+1,level_skip+level_range]
     erange=[ev_skip+1,ev_skip+ev_range]
-<<<<<<< HEAD
-
-    TT=MWFTable(mwf_dbname,collection='all',skip=[0,0],limit=[6,10],keys=['Level','Eigenvalue'])
-=======
     weight=info.get('weight',0)
     TT=MWFTable(mwf_dbname,collection='all',skip=[0,0],limit=[6,10],keys=['Level','Eigenvalue'],weight=weight)
->>>>>>> fc9b50e3
     TT.set_table()
     TT.get_metadata()
     info['table']=TT
