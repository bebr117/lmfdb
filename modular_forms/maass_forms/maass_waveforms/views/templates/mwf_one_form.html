{% extends "homepage.html" %}

{% block content %}

 <script src="{{ url_for('static', filename='jquery.column.min.js')}}"
 type="text/javascript" charset="utf-8"></script>

 <script src="{{ url_for('mwf.static', filename='maass_scripts.js')}}" type="text/javascript" charset="utf-8"></script>

 <script type="text/javascript" charset="utf-8">
 $(document).ready(function() {

jQuery('table:has(col)').each(alignColumns);
var oTable = $("table#coeffs").dataTable(
{
    "sPaginationType": "full_numbers",
    "aoColumns":{{  coeff_aoColumns |safe }},


    "bSort":true,
    "iDisplayLength": 20,    
    "iDisplayStart": 0,
    "oLanguage": {
            "sZeroRecords": "There are no coefficients that match your search criterion",
            "sLengthMenu": "Display _MENU_ coefficients per page",
            "sInfo": "Displaying _START_ to _END_ of _TOTAL_ coefficients",
            "sInfoEmpty": "Showing 0 to 0 of 0 records",
            "sInfoFiltered": "(filtered from _MAX_ total coefficients)"
     }, 
     "sDom": 't<"paging"ip><"bottom"lfr><"filterbox">',
//     "sDom": 't<"paging"p><"bottom"l><"bottom"fr><"filterbox"i>',
     "sScorollX": "300px", 
    "aLengthMenu": [[15, 25, 50, 100, 200, -1], [15, 25, 50, 100,  200, "All"]],
     "bStateSave": false,
     "bAutoWidth": false,
     "oSearch": { "sSearch": "", "bRegex": false, "bSmart": true },

 });

$('.bottom').css("width","100%")
$('.bottom').css("text-align","left")
$('.paging_full_numbers').css('width','250px')
});
</script>
 
<style type="text/css">
 .dataTables_wrapper { height: 100px; class:"ntdata"}
 .dataTables_wrapper:after {
    content: ".";
    display: block;
    clear: both;
    visibility: hidden;
    line-height: 0;
    height: 0;
 td.sorting_1 {}
 .alignLeft  {text-align:left}
 .dataTables_length {width:100%}
 .dataTables_filter {text-align:left}
 table.coeffs { clear: both;}
</style>



{% if info.error is defined %}

<h1>There was an error in meeting your previous request. Please change parameters.</h1>

<div> 
<h2> Error message: </h2>

{{ info.error | safe }}
</div>
{% endif %}

<h1> A {{KNOWL('mf.maass.mwf',title='Maass waveform')}} on  \(\Gamma_{0}({{ MF.level }} )\) with {{KNOWL('mf.maass.mwf.spectralparameter',title='spectral parameter')}} R= {{MF.R}}</h1>

{% if MF is defined %}
{% set table = MF.table %}
{% set nrows = table.nrows %}
{% set ncols = table.ncols %}
{% set data = table.data %}

<h2>Fourier Coefficients</h2>
{% if MF.coeffs is defined and MF.num_coeff > 0%}
<!--table class="ntdata" id="coeffs" valign="top" border="1"-->
<table>
<tr><td>
<table class="ntdata" id="coeffs">
  <colgroup>
    <col/>
    {% for k in range(1,ncols)  %}
<<<<<<< HEAD
     <col/>
=======
      <col align="char" char="."/>
>>>>>>> ef503bfd
    {%endfor%}
  </colgroup>
  <thead>
    <tr>
     {% if ncols <= 2 %}
       {% if table.negc is defined and table.negc == 0 %}
        <th> n </th><th>c(n) </th>
       {% else %}
        <th> n </th><th>c(n) </th><th>c(-n) </th>
       {%endif%}
     {% else %}
        <th> n </th>
          {% for k in range(1,ncols)  %}
              {% if table.negc is defined and table.negc == 0 %}
<<<<<<< HEAD
                <th colspan="3">\( c_{ {{k}} } (n) \) </td>
=======
                <th>\( c_{ {{k}} } (n) \) </td>
>>>>>>> ef503bfd
             {% else %}
                <th>\( c_{ {{k}} } (n) \) </td>
                <th>\(c_{ {{k}} } (-n) \) </td>
             {%endif%}
         {%endfor%}
     {%endif%}
    </tr>
  </thead>
  <tbody>
    {% set nnrows = 200 %}
    {%if nrows < nnrows %}
     {% set nnrows = nrows %}
    {%endif%}
    {% for r in range(0,nnrows) %}
    <tr>
      {% if table.negc is defined and table.negc == 0 %}
            <td style="border-right: 1px solid black">
            {% if data[r] is defined and data[r][0] is defined %}
              {% set n = data[r][0] %}
                {{n}}
            {% endif %}
            </td>  
            {% for k in range(1,ncols)  %}
<<<<<<< HEAD
              {% if data[r] is defined and data[r][k] is defined %}
                 {% if data[r][k] is defined %}
                    {% set c  = data[r][k] %}                 
                    {% if c is defined %}
                      <td>{{c | safe}}</td>
                    {% else %}
                      <td></td>
                    {% endif %}
                 {% endif %}
             {% endif %}
=======
             <td>
             {% if data[r] is defined and data[r][k] is defined %}
               {% if data[r][k] is defined %}
                 {% set c  = data[r][k] %}
               {{c}}
               {% endif %}
             {% endif %}
             </td>
>>>>>>> ef503bfd
          {% endfor %}

     {%else%}
            <td style="border-right: 1px solid black">
            {% if data[r] is defined and data[r][0] is defined %}
              {% set n = data[r][0] %}
                {{n}}
              {% endif %}
            </td>  
            {% for k in range(1,ncols)  %}
              {% set cp="" %}
              {% set cn="" %}
               {% if data[r] is defined and data[r][k] is defined %}
                  {% if data[r][k] is defined %}
                    {% set cp,cn  = data[r][k] %}
                  {% endif %}
               {% endif %}
              <td>{{cp}}</td><td>{{cn}}</td>
           {% endfor %}
      {%endif%}
    </tr>
    {% endfor %}
   </tbody>
</table>
</td></tr>
<tr><td>
<p>
<!--form name="search" method = "get" action="{{url_for('mwf.render_one_maass_waveform',maass_id=maassid)}}">
  <input type="hidden" name="id" value="{{maassid}}">
  <input type="hidden" name="download" value="coefficients">
  <button type="submit" name="Submit" value="Get more">Download coefficients</button>	
</form-->
</td></tr></table>
<div style="clear:both">
{{ KNOWL('metadata.knowl-tag') }}
</div>
{% else %}
There are no Fourier coefficients supplied for this Maass form.
{% endif %}

{% else %}
There is no Maass waveform supplied.

{% endif %}


{% endblock content %}<|MERGE_RESOLUTION|>--- conflicted
+++ resolved
@@ -89,11 +89,7 @@
   <colgroup>
     <col/>
     {% for k in range(1,ncols)  %}
-<<<<<<< HEAD
      <col/>
-=======
-      <col align="char" char="."/>
->>>>>>> ef503bfd
     {%endfor%}
   </colgroup>
   <thead>
@@ -108,11 +104,7 @@
         <th> n </th>
           {% for k in range(1,ncols)  %}
               {% if table.negc is defined and table.negc == 0 %}
-<<<<<<< HEAD
                 <th colspan="3">\( c_{ {{k}} } (n) \) </td>
-=======
-                <th>\( c_{ {{k}} } (n) \) </td>
->>>>>>> ef503bfd
              {% else %}
                 <th>\( c_{ {{k}} } (n) \) </td>
                 <th>\(c_{ {{k}} } (-n) \) </td>
@@ -136,7 +128,7 @@
             {% endif %}
             </td>  
             {% for k in range(1,ncols)  %}
-<<<<<<< HEAD
+             <td>
               {% if data[r] is defined and data[r][k] is defined %}
                  {% if data[r][k] is defined %}
                     {% set c  = data[r][k] %}                 
@@ -147,16 +139,6 @@
                     {% endif %}
                  {% endif %}
              {% endif %}
-=======
-             <td>
-             {% if data[r] is defined and data[r][k] is defined %}
-               {% if data[r][k] is defined %}
-                 {% set c  = data[r][k] %}
-               {{c}}
-               {% endif %}
-             {% endif %}
-             </td>
->>>>>>> ef503bfd
           {% endfor %}
 
      {%else%}
