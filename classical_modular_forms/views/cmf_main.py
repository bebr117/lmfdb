from flask import render_template, url_for, request, redirect, make_response,send_file
import flask
import tempfile, os,re
from utils import ajax_more,ajax_result
#from utils import ajax_result as a sajax_result #,ajax_url
from sage.all import *
from base import app, db
from classical_modular_forms.backend.web_modforms import WebModFormSpace,WebNewForm
from classical_modular_forms.backend.cmf_core import * #html_table
from cmf_utils import *
from plot_dom import draw_fundamental_domain

CMF="cmf"
cmf = flask.Blueprint(CMF, __name__, template_folder="templates")

@cmf.context_processor
def body_class():
  return { 'body_class' : CMF }

#import re
### Maximum values to be generated on the fly
N_max_comp = 100
k_max_comp = 30
### Maximum values from the database (does this make sense)
N_max_db = 1000000 
k_max_db = 300000

_verbose = 0

#from jinja2 import Environment
#print "EN_V path:",app.jinja_loader.searchpath
l=app.jinja_env.list_templates()
#for x in l:
#    print x
#print "MODULES:",app.modules
#################
# Top level
#################

#def render_classical_modular_form():#
#	#return render_webpage(**request.args)
#	return classical_modular_forms(**request.args)
###########################################
# Search / Navigate
###########################################
#@app.route("/ModularForm/GL2/Q/holomorphic/")
@cmf.route("/",methods=['GET','POST']) #'/ModularForm/GL2/Q/holomorphic/')
def render_classical_modular_forms():
    info = get_args()
    if info.has_key('download'):
        return get_downloads(info)
    print "MODULES:",app.modules
    #print "EN_V path:",app.blueprints['cmf'].jinja_loader.searchpath
    print "args=",request.args
    print "method=",request.method
    print "req.form=",request.form
    print "info=",info
    level = info['level']; weight=info['weight']; character=info['character']; label=info['label']
    print "HERE1:::::::::::::::::::",level,weight,character,label
    if level<=0:
        level=None
    if weight<=0:
        weight=None
    if info.has_key('jump_to'):  # try to find out where we want to jump
	s = _my_get(info,'jump_to','',str)
	info.pop('jump_to')
	weight = 2  # this is default for jumping
        character = 0 # this is default for jumping
	if s == 'delta':
	    weight = 12; level = 1; label = "a"
	    exit
	# first see if we have a label or not, i.e. if we have precisely one string of letters at the end
	test = re.findall("[a-z]+",s)
	if len(test)==1: 
	    label = test[0]
	print "label1=",label
        
	# the first string of integers should be the level
	test = re.findall("^\d+",s)
	print "level mat=",test
	if test:
	    level = int(test[0])
	if len(test)>1: ## we also have weight
	    weight = int(test[1])
	if len(test)>1: ## we also have character
	    character = int(test[2])
	    
	print "label=",label
	print "level=",level

	    
    print "HERE:::::::::::::::::::",level,weight,character,label

    # we see if we have submitted parameters
    if level and weight and character<>'' and label:
		#return redirect(url_for("render_one_classical_modular_form", level,weight,character,label))
        info['level']=level; info['weight']=weight; info['label']=label; info['character']=character
        print "WE ARE HERE!"
        return redirect(url_for("cmf.render_one_classical_modular_form", level=level, weight=weight,character=character,label=label))
    if level and weight and character:
        info['level']=level; info['weight']=weight; info['label']=label; info['character']=character
        return redirect(url_for("cmf.render_classical_modular_form_space", **info))
    if level and weight:
        info['level']=level; info['weight']=weight; info['label']=label; info['character']=character
        return redirect(url_for("cmf.render_classical_modular_form_browsing", **info))
    if level:
        info['level']=level
        print "Have level only!"
        return redirect(url_for("cmf.render_classical_modular_form_space2", **info))
    if weight:
        print "Have weight only!"
        return browse_classical_modular_forms(**info)
    if request.method == 'GET':
        return render_classical_modular_form_navigation_wp(**info) #request.args)
    else:
        return render_classical_modular_form_navigation_wp(**info) #request.form)  


#@cmf.route("/ModularForm/GL2/Q/holomorphic/<int:level>/<int:weight>/<int:character>/<label>/")
@cmf.route("/<int:level>/<int:weight>/<int:character>/<label>/")
def render_one_classical_modular_form(level,weight,character,label):
    r"""
     Rendering one modular form.
     """
    info = get_args() # in case we have extra args
    info['level']=level; info['weight']=weight; info['character']=character; info['label']=label
    print "info=",info
    return render_one_classical_modular_form_wp(info) #level,weight,character,label,info)

@cmf.route("/<int:level>/<int:weight>/<int:character>/")
def render_classical_modular_form_space(level,weight,character,**kwds):
    print "render_classical_modular_form_space::",level,weight
    info = get_args()
    info['level']=level; info['weight']=weight; info['character']=character
    if info['label']<>'':
        return render_one_classical_modular_form_wp(info) #level,weight,character,label,info)
    return render_classical_modular_form_space_wp(info)


@cmf.route("/<int:level>/<int:weight>/")
def render_classical_modular_form_browsing(level,weight):
    info = get_args()
    info['level']=level; info['weight']=weight
    return browse_classical_modular_forms(**info)


@cmf.route("/<int:level>/")
def render_classical_modular_form_space2(level):
    print "render_classical_modular_form_space2::",level
    info=get_args()
    info['level']=level; info['weight']=None
    return browse_classical_modular_forms(**info)

# see if the argument can be interpreted as a label of some sort
# see if we can jump directly to it
@cmf.route("/<label>/")
def render_classical_modular_form_from_label(label):
    return redirect(url_for("cmf.render_classical_modular_forms", jump_to=label))



###
## The routines that renders the various parts
###

def render_one_classical_modular_form_wp(info):
    r"""
    Renders the webpage for one classical modular form.
    
    """
    #info['level']=level; info['weight']=weight; info['character']=character; info['label']=label
    properties=list(); parents=list(); siblings=list(); friends=list()
    level  = _my_get(info,'level', -1,int)
    weight = _my_get(info,'weight',-1,int) 
    character = _my_get(info,'character', '',str) #int(info.get('weight',0))
    label  = info.get('label', '')
    citation = ['Sage:'+version()]
    lifts=['Lifts / Correspondences'] #list()
    sbar=(properties,parents,friends,siblings,lifts)
    (info,sbar)=set_info_for_one_modular_form(info,sbar)

    print "INFO111=",info


    err = info.get('error','')
    info['parents']=parents
    info['siblings']=siblings
    info['friends']=friends
    print "friends=",friends
    ## Check if we want to download either file of the function or Fourier coefficients
    if info.has_key('download') and not info.has_key('error'):					
	return send_file(info['tempfile'], as_attachment=True, attachment_filename=info['filename'])

    #os.remove(fn) ## clears the temporary file					
    info['sidebar']=set_sidebar([properties,parents,siblings,friends,lifts])
    template = "cmf.html"
    title = "Cuspidal newform %s of weight %s for "%(label,weight)
    if level==1:
        title+="\(\mathrm{SL}_{2}(\mathbb{Z})\)"
    else:
	title+="\(\Gamma_0(%s)\)" %(level)
    if character>0:
	title+=" with character \(\chi_{%s}\) mod %s" %(character,level)
	title+=" of order %s and conductor %s" %(info['character_order'],info['character_conductor'])
    else:
        title+=" with trivial character!"
    url1 = url_for("cmf.render_classical_modular_forms")
    url2 = url_for("cmf.render_classical_modular_form_space",level=level,weight=weight,character=character) 
    url3 = url_for("cmf.render_classical_modular_form_space",level=level,weight=weight,character=character) 
    bread = [('Holomorphic Modular Forms',url1)]
    bread.append(("of level %s" % level,url2))
    bread.append(("weight %s" % weight,url3))
    if character == 0 :
        bread.append(("and trivial character",url3))
    else:
	bread.append(("and character \(\chi_{%s}\)" % character,url3))
    return render_template(template, info=info,title=title,bread=bread,properties=properties)	

		
def render_classical_modular_form_navigation_wp(**args):
    r"""
    Renders the webpage for the navigational page.
    
    """
    info = to_dict(args)
    level  = _my_get(info,'level', 0,int)
    weight = _my_get(info,'weight', 0,int)
    label  = info.get('label', '')
    if(info.has_key('plot') and level <> None):
	return render_fd_plot(level,info)
    is_set=dict()
    is_set['weight']=False; is_set['level']=False
    if weight<>0:
	is_set['weight']=True
    if level<>0:
	is_set['level']=True
	
    if(info.has_key('get_table')): # we want a table
	info = set_table(info,is_set)
	page = "cmf_table.html"
	title = "Table of Classical Modular Forms Spaces"
	return render_template(page, info=info,title=title)
    ## This is the list of weights we initially put on the form
        ## List of weights and levels we initially put on the form
	## This is the list of weights we initially put on the form
	## This is the list of weights we initially put on the form
    weight = int (weight)
    #info['initial_list_of_weights'] = print_list_of_weights()
    #info['initial_list_of_levels']=range(1,30+1)
	
    #url1 = ajax_url(ajax_more2, print_list_of_characters, *arg_list1, inline=True, text='List Characters')

    info['list_chars']=ajax_once(print_list_of_characters,text='print list of characters!')
    ## t = """| <a onclick="$('#%(nonce)s').load('%(url2)s', function() { MathJax.Hub.Queue(['Typeset',MathJax.Hub,'%(nonce)s']);}); return false;" href="#">%(text1)s</a>]</span>""" % locals()
	## info['list_of_characters'] = 
    if level>0:
	info['geometric'] = print_geometric_data_Gamma0N(level)
	#if info.has_key('plot'):
        info['fd_plot'] = render_fd_plot(level,info)
    title = "Holomorphic Cusp Forms"
    bread =[('Modular Forms',url_for('modular_form_toplevel'))]
    return render_template("cmf_navigation.html", info=info,title=title,bread=bread)


def get_args():
    r"""
    Get the supplied parameters.
    """
    if request.method == 'GET':
	info   = to_dict(request.args)
        print "req=",request.args
    else:
	info   = to_dict(request.form)
        print "req=",request.form
    # fix formatting of certain standard parameters
    level  = _my_get(info,'level', -1,int)
    weight = _my_get(info,'weight',-1,int) 
    character = _my_get(info,'character', '',str) #int(info.get('weight',0))
    label  = info.get('label', '')
    info['level']=level; info['weight']=weight; info['label']=label; info['character']=character
    return info

def browse_classical_modular_forms(**info):
    r"""
    Renders the webpage for browsing modular forms of given level and/or weight.
    """
    print "BROWSE HERE!!!!!!!!!!!!!!"
    info   = to_dict(info)
    print "info=",info
    level  = _my_get(info,'level', '-1',int)
    weight = _my_get(info,'weight', '-1',int)
    label  = info.get('label', '')
    char  = info.get('character', '0')
    #bread =[('Modular Forms',url_for('.modular_form_toplevel'))]
    bread =[('Modular Forms',url_for('.render_classical_modular_forms'))]
    if level <0:
        level=None
    if weight<0:
        weight=None
    if char=='0':
        info['list_chars']='0'
    else:
        info['list_chars']='1'
    print "level=",level
    print "wt=",weight    
    if level:
        info['geometric'] = print_geometric_data_Gamma0N(level)
        #if info.has_key('plot'):
        grp=MyNewGrp(level,info)
        plot=grp.plot
        info['fd_plot']= image_src(grp)
        print "PLOT:",info['fd_plot']
    if level and not weight:
        #print "here1!"
        title = "Holomorphic Cusp Forms of level %s " % level
        level = int(level)
        info['level_min']=level;info['level_max']=level
        info['weight_min']=1;info['weight_max']=36
        largs = [ {'level':level,'character':char,'weight_block':k} for k in range(100)]
        info['list_spaces']=ajax_more(make_table_of_spaces_fixed_level,*largs,text='more')
	title = "Holomorphic Cusp Forms of level %s " % level
	#bread =[('Modular Forms',url_for('.modular_form_toplevel'))]
	bread =[('Modular Forms',url_for('.render_classical_modular_forms'))]
	info['browse_type']=" of level %s " % level
        return render_template("cmf_browse.html", info=info,title=title,bread=bread)
    if weight and not level:
        print "here2!"
        info['level_min']=1;info['level_max']=50
        info['weight_min']=weight;info['weight_max']=weight
        info['list_spaces']=make_table_of_dimensions(weight_start=weight,weight_stop=weight,**info) #make_table_of_spaces(level=[10,20,30])
	title = "Holomorphic Cusp Forms of weight %s" %weight
	#bread =[('Modular Forms',url_for('.modular_form_toplevel'))]
	bread =[('Modular Forms',url_for('.render_classical_modular_forms'))]
        info['browse_type']=" of weight %s " % weight
<<<<<<< HEAD
        print "RENDER TEMPLATE!"
        return render_template("cmf_browse.html", info=info,title=title,bread=bread)
=======
        return render_template(CMF+"/cmf_browse.html", info=info,title=title,bread=bread)
>>>>>>> 5e989c67
    print "here2!"
    info['level_min']=level;info['level_max']=level
    info['weight_min']=weight;info['weight_max']=weight
    return render_classical_modular_form_space_list_chars(level,weight) 
    
def render_classical_modular_form_space_wp(info):
    r"""
    Render the webpage for a classical modular forms space.
    """
    level  = _my_get(info,'level', -1,int)
    weight = _my_get(info,'weight',-1,int) 
    character = _my_get(info,'character', '',str) #int(info.get('weight',0))
    label = _my_get(info,'label', 'a',str)
    if character=='':
        character=0
    properties=list(); parents=list(); friends=list(); lifts=list(); siblings=list() 
    sbar=(properties,parents,friends,siblings,lifts)
    if info.has_key('character') and info['character']=='*':
        return render_classical_modular_form_space_list_chars(level,weight)
    ### This might take forever....
    ### want to display 
    (info,sbar)=set_info_for_modular_form_space(info,sbar)
    print "HERE!!!!!!!!"
    print "keys=",info.keys()
    print "dim=",info['dimension']
    if info.has_key('download') and not info.has_key('error'):					
	return send_file(info['tempfile'], as_attachment=True, attachment_filename=info['filename'])
    if info.has_key('dimension') and info['dimension']==1: # if there is only one orbit we list it
	print "Dimension is one!"
        info =dict()
        info['level']=level; info['weight']=weight; info['label']='a'; info['character']=character
        # print "INFO=",info
        return redirect(url_for('cmf.render_one_classical_modular_form', **info))
    #properties=[
    s = """
    Dimension: %s <br>
    Sturm bound: %s <br>
    """ %(info['dimension'],info['sturm_bound'])
    (properties,parents,friends,siblings,lifts)=sbar
    properties=[s]
    title = "Holomorphic Cusp Forms of weight %s on \(\Gamma_{0}(%s)\)" %(weight,level)
    bread =[('Modular Forms',url_for('.modular_form_toplevel'))]
<<<<<<< HEAD
    return render_template("cmf_space.html", info=info,title=title,bread=bread)
=======
    bread =[('Modular Forms',url_for('.modular_form_toplevel'))]
    bread.append(("Level %s" %level,url_for('cmf.render_classical_modular_form_space2',level=level)))
    bread.append(("Weight %s" %weight,url_for('cmf.render_classical_modular_form_browsing',level=level,weight=weight)))
    print "friends=",friends
    info['friends']=friends
    #info['test']=ajax_later(_test)

    return render_template(CMF+"/cmf_space.html", info=info,title=title,bread=bread,parents=parents,friends=friends,siblings=siblings,properties=properties)



def _test(do_now=0):
    print "do_now=",do_now
    if do_now==0:
        return ""
    s="Testing!!"
    print "in test!"
    return s

        #l.append(('Friend '+str(i),'/'))
    ## print "keys=",info.keys()
    ## print "dim=",info['dimension']
    ## if info.has_key('download') and not info.has_key('error'):					
    ##     return send_file(info['tempfile'], as_attachment=True, attachment_filename=info['filename'])
    ## if info.has_key('dimension') and info['dimension']==1: # if there is only one orbit we list it
    ##     print "Dimension is one!"
    ##     info =dict()
    ##     info['level']=level; info['weight']=weight; info['label']='a'; info['character']=character
    ##     # print "INFO=",info
    ##     return redirect(url_for('cmf.render_one_classical_modular_form', **info))
    ## (properties,parents,friends,siblings,lifts)=sbar
    ## title = "Holomorphic Cusp Forms of weight %s on \(\Gamma_{0}(%s)\)" %(weight,level)
    ## bread =[('Modular Forms',url_for('.modular_form_toplevel'))]
    ## return render_template(CMF+"/cmf_space.html", info=info,title=title,bread=bread)
>>>>>>> 5e989c67



def render_classical_modular_form_space_list_chars(level,weight):
    r"""
    Renders a page with list of spaces of classical forms of given 
    level and weight (list all characters) 
    """
    info = dict()
    D = DirichletGroup(level)
    #s = make_table_of_dimensions(level_start=level,level_stop=level,weight_start=weight,weight_stop=weight,char=1)
    s = make_table_of_characters(level,weight)
    info['level']=level; info['weight']=weight
    if not isinstance(s,str):
	info['character'] = s
	#info['extra_info']="This is the only space of level %s and weight %s." %(level,weight)
	return redirect(url_for("cmf.render_classical_modular_form_space", **info))
    info['list_spaces']=s
    title = "Holomorphic Modular Cuspforms of level %s and weight %s " %(level,weight)
    bread =[('Modular Forms',url_for('.modular_form_toplevel'))]
    bread.append(("Level %s" %level,url_for('cmf.render_classical_modular_form_space2',level=level)))
    info['browse_type']=" of level %s and weight %s " % (level,weight)
<<<<<<< HEAD
    return render_template("cmf_browse.html", info=info,title=title,bread=bread)
=======
    
    return render_template(CMF+"/cmf_browse.html", info=info,title=title,bread=bread)
>>>>>>> 5e989c67




def set_sidebar(l):
	res=list()
	#print "l=",l
	for ll in l:
		if(len(ll)>1):
			content=list()
			for n in range(1,len(ll)):
				content.append(ll[n])
			res.append([ll[0],content])
	return res

def make_table_of_characters(level,weight,**kwds):
    r""" Make a table of spaces S_k(N,\chi) for all compatible characters chi.
    """
    D=DirichletGroup(level)
    print "D=",D
    s = "List of \(S_{%s} (%s, \chi_{n}) \)" %(weight,level)
    s+="<a name=\"#"+str(level)+"\"></a>"
    tbl=dict()
    tbl['headersv']=['order of \(\chi_{n}\):','dimension:']
    tbl['headersh']=list()
    tbl['corner_label']="\( n \):"
    tbl['data']=list()
    tbl['atts']="class=\"nt_data\" border=\"0\" padding=\"25\""
    tbl['data_format']='html'
    row=list()
    rowlen = 25
    ii=0
    dims = dict()
    for chi in range(0,len(D.list())):
        x=D[chi]; S=CuspForms(x,weight); d=S.dimension()
        dims[chi]=d
    num_non_zero = (map(lambda x:  x>0,dims.values())).count(True)
    print "Number of non_zer0",num_non_zero
    if num_non_zero == 1:
	d = max(dims.values())
	chi = dims.keys()[dims.values().index(d)]
	return chi
    numrows = ceil(map(lambda x: x>0,dims).count(True)/rowlen)
    tbl['col_width']=dict()
    ci=0
    for chi in range(0,len(D.list())):
        d = dims[chi]
        if d==0:
            continue
        tbl['headersh'].append(chi)
        tbl['col_width'][ii]=["100"]
        x = D.list()[chi]
        order = x.order()
        #st = " %s (order %s) " %(chi,order)
        ii=ii+1
        row.append(order)
        if(ii>rowlen and len(row)>0):
            print "appending row:",row
            tbl['data'].append(row)
            s=s+html_table(tbl)
            tbl['headersh']=list(); tbl['data']=list(); row=list()
            ii=0
    if(len(row)>0):
        tbl['data'].append(row)
        #if (len(row)>0 or len(tbl['data'])>0): 
        #    ss=html_table(tbl)
        #    s=s+ss

    row = list()
    ii=0
    for chi in range(0,len(D.list())):
        d = dims[chi]
        if d==0:
            continue
        url = url_for('cmf.render_classical_modular_form_space',level=level,weight=weight,character=chi) 
        row.append("<a href=\""+url+"\">"+str(d)+"</a>")
        ii=ii+1
        if(ii>rowlen and len(row)>0):
            print "appending row:",row
            tbl['data'].append(row)
            s=s+html_table(tbl)
            tbl['headersh']=list(); tbl['data']=list(); row=list()
            ii=0

    if(len(row)>0):
        tbl['data'].append(row)
        if (len(row)>0 or len(tbl['data'])>0): 
            ss=html_table(tbl)
            s=s+ss
        else:
            s="All spaces are zero-dimensional!"
    return s

def make_table_of_dimensions(level_start=1,level_stop=50,weight_start=1,weight_stop=24,char=0,**kwds):
    r"""
    make an html table with information about spaces of modular forms
    with parameters in the given ranges. using a fixed character.
    Should use database in the future... 
    """
    D=0
    rowlen=15 # split into rows of this length...
    rowlen0 = rowlen
    rowlen1 = rowlen
    characters=dict()
    level = 'N' ; weight = 'k'
    print "char=",char
    if level_start == level_stop:
        level = level_start
        count_min = weight_start; count_max = weight_stop
        if (weight_stop-weight_start+1) < rowlen:
            rowlen0=weight_stop-weight_start+1
    if weight_start==weight_stop:
        weight = weight_start
        count_min = level_start; count_max = level_stop
        if (level_stop-level_start+1) < rowlen:
            rowlen0=level_stop-level_start+1
    #else:
    #    return ""
    tbl=dict()
    if(char==0):
        tbl['header']='' #Dimension of \( S_{'+str(weight)+'}('+str(level)+',\chi_{n})\)'
        charst=""
    else:
        #s = 'Dimension of \( S_{'+str(weight)+'}('+str(level)+')\)'
        #s += ' (trivial character)'
        charst=",\chi_{%s}" % char
        tbl['header']=''
    tbl['headersv']=list()
    tbl['headersh']=list()
    if weight=='k':
        tbl['corner_label']="weight \(k\):"
    else:
        tbl['corner_label']="level \(N\):"
    tbl['data']=list()
    tbl['data_format']='html'
    tbl['class']="dimension_table"
    tbl['atts']="border=\"1\" class=\"nt_data\" padding=\"25\" width=\"100%\""
    num_rows = ceil(QQ(count_max-count_min+1) / QQ(rowlen0))
    print "num_rows=",num_rows
    for i in range(1,rowlen0+1):
        tbl['headersh'].append(i+count_min-1)
    if level_start==level_stop:
        st = "Dimension of \(S_{k}(%s%s) \):" % (level,charst)
        tbl['headersv']=[st]
    else:
        st = "Dimension of \(S_{%s}(N%s) \):" % (weight,charst)
        tbl['headersv']=[st]
    tbl['headersv'].append('Link to space:')
    # make a dummy table first
    #num_rows = (num_rows-1)*2
    for r in range(num_rows*2):
        row=[]
        for k in range(1,rowlen0+1):
            row.append("")
        tbl['data'].append(row)				
    tbl['data_format']=dict()
    for k in range(0,rowlen0):
        tbl['data_format'][k]='html'

    print "nu_rows=",len(tbl['data'])
    print "num_cols=",rowlen0
    print "num_cols=",[len(r) for r in tbl['data']]
    for r in range(num_rows):
        for k in range(0,rowlen0):
            cnt = count_min+r*rowlen0+k
            if level_start==level_stop:
                weight=cnt
            else:
                level=cnt
            url = url_for('cmf.render_classical_modular_form_browsing',level=level,weight=weight)
            if(cnt>count_max or cnt < count_min):
                tbl['data'][2*r][k]=""
                continue
            #s="<a name=\"#%s,%s\"></a>" % (level,weight)
            if(char==0):
                d=dimension_cusp_forms(level,weight)
            else:
                x = DirichletGroup(level)[char]
                d=dimension_cusp_forms(x,weight)
            tbl['data'][2*r][k]=str(d)
            if d>0:
                s = "\(S_{%s}(%s)\)" % (weight,level)
                ss = "<a  href=\""+url+"\">"+s+"</a>"
                tbl['data'][2*r+1][k]=ss
            #else:
            #    tbl['data'][2*r+1][k]="\(\emptyset\)"
            #    ss = make_table_of_characters(level,weight)
            #    tbl['data'][2*r+1][k]=ss
            #tbl['data'][r][k]=s
            #print "row=",row
            #tbl['data'][r]=row			
    #print "tbl=",tbl
    s=html_table(tbl)
    #s=s+"\n <br> \(N="+str(rowlen0)+"\cdot row+col\)"
    #print "SS=",s
    return s
    #ss=re.sub('texttt','',s)
    #info['popup_table']=ss
 	#info['sidebar']=set_sidebar([navigation,parents,siblings,friends,lifts])
        #   return info



def set_table(info,is_set,make_link=True): #level_min,level_max,weight=2,chi=0,make_link=True):
	r"""
	make a bunch of html tables with information about spaces of modular forms
	with parameters in the given ranges.
	Should use database in the future... 
	"""
	D=0
	rowlen=10 # split into rows of this length...
	rowlen0 = rowlen
	rowlen1 = rowlen
	characters=dict()
	if(info.has_key('level_min')):
		level_min=int(info['level_min'])
	else:
		level_min=1
	if(info.has_key('level_max')):
		level_max=int(info['level_max'])
	else:
		level_max=50
	if (level_max-level_min+1) < rowlen:
		rowlen0=level_max-level_min+1
	if(info['list_chars']<>'0'):
		char1=1
	else:
		char1=0
	if(is_set['weight']):
		weight=int(info['weight'])
	else:
		weight=2
	## setup the table
	#print "char11=",char1
	tbl=dict()
	if(char1==1):
		tbl['header']='Dimension of \( S_{'+str(weight)+'}(N,\chi_{n})\)'
	else:
		tbl['header']='Dimension of \( S_{'+str(weight)+'}(N)\)'
	tbl['headersv']=list()
	tbl['headersh']=list()
	tbl['corner_label']=""
	tbl['data']=list()
	tbl['data_format']='html'
	tbl['class']="dimension_table"
	tbl['atts']="border=\"0\" class=\"data_table\""
	num_rows = ceil(QQ(level_max-level_min+1) / QQ(rowlen0))
	print "num_rows=",num_rows
	for i in range(1,rowlen0+1):
		tbl['headersh'].append(i+level_min-1)

	for r in range(num_rows):
		tbl['headersv'].append(r*rowlen0)
	print "level_min=",level_min
	print "level_max=",level_max
	print "char=",char1
	for r in range(num_rows):
		row=list()
                for k in range(1,rowlen0+1):
                    row.append("")
		#print "row nr. ",r
		for k in range(1,rowlen0+1):
			N=level_min-1+r*rowlen0+k
			s="<a name=\"#"+str(N)+"\"></a>"
			#print "col ",k,"=",N
			if(N>level_max or N < 1):
				continue
			if(char1==0):
				d=dimension_cusp_forms(N,weight)
				print "d=",d
				if(make_link):
					url="?weight="+str(weight)+"&level="+str(N)+"&character=0"
					row.append(s+"<a target=\"mainWindow\" href=\""+url+"\">"+str(d)+"</a>")
				else:
					row.append(s+str(d))

				#print "dim(",N,weight,")=",d
			else:

				D=DirichletGroup(N)
				print "D=",D
				s="<a name=\"#"+str(N)+"\"></a>"
				small_tbl=dict()
				#small_tbl['header']='Dimension of \( S_{'+str(weight)+'}(N)\)'
				small_tbl['headersv']=['\( d \)']
				small_tbl['headersh']=list()
				small_tbl['corner_label']="\( n \)"
				small_tbl['data']=list()
				small_tbl['atts']="border=\"1\" padding=\"1\""
				small_tbl['data_format']='html'
				row1=list()
				#num_small_rows = ceil(QQ(level_max) / QQ(rowlen))
				ii=0
				for chi in range(0,len(D.list())):
					x=D[chi]
					S=CuspForms(x,weight)
					d=S.dimension()
					if(d==0):
						continue
					small_tbl['headersh'].append(chi)
					if(make_link):
						url="?weight="+str(weight)+"&level="+str(N)+"&character="+str(chi)
						row1.append("<a target=\"mainWindow\" href=\""+url+"\">"+str(d)+"</a>")
					else:
						row1.append(d)
					ii=ii+1
					print "d=",d
					if(ii>rowlen1 and len(row1)>0):
                                                ## we make a new table since we may not have regularly dstributed labels
						#print "Break line! Make new table!"
						small_tbl['data'].append(row1)
						s=s+html_table(small_tbl)
						small_tbl['headersh']=list()
						small_tbl['data']=list()
						row1=list()
						ii=0

				if(len(row1)>0):
					small_tbl['data'].append(row1)
				if(len(row1)>0 or len(small_tbl['data'])>0): 
					#print "small_tbl=",small_tbl					
					ss=html_table(small_tbl)
					#print "ss=",ss
					s=s+ss
					#s=s+"\( \chi_{"+str(chi)+"}\) :"+str(d)

					#print N,k,chi,d
				#print s
				else:
					s="All spaces are zero-dimensional!"
				row.append(s)
		print "row=",row
		tbl['data'].append(row)				
	s=html_table(tbl)
	s=s+"\n <br> \(N="+str(rowlen0)+"\cdot row+col\)"
	print "Whole table=",s
	## ugly solution. but we have latex in the data fields...
	ss=re.sub('texttt','',s)
	info['popup_table']=ss
	#info['sidebar']=set_sidebar([navigation,parents,siblings,friends,lifts])
	return info

def get_downloads(info):
    if info['download']=='file':
        # there are only a certain number of fixed files that we want people to download
        filename=info['download_file']
        if(filename=="web_modforms.py"):
            full_filename=os.curdir+"/classical_modular_forms/backend/web_modforms.py"
            try: 
                return send_file(full_filename, as_attachment=True, attachment_filename=filename)
            except IOError:
                info['error']="Could not find  file! "
    if info['download']=='coefficients':
  	info['tempfile'] = "/tmp/tmp_web_mod_form.txt"
        return get_coefficients(info)
    if info['download']=='object':
        info['tempfile'] = "/tmp/tmp_web_mod_form.sobj"
        if label<>'':
            # download a function
            render_one_classical_modular_form_wp(info)
        else:
            render_one_classical_modular_form_space_wp(info)
            # download a space

def get_coefficients(info):
    print "IN GET_COEFFICIENTS!!!"
    level  = _my_get(info,'level', -1,int)
    weight = _my_get(info,'weight',-1,int) 
    character = _my_get(info,'character', '',str) #int(info.get('weight',0))
    if character=='':
        character=0
    label  = info.get('label', '')
    # we only want one form or one embedding
    s = print_list_of_coefficients(info)
    fp=open(info['tempfile'],"w")
    fp.write(s)
    fp.close()
    info['filename']=str(weight)+'-'+str(level)+'-'+str(character)+'-'+label+'coefficients-1to'+info['number']+'.txt'
    return send_file(info['tempfile'], as_attachment=True, attachment_filename=info['filename'])
        
    # first check database.


def print_list_of_coefficients(info):
	r"""
	Print a table of Fourier coefficients in the requested format
	"""
        level  = _my_get(info,'level', -1,int)
        weight = _my_get(info,'weight',-1,int) 
        prec= _my_get(info,'prec',12,int) # number of digits 
        character = _my_get(info,'character', '',str) #int(info.get('weight',0))
        if character=='':
            character=0
        label  = info.get('label', '')
	print "--------------"
        if label=='' or level==-1 or weight==-1:
            return "Need to specify a modular form completely!!"
        
	WMFS = WebModFormSpace(weight,level,character)
	if(info.has_key('number')):
		number=int(info['number'])
	else:
		number=max(WMFS.sturm_bound()+1,20)
	if(info.has_key('prec')):
            bprec=int(ceil(prec*3.4))
	else:
		bprec=53
	FS=list()
	if(label <>None):
		FS.append(WMFS.f(label))
	else:
		for a in WMFS.labels():
			FS.append(WMFS.f(a))
	shead="Cusp forms of weight "+str(weight)+"on \("+latex(WMFS.group())+"\)"
	s=""
	if( (character<>None) and (character>0)):
		s=s+" and character \( \chi_{"+str(character)+"}\)"
		#s="<table><tr><td>"
        coefs=""
        for F in FS:
            if len(FS)>1:
                if info['format']=='html':
                    coefs+=F.label()
                else:
                    coefs+=F.label()
            coefs+=print_coefficients_for_one_form(F,number,info['format'])

        ss=coefs
	## 	shead="Functions: <ul>"
	## 	for F in FS:
	## 		shead=shead+"<li><a href=\"#"+F.label()+"\">"+F.label()+"</a>"
	## 		if(F.dimension()==1):
	## 			shead=shead+"</li> \n"
	## 		else:
	## 			shead=shead+"Embeddings: <ul>"
	## 			for j in range(1,F.dimension()):
	## 				shead=shead+"<li><a href=\"#"+F.label()+"\">"+F.label()+"</a>"

	## 	for F in FS:
	## 		c=F.print_q_expansion_embeddings(number,bprec)
	## 		s=s+"<a name=\""+F.label()+"\"></a>\n"
	## 		for j in range(F.dimension()):
	## 			s=s+"<a name=\""+str(j)+"\"></a>\n"
	## 			for n in range(len(c)): 
	## 				s=s+str(j)+" "+str(c[n][j])

	## ss= shead+"\n"+s 
	## #info['popup_table']=ss
	return ss


def print_coefficients_for_one_form(F,number,format):
    s=""
    if format == "q_expansion_one_line":
        s += F.print_q_expansion(number)
    if format == "q_expansion_table":
        qe = F.q_expansion(number).list()
        if F.dimension()>1:
            s+=F.polynomial()
        s+="\n"
        for c in qe:
            s+=c+"\n"
    if format == "embeddings":
        embeddings = F.q_expansion_embeddings(number)
        #print "F=",F
        #print "EMBEDDINGS=",embeddings
        #print "number = ",number
        if F.degree() > 1:
            for j in range(F.degree()):
                for n in range(number):
                    s+=str(n)+"\t"+str(embeddings[n][j])+"\n"
        else:
            for n in range(number):
                s+=str(n)+"\t"+str(embeddings[n])+"\n"
    print s
    return s

class MyNewGrp (SageObject):
    def __init__(self,level,info):
        self._level=level
        self._info=info
    def plot(self,**kwds):
        return render_fd_plot(self._level,self._info,**kwds)
            
def render_fd_plot(level,info,**kwds):
    group = None
    if(info.has_key('group')):
        group = info['group']
	# we only allow standard groups
    if (group  not in ['Gamma0','Gamma','Gamma1']):
        group = 'Gamma0'
    return draw_fundamental_domain(level,group,**kwds) 
    #fn = tempfile.mktemp(suffix=".png")#
    #fd.save(filename = fn)
    #data = file(fn).read()
    #os.remove(fn)
    #response = make_response(data)
    #response.headers['Content-type'] = 'image/png'
    #return response


def set_info_for_navigation(info,is_set,sbar):
	r"""
	Set information for the navigation page.
	"""
	(friends,lifts)=sbar
	## We always print the list of weights
        info['initial_list_of_weights'] = print_list_of_weights()
#ajax_more2(print_list_of_weights,{'kstart':[0,10,25,50],'klen':[15,15,15]},text=['<<','>>'])
	## And the  list of characters if we know the level.

	if(is_set['level']): 
		s="<option value="+str(0)+">Trivial character</option>"
		D=DirichletGroup(info['level'])
		if(is_set['weight'] and is_even(info['weight'])):
			if(is_fundamental_discriminant(info['level'])):
				x=kronecker_character(info['level'])
				xi=D.list().index(x)
				s=s+"<option value="+str(xi)+">Kronecker character</option>"
		for x in D:
			if(is_set['weight'] and is_even(info['weight']) and x.is_odd()):
				continue
			if(is_set['weight'] and is_odd(info['weight']) and x.is_even()):
				continue
			xi=D.list().index(x)
#			s=s+"<option value="+str(xi)+">\(\chi_{"+str(xi)+"}\)</option>"
			s=s+"<option value="+str(xi)+">"+str(xi)+"</option>"
		info['list_of_characters']=s
	friends.append(('L-function','/Lfunction/ModularForm/GL2/Q/holomorphic/'))
	lifts.append(('Half-Integral Weight Forms','/ModularForm/Mp2/Q'))
	lifts.append(('Siegel Modular Forms','/ModularForm/GSp4/Q'))
	return (info,lifts)


def print_list_of_weights_old(kstart=0,klen=20):
    r"""
    prints as list of weights with links to left and right.
    """
    s=""
    for k in range(kstart+1,kstart+klen+1):
        s+="<a href=\""+url_for('cmf.render_classical_modular_forms',weight=k)+"\">%s </a>\n" % k
    return s

def print_list_of_weights(kstart=0,klen=20):
    r"""
    prints as list of weights with links to left and right.
    """
    print "kstart,klen=",kstart,klen
    nonce = hex(random.randint(0, 1<<128))
    s=""
    for k in range(kstart+1,kstart+klen+1):
        s+="<a href=\""+url_for('cmf.render_classical_modular_forms',weight=k)+"\">%s </a>\n" % k

    url = ajax_url(print_list_of_weights,print_list_of_weights,kstart,klen,inline=True)
    s0 = """<span id='%(nonce)s'>""" % locals() 
    s1 = """<small><a onclick="$('#%(nonce)s').load('%(url)s', {kstart:10},function() { MathJax.Hub.Queue(['Typeset',MathJax.Hub,'%(nonce)s']);}); return false;" href="#"> &lt;&lt; </a></small>""" %locals()
    s2 = """<small><a onclick="$('#%(nonce)s').load('%(url)s', {kstart:50},function() { MathJax.Hub.Queue(['Typeset',MathJax.Hub,'%(nonce)s']);}); return false;" href="#"> &gt;&gt; </a></small>""" %locals()    
    res = s0 + s1 + s + s2 + "</span>"
    return res



#import __main__.web_modforms #WebNewForm 
#from web_modforms import
#import __main__
#__main__.WebModFormSpace=WebModFormSpace
#__main__.WebNewForm=WebNewForm

def set_info_for_one_modular_form(info,sbar): #level,weight,character,label,info,sbar):
    r"""
    Set the info for on modular form.
    
    """
    level  = _my_get(info,'level', -1,int)
    weight = _my_get(info,'weight',-1,int) 
    character = _my_get(info,'character', '',str) #int(info.get('weight',0))
    if character=='':
        character=0
    label  = info.get('label', '')
    try:
        #M = WebModFormSpace(weight,level,character)
        #if label
        print weight,level,character,label
        print type(weight),type(level),type(character),type(label)
        WNF = WebNewForm(weight,level,character,label)
        if info.has_key('download') and info.has_key('tempfile'):
            WNF._save_to_file(info['tempfile'])
            info['filename']=str(weight)+'-'+str(level)+'-'+str(character)+'-'+label+'.sobj'
            return (info,sbar)
    except IndexError:
        WNF = None
        print "Could not compute the desired function!"
        print level,weight,character,label
        info['error']="Could not compute the desired function!"
    (properties,parents,friends,siblings,lifts)=sbar

    #print info.keys()
    #print "--------------------------------------------------------------------------------"
    #print WNF
    if WNF==None or  WNF._f == None:
        print "level=",level
        print WNF
        info['error']="This space is empty!"
    print "info=",info
    D = DirichletGroup(level)
    if len(D.list())> character:
        x = D.list()[character]
        info['character_order']=x.order()
        info['character_conductor']=x.conductor()
    else:
        info['character_order']='0'
        info['character_conductor']=level
    if info.has_key('error'):
        return (info,sbar)		
    info['name']=WNF._name
    #info['embeddings'] =  ajax_more2(WNF.print_q_expansion_embeddings,{'prec':[5,10,25,50],'bprec':[26,53,106]},text=['more coeffs.','more precision'])
    info['satake'] = ajax_more2(WNF.print_satake_parameters,{'prec':[5,10,25,50],'bprec':[26,53,106]},text=['more parameters','more precision'])
    info['polynomial'] = WNF.polynomial()
    #info['q_exp'] = "\["+WNF.print_q_expansion()+"\]"
    #old_break = WNF._break_line_at
    #WNF._break_line_at=50
    #info['q_exp'] = ajax_more(WNF.print_q_expansion,5,10,20,50,100)
    br = 500
    info['q_exp'] = ajax_more(WNF.print_q_expansion,{'prec':5,'br':br},{'prec':10,'br':br},{'prec':20,'br':br},{'prec':100,'br':br},{'prec':200,'br':br})
    #WNF._break_line_at=old_break
    ## check the varable...
    #m = re.search('zeta_{\d+}',info['q_exp'])
    #if(m):
    #	ss = re.sub('x','\\'+m.group(),info['polynomial'])
    #	info['polynomial'] = ss
    if(WNF.dimension()>1 or WNF.base_ring()<>QQ):
        info['polynomial_st'] = 'where ' +'\('+	info['polynomial'] +'=0\)'
    else:
        info['polynomial_st'] = ''
        
    #info['satake_angle'] = WNF.print_satake_parameters(type='thetas')
    K = WNF.base_ring()
    if(K<>QQ and K.is_relative()):
        info['degree'] = int(WNF.base_ring().relative_degree())
    else:
        info['degree'] = int(WNF.base_ring().degree())
    #info['q_exp_embeddings'] = WNF.print_q_expansion_embeddings()
    if(int(info['degree'])>1 and WNF.dimension()>1):
        s = 'One can embed it into \( \mathbb{C} \) as:' 
        bprec = 26
        print s
        #args = 
        #info['embeddings'] =  ajax_more2(WNF.print_q_expansion_embeddings,{'prec':5,'bprec':bprec},{'prec':10,'bprec':bprec},{'prec':25,'bprec':bprec},{'prec':50,'bprec':bprec},text='More coefficients')
        info['embeddings'] =  ajax_more2(WNF.print_q_expansion_embeddings,{'prec':[5,10,25,50],'bprec':[26,53,106]},text=['more coeffs.','more precision'])
    elif(int(info['degree'])>1):
        s = 'There are '+str(info['degree'])+' embeddings into \( \mathbb{C} \):'
        bprec = 26
        print s
        info['embeddings'] =  ajax_more2(WNF.print_q_expansion_embeddings,{'prec':[5,10,25,50],'bprec':[26,53,106]},text=['more coeffs.','more precision'])
        #info['embeddings'] = ajax_more2(WNF.print_q_expansion_embeddings,{'prec':5,'bprec':bprec},{'prec':10,'bprec':bprec},{'prec':25,'bprec':bprec},{'prec':50,'bprec':bprec})

    else:
        info['embeddings'] = ''			
    #info['atkin_lehner'] = WNF.print_atkin_lehner_eigenvalues()
    #info['atkin_lehner_cusps'] = WNF.print_atkin_lehner_eigenvalues_for_all_cusps()
    info['twist_info'] = WNF.print_twist_info()
    info['CM'] = WNF.print_is_CM()
    info['CM_values'] = WNF.print_values_at_cm_points()
    # properties for the sidebar
    if(info['twist_info'][0]):				
        s='- Is minimal<br>'
    else:
        s='- Is a twist of lower level<br>'
    properties.append(s)
    if(WNF.is_CM()[0]):				
        s='- Is a CM-form'
    else:
        s='- Is not a CM-form'
    properties.append(s)
    
    #info['atkin_lehner'] = WNF.print_atkin_lehner_eigenvalues()
    #info['atkin_lehner_cusps'] =
    if len(WNF.atkin_lehner_eigenvalues().keys())>0:
        s = "<h5> Atkin-Lehner eigenvalues</h5>"
        s = s+WNF.print_atkin_lehner_eigenvalues_for_all_cusps()
        s+="<br><small>* ) The Fricke involution</small>"
        properties.append(s)
    if(level==1):
        info['explicit_formula'] = WNF.print_as_polynomial_in_E4_and_E6()
    cur_url='?&level='+str(level)+'&weight='+str(weight)+'&character='+str(character)+'&label='+str(label)
    if(len(WNF.parent().galois_decomposition())>1):
        for label_other in WNF.parent()._galois_orbits_labels:
            if(label_other<>label):
                s='Modular Form '
            else:
                s='Modular Form '
            s=s+str(level)+str(label_other)
            url = url_for('cmf.render_one_classical_modular_form',level=level,weight=weight,character=character,label=label_other)                 
            friends.append((s,url))

    #    label = str(label)+str(j+1)
    s = 'L-Function '+str(level)+label
    url = "/L/ModularForm/GL2/Q/holomorphic?level=%s&weight=%s&character=%s&label=%s&number=%s" %(level,weight,character,label,0)
    # url = '/L'+url_for('cmf.render_one_classical_modular_form',level=level,weight=weight,character=character,label=label) 
    friends.append((s,url))
    # if there is an elliptic curve over Q associated to self we also list that
    if WNF.weight()==2 and WNF.degree()==1:
        llabel=str(level)+label
        s = 'Elliptic Curve '+llabel
        url = '/EllipticCurve/Q/'+llabel 
        friends.append((s,url))
    #friends.append((s,'/Lfunction/ModularForm/GL2/Q/holomorphic/?weight='+str(weight)+'&level='+str(level)+'&character='+str(character)+"&label="+label+"&number="+str(j)))

    space_url='?&level='+str(level)+'&weight='+str(weight)+'&character='+str(character)
    parents.append(('\( S_{k} (\Gamma_0(' + str(level) + '),\chi )\)',space_url))
    info['sidebar']=set_sidebar([properties,parents,siblings,friends,lifts])
    return (info,sbar)



def make_table_of_spaces_fixed_level(level=1,character=0,weight_block=0,**kwds):
    r"""
    """
    wlen=15
    w_start = wlen*weight_block
    w_stop  = wlen*(weight_block+1)
    s="<table><thead></thead><tbody>\n"
    s+="<tr><td>Weight \(k\):</td>"
    dims=dict()
    links=dict()
    character = int(character)
    x = trivial_character(level)
    if character > 0 :
        D = DirichletGroup(level).list()
	x = D[int(character)]
    if x.is_even() and is_odd(w_start):
	    w_start = w_start+1; w_stop = w_stop+1
    if x.is_odd() and is_even(w_start):
	w_start = w_start+1; w_stop = w_stop+1
    weights = list()
    for weight in range(w_start,w_start+2*wlen,2):
	weights.append(weight)
    for weight in weights:
        s+="<td> %s </td>" % weight
    s+="</tr><tr>"
    if character > 0 :
        s+="<td>Dimension of  \(S_{k}(%s),\chi_{%s}\):" % (level,character)
    else:
        s+="<td>Dimension of \(S_{k}(%s)\):" % (level)
    for weight in weights:
        if character > 0 :
            dims[weight]=dimension_cusp_forms(x,weight)
        else:
            dims[weight]=dimension_cusp_forms(level,weight)
        s+="<td> %s </td>" % dims[weight]
    j = 0 # we display ony even weight if the character is even
    print "w_start=",w_start
    print "w_stop=",w_stop
    for weight in weights:
	if not dims.has_key(weight):
	    continue
        if dims[weight]>0:
            url = url_for('cmf.render_classical_modular_form_browsing',level=level,weight=weight)
            if character>0:
                lab = "\(S_{%s}(%s,\chi_{%s})\)" %(weight,level,character)
            else:
                #lab = " \(S_{%s}(%s)\)" %(weight,level)
                lab = " S<sub><small>%s</small></sub>(%s)" %(weight,level)
            links[weight]="<a  style=\"display:inline\" href=\"%s\">%s</a>" %(url,lab)
        else:
            links[weight]=""
	j+=1
	if j>=wlen:
	    exit
    l=max(map(len_as_printed,map(str,links)))*10.0
    s+="</tr><tr>"
    s+="<td>Link to space:</td>"
    for weight in weights:
	if links.has_key(weight):
	    s += "<td width=\"%s\">%s</td>" % (l+50,links[weight])
    s+="</tr></tbody></table>"
    #print s
    return s



def set_info_for_modular_form_space(info,sbar):
	r"""
	Set information about a space of modular forms.
	"""
        print "info=",info
        level  = _my_get(info,'level', -1,int)
        weight = _my_get(info,'weight',-1,int) 
        character = _my_get(info,'character', '',str) #int(info.get('weight',0))
        if character=='':
            character=0
	(properties,parents,friends,siblings,lifts)=sbar
	if(level > N_max_comp or weight > k_max_comp):
            info['error']="Will take too long to compute!"
        if level > 0:
            try:
		#print  "PARAM_S:",weight,level,character
                #if level > 10 or weight > 30:
                if True:
                    WMFS = WebModFormSpace(weight,level,character,use_db=True)
                else:
                    WMFS = WebModFormSpace(weight,level,character)
                if info.has_key('download') and info.has_key('tempfile'):
                    WNF._save_to_file(info['tempfile'])
                    info['filename']=str(weight)+'-'+str(level)+'-'+str(character)+'-'+label+'.sobj'
                    return (info,sbar)
            except RuntimeError:
                info['error']="Sage error: Could not construct the desired space!"
        else:
            info['error']="Got wrong level: %s " %level
	if(info.has_key('error')):
		return (info,sbar)
	info['dimension'] = WMFS.dimension()
	info['sturm_bound'] = WMFS.sturm_bound()
	info['new_decomposition'] = WMFS.print_galois_orbits()
	print "new_decomp=",info['new_decomposition']
	info['nontrivial_new'] = len(info['new_decomposition'])
	## we try to catch well-known bugs...
	try:
		O = WMFS.print_oldspace_decomposition()
		info['old_decomposition'] = O
	except:
		O =[]
		info['old_decomposition'] = "n/a"
		(A,B,C)=sys.exc_info()
		# build an error message...
		errtype=A.__name__
		errmsg=B
		s="%s: %s  at:" %(errtype,errmsg)
		next=C.tb_next
		while(next):
			ln=next.tb_lineno
			filen=next.tb_frame.f_code.co_filename 			
			s+="\n line no. %s in file %s" %(ln,filen)
			next=next.tb_next
		#print s
		## make 97an error popup with detailed error message

		info['error_note'] = "Could not construct oldspace!\n"+s
	# properties for the sidebar
	s='Dimension = '+str(info['dimension'])
	properties.append(s)
	s='Newspace dimension = '+str(WMFS.dimension_newspace())
	properties.append(s)
	s='Sturm bound = '+str(WMFS.sturm_bound())
	properties.append(s)		

	## Make parent spaces of S_k(N,chi) for the sidebar
	par_lbl='\( S_{*} (\Gamma_0(' + str(level) + '),\cdot )\)'
	par_url='?level='+str(level)
	parents.append([par_lbl,par_url])
	par_lbl='\( S_{k} (\Gamma_0(' + str(level) + '),\cdot )\)'
	par_url='?level='+str(level)+'&weight='+str(weight)
	parents.append((par_lbl,par_url))
	##
	if info.has_key('character'):
		info['character_order']=WMFS.character_order()
		info['character_conductor']=WMFS.character_conductor()
	if(not info.has_key('label')):
		O=WMFS.oldspace_decomposition()
		#print "O=",O
		try:
			for (old_level,chi,mult,d) in O:
				if chi<>0:
					s="\(S_{%s}(\Gamma_0(%s),\chi_{%s}) \) " % (weight,old_level,chi)
					friends.append((s,'?weight='+str(weight)+'&level='+str(old_level)+'&character='+str(chi)))
				else:
					s="\(S_{%s}(\Gamma_0(%s)) \) " % (weight,old_level)
					friends.append((s,'?weight='+str(weight)+'&level='+str(old_level)+'&character='+str(0)))
		except:
			pass
	#friends.append(('Lfunctions','/Lfunction'))
	lifts.append(('Half-Integral Weight Forms','/ModularForm/Mp2/Q'))
	lifts.append(('Siegel Modular Forms','/ModularForm/GSp4/Q'))
	sbar=(properties,parents,friends,siblings,lifts)
	return (info,sbar)


def print_list_of_characters(level=1,weight=2):
	r"""
	Prints a list of characters compatible with the weight and level.
	"""
	D = DirichletGroup(level)
	res=list()
	for j in range(len(D.list())):
		if D.list()[j].is_even() and is_even(weight):
			res.append(j)
		if D.list()[j].is_odd() and is_odd(weight):
			res.append(j)
	s = ""
	for j in res:
		s+="\(\chi_{"+str(j)+"}\)"
	return s

def _my_get(dict,key,default,f=None):
	r"""
	Improved version of dict.get where an empty string also gives default.
	and before returning we apply f on the result.
	"""
	x = dict.get(key,default)
	if x=='':
		x=default
	if f<>None:
		try:
			x = f(x)
		except:
			pass
	return x
	<|MERGE_RESOLUTION|>--- conflicted
+++ resolved
@@ -8,7 +8,6 @@
 from classical_modular_forms.backend.web_modforms import WebModFormSpace,WebNewForm
 from classical_modular_forms.backend.cmf_core import * #html_table
 from cmf_utils import *
-from plot_dom import draw_fundamental_domain
 
 CMF="cmf"
 cmf = flask.Blueprint(CMF, __name__, template_folder="templates")
@@ -28,11 +27,11 @@
 _verbose = 0
 
 #from jinja2 import Environment
-#print "EN_V path:",app.jinja_loader.searchpath
+print "EN_V path:",app.jinja_loader.searchpath
 l=app.jinja_env.list_templates()
 #for x in l:
 #    print x
-#print "MODULES:",app.modules
+print "MODULES:",app.modules
 #################
 # Top level
 #################
@@ -50,7 +49,7 @@
     if info.has_key('download'):
         return get_downloads(info)
     print "MODULES:",app.modules
-    #print "EN_V path:",app.blueprints['cmf'].jinja_loader.searchpath
+    print "EN_V path:",app.modules['cmf'].jinja_loader.searchpath
     print "args=",request.args
     print "method=",request.method
     print "req.form=",request.form
@@ -258,7 +257,7 @@
 	#if info.has_key('plot'):
         info['fd_plot'] = render_fd_plot(level,info)
     title = "Holomorphic Cusp Forms"
-    bread =[('Modular Forms',url_for('modular_form_toplevel'))]
+    bread =[('Modular Forms',url_for('.modular_form_toplevel'))]
     return render_template("cmf_navigation.html", info=info,title=title,bread=bread)
 
 
@@ -332,12 +331,7 @@
 	#bread =[('Modular Forms',url_for('.modular_form_toplevel'))]
 	bread =[('Modular Forms',url_for('.render_classical_modular_forms'))]
         info['browse_type']=" of weight %s " % weight
-<<<<<<< HEAD
-        print "RENDER TEMPLATE!"
-        return render_template("cmf_browse.html", info=info,title=title,bread=bread)
-=======
         return render_template(CMF+"/cmf_browse.html", info=info,title=title,bread=bread)
->>>>>>> 5e989c67
     print "here2!"
     info['level_min']=level;info['level_max']=level
     info['weight_min']=weight;info['weight_max']=weight
@@ -380,9 +374,6 @@
     properties=[s]
     title = "Holomorphic Cusp Forms of weight %s on \(\Gamma_{0}(%s)\)" %(weight,level)
     bread =[('Modular Forms',url_for('.modular_form_toplevel'))]
-<<<<<<< HEAD
-    return render_template("cmf_space.html", info=info,title=title,bread=bread)
-=======
     bread =[('Modular Forms',url_for('.modular_form_toplevel'))]
     bread.append(("Level %s" %level,url_for('cmf.render_classical_modular_form_space2',level=level)))
     bread.append(("Weight %s" %weight,url_for('cmf.render_classical_modular_form_browsing',level=level,weight=weight)))
@@ -417,7 +408,6 @@
     ## title = "Holomorphic Cusp Forms of weight %s on \(\Gamma_{0}(%s)\)" %(weight,level)
     ## bread =[('Modular Forms',url_for('.modular_form_toplevel'))]
     ## return render_template(CMF+"/cmf_space.html", info=info,title=title,bread=bread)
->>>>>>> 5e989c67
 
 
 
@@ -440,12 +430,7 @@
     bread =[('Modular Forms',url_for('.modular_form_toplevel'))]
     bread.append(("Level %s" %level,url_for('cmf.render_classical_modular_form_space2',level=level)))
     info['browse_type']=" of level %s and weight %s " % (level,weight)
-<<<<<<< HEAD
     return render_template("cmf_browse.html", info=info,title=title,bread=bread)
-=======
-    
-    return render_template(CMF+"/cmf_browse.html", info=info,title=title,bread=bread)
->>>>>>> 5e989c67
 
 
 
@@ -1049,7 +1034,7 @@
         print "level=",level
         print WNF
         info['error']="This space is empty!"
-    print "info=",info
+		
     D = DirichletGroup(level)
     if len(D.list())> character:
         x = D.list()[character]
