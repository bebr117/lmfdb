--- conflicted
+++ resolved
@@ -1,428 +1,3 @@
-<<<<<<< HEAD
-import math
-from Lfunctionutilities import pair2complex, splitcoeff, seriescoeff
-from sage.all import *
-import sage.libs.lcalc.lcalc_Lfunction as lc
-import re
-import pymongo
-import bson
-
-class WebLfunction:
-    """Class for presenting an L-function on a web page
-
-    """
-     
-    def __init__(self, dict):
-        self.type = dict['type']
-        self.coefficient_period = 0
-        self.poles = []
-        self.residues = []
-        self.kappa_fe = []
-        self.lambda_fe =[]
-        self.mu_fe = []
-        self.nu_fe = []
-        self.selfdual = False
-        self.langlands = True
-        self.texname = "L(s)"  # default name.  will be set later, for most L-functions
-        self.texnamecompleteds = "\\Lambda(s)"  # default name.  will be set later, for most L-functions
-        self.texnamecompleted1ms = "\\overline{\\Lambda(1-\\overline{s})}"  # default name.  will be set later, for most L-functions
-        
-        if self.type=='lcalcurl':
-            import urllib
-            self.url = dict['url']
-            self.contents = urllib.urlopen(self.url).read()
-            self.parseLcalcfile()
-
-        elif self.type=='lcalcfile':
-            self.contents = dict['filecontents']
-            self.parseLcalcfile()
-
-        elif self.type=='gl2holomorphic':
-            self.level = dict['level']
-            self.weight = dict['weight']
-            self.character = dict['character']
-            self.title = "$L(s,f)$, where $f$ is a holomorphic cusp form with weight "+str(self.weight)+", level "+str(self.level)+", and character "+str(self.character)
-            self.texname = "L(s,f)"
-            self.texnamecompleteds = "\\Lambda(s,f)"
-            self.texnamecompleted1ms = "{\\Lambda(1-{s},\\overline{f})}" 
-             
-        elif self.type=='gl2maass':
-            self.id = dict["id"]
-            import base
-            connection = base.getDBConnection()
-            db = connection.MaassWaveForm
-            collection = db.HT
-            data=collection.find_one({'_id':bson.objectid.ObjectId(self.id)})
-            self.symmetry = data['Symmetry']
-            self.eigenvalue = float(data['Eigenvalue'])
-            self.norm = data['Norm']
-            self.dirichlet_coefficients = data['Coefficient']
-            if 'Level' in data.keys():
-                self.level = int(data['Level'])
-            else:
-                self.level = 1
-	    self.charactermodulus = self.level
-	    if 'Weight' in data.keys():
-                self.weight = int(data['Weight'])
-            else:
-                self.weight = 0
-	    if 'Character' in data.keys():
-                self.characternumber = int(data['Character'])
-            if self.level > 1:
-		self.fricke = data['Fricke']  #no fricke for level 1
-# end of database input
-	    self.maassL()
-             
-        elif self.type=='gl3maass':
-            self.level = dict['level']
-            self.eigenvalue = dict['eigenvalue']
-            self.title = "$L(s,f)$, where $f$ is a Maass cusp form with level "+str(self.level)+", and eigenvalue "+str(self.eigenvalue)
-            self.texname = "L(s,f)"
-            self.texnamecompleteds = "\\Lambda(s,f)"
-            self.texnamecompleted1ms = "{\\Lambda(1-{s},\\overline{f})}" 
-             
-	elif self.type=='riemann':
-	    if "numcoeff" in dict.keys():
-	        self.numcoeff = int(dict['numcoeff'])
-	    else:
-		self.numcoeff = 20 # set default to 20 coefficients
-	    self.riemannzeta()
-
-	elif self.type=='ellipticcurve':
-	    self.label = dict['label']
-	    if "numcoeff" in dict.keys():
-	        self.numcoeff = int(dict['numcoeff'])
-	    else:
-		self.numcoeff = 20 # set default to 20 coefficients
-	    self.ellipticcurveL()
-
-	elif self.type=='dirichlet':
-	    self.charactermodulus = int(dict['charactermodulus'])
-	    self.characternumber = int(dict['characternumber'])
-	    if "numcoeff" in dict.keys():
-	        self.numcoeff = int(dict['numcoeff'])
-	    else:
-		self.numcoeff = 20 # set default to 20 coefficients
-	    self.dirichletL()
-
-        else:
-            raise KeyError 
-
-        """
-        self.coefficient_type: 1 = integer, 2 = double, 3 = complex
-        self.coefficient_period:  0 = non-periodic
-        """
-        self.sageLfunction = lc.Lfunction_C(self.title, self.coefficient_type, self.dirichlet_coefficients, self.coefficient_period, self.Q_fe, self.sign , self.kappa_fe, self.lambda_fe ,self.poles, self.residues)
-
-#===================
-    def maassL(self):
-        self.coefficient_type = 2
-        self.selfdual = True
-        self.quasidegree = 2
-        self.Q_fe = float(sqrt(self.level))/float(math.pi)
-	if self.symmetry =="odd":
-	    aa=1
-	else:
-	    aa=0
-	if aa==0:
-	    self.sign = 1
-	else:
-	    self.sign = -1
-	if self.level > 1:
-	    self.sign = self.fricke * self.sign
-        self.kappa_fe = [0.5,0.5]
-        self.lambda_fe = [0.5*aa + self.eigenvalue*I, 0,5*aa - self.eigenvalue*I]
-        self.mu_fe = [aa + 2*self.eigenvalue*I, aa -2*self.eigenvalue*I]
-        self.nu_fe = []
-        self.langlands = True
-        self.degree = 2
-        self.poles = []
-        self.residues = []
-        self.coefficient_period = 0
-# determine if the character is real (i.e., if the L-function is selfdual)
-	self.checkselfdual()
-        self.texname = "L(s,f)"
-        self.texnamecompleteds = "\\Lambda(s,f)"
-        if self.selfdual:
-            self.texnamecompleted1ms = "\\Lambda(1-s,f)"
-        else:
-            self.texnamecompleted1ms = "\\Lambda(1-s,\\overline{f})"
-        self.title = "$L(s,f)$, where $f$ is a Maass cusp form with level "+str(self.level)+", and eigenvalue "+str(self.eigenvalue)
-
-#===========================
-    def ellipticcurveL(self):
-	self.E = EllipticCurve(self.label)
-        self.quasidegree = 1
-        self.level = self.E.conductor()
-        self.Q_fe = float(sqrt(self.level)/(2*math.pi))
-        self.sign = self.E.lseries().dokchitser().eps
-        self.kappa_fe = [1]
-        self.lambda_fe = [0.5]
-        self.mu_fe = []
-        self.nu_fe = [0.5]
-        self.langlands = True
-        self.degree = 2
-#okay up to here
-        self.dirichlet_coefficients = self.E.anlist(self.numcoeff)[1:]  #remove a0
-	for n in range(0,len(self.dirichlet_coefficients)-1):
-	   an = self.dirichlet_coefficients[n]
-	   self.dirichlet_coefficients[n]=float(an)/float(sqrt(n))
-	   
-        self.poles = []
-        self.residues = []
-        self.coefficient_period = 0
-        self.selfdual = True
-        self.coefficient_type = 2
-        self.texname = "L(s,E)"
-        self.texnamecompleteds = "\\Lambda(s,E)"
-        self.texnamecompleted1ms = "\\Lambda(1-s,E)"
-        self.title = "Elliptic Curve L-function: $L(s,E)$"
-#        self.title = self.title+", where $\\chi$ is the character modulo "+\
-#str(self.charactermodulus) + ", number " + str(self.characternumber)
-
-
-#===========================
-
-    def dirichletL(self):
-	chi = DirichletGroup(self.charactermodulus)[self.characternumber]
-# Warning: will give nonsense if character is not primitive
-	aa = int((1-chi(-1))/2)   # usually denoted \frak a
-#        self.coefficient_type = 0
-        self.quasidegree = 1
-        self.Q_fe = float(sqrt(self.charactermodulus)/sqrt(math.pi))
-        self.sign = 1/(I**aa * float(sqrt(self.charactermodulus))/(chi.gauss_sum_numerical()))
-        self.kappa_fe = [0.5]
-        self.lambda_fe = [0.5*aa]
-        self.mu_fe = [aa]
-        self.nu_fe = []
-        self.langlands = True
-        self.degree = 1
-        self.level = self.charactermodulus
-        self.dirichlet_coefficients = []
-        for n in range(1,self.numcoeff):
-            self.dirichlet_coefficients.append(chi(n).n())
-        self.poles = []
-        self.residues = []
-        self.coefficient_period = self.charactermodulus
-        self.coefficient_period = 0
-	chivals=chi.values_on_gens()
-  # determine if the character is real (i.e., if the L-function is selfdual)
-        self.selfdual = True
-        for v in chivals:
-            if abs(imag_part(v)) > 0.0001:
-                self.selfdual = False
-  #
-	self.coefficient_type = 2
-	if self.selfdual:
-	    self.coefficient_type = 1
-
-        self.texname = "L(s,\\chi)"
-        self.texnamecompleteds = "\\Lambda(s,\\chi)"
-	if self.selfdual:
-	    self.texnamecompleted1ms = "\\Lambda(1-s,\\chi)"
-        else:
-            self.texnamecompleted1ms = "\\Lambda(1-s,\\overline{\\chi})"
-        self.title = "Dirichlet L-function: $L(s,\\chi)$"
-	self.title = self.title+", where $\\chi$ is the character modulo "+\
-str(self.charactermodulus) + ", number " + str(self.characternumber)
-
-#===========================
-    def riemannzeta(self):
-	self.coefficient_type = 1
-	self.quasidegree = 1
-	self.Q_fe = float(1/sqrt(math.pi))
-	self.sign = 1
-	self.kappa_fe = [0.5]
-	self.lambda_fe = [0]
-	self.mu_fe = [0]
-	self.nu_fe = []
-	self.langlands = True
-	self.degree = 1
-	self.level = 1
-	self.dirichlet_coefficients = []
-	for n in range(self.numcoeff):
-	    self.dirichlet_coefficients.append(1)
-	self.poles = [0,1]
-	self.residues = [-1,1]
-	self.coefficient_period = 0
-	self.selfdual = True
-        self.texname = "\\zeta(s)"
-        self.texnamecompleteds = "\\xi(s)"
-        self.texnamecompleted1ms = "\\xi(1-s)"
-	self.title = "Riemann Zeta-function: $\\zeta(s)$"
-
-    def parseLcalcfile(self):
-        lines = self.contents.split('\n',6)
-        self.coefficient_type = int(lines[0])
-        self.quasidegree = int(lines[4])
-        lines = self.contents.split('\n',8+2*self.quasidegree)
-        self.Q_fe = float(lines[5+2*self.quasidegree])
-        self.sign = pair2complex(lines[6+2*self.quasidegree])
-
-        for i in range(self.quasidegree):
-            localdegree = float(lines[5+2*i])
-            self.kappa_fe.append(localdegree)
-            locallambda = pair2complex(lines[6+2*i])
-            self.lambda_fe.append(locallambda)
-            if math.fabs(localdegree-0.5)<0.00001:
-                self.mu_fe.append(2*locallambda)
-            elif math.fabs(localdegree-1)<0.00001:
-                self.nu_fe.append(locallambda)
-            else:
-                self.nu_fe.append(locallambda)
-                self.langlands = False
-
-        """ Do poles here later
-        """
-        
-        self.degree = int(round(2*sum(self.kappa_fe)))
-	if self.degree == 3:
-	    self.type = "gl3maass"
-            self.texname = "L(s,f)"  
-            self.texnamecompleteds = "\\Lambda(s,f)"  
-            self.texnamecompleted1ms = "\\Lambda(1-s, \\overline{f})"  
-
-        self.level = int(round(math.pi**float(self.degree) * 4**len(self.nu_fe) * self.Q_fe**2 ))
-# note:  math.pi was not compatible with the sage type of degree
-
-        self.dirichlet_coefficients = splitcoeff(lines[-1])
-        
-# check for selfdual
-	self.checkselfdual()
-#	
-	if self.selfdual:
-	    self.texnamecompleted1ms = "\\Lambda(1-s)"  # default name.  will be set later, for most L-functions
-	self.originalfile = re.match(".*/([^/]+)$", self.url)
-        self.originalfile = self.originalfile.group(1)
-        self.title = "An L-function generated by an Lcalc file: "+self.originalfile
-        
-#===============
-    def checkselfdual(self):
-	self.selfdual = True
-        for n in range(1,min(8,len(self.dirichlet_coefficients))):
-            if abs(imag_part(self.dirichlet_coefficients[n]/self.dirichlet_coefficients[0])) > 0.00001:
-                self.selfdual = False
-
-# checks whether coefficients are real to determine whether L-function is selfdual
-
-#===============
-
-    def lfuncDStex(self,fmt):
-        numperline = 4
-        numcoeffs=min(10,len(self.dirichlet_coefficients))
-	if self.selfdual:
-	    numperline = 9
-            numcoeffs=min(20,len(self.dirichlet_coefficients))
-        ans=""
-        if fmt=="analytic" or fmt=="langlands":
-	    ans="\\begin{align}\n"
-	    ans=ans+self.texname+"="+seriescoeff(self.dirichlet_coefficients[0],0,"literal","",-6,5)+"\\mathstrut&"
-	    for n in range(1,numcoeffs):
-	        ans=ans+seriescoeff(self.dirichlet_coefficients[n],n+1,"series","dirichlet",-6,5)
-	        if(n % numperline ==0):
-		    ans=ans+"\\cr\n"
-		    ans=ans+"&"
-	    ans=ans+"+ \\ \\cdots\n\\end{align}"
-
-	elif fmt=="abstract":
-	   if self.type=="riemann":
-		ans="\\begin{equation} \n \\zeta(s) = \\sum_{n=1}^{\\infty} n^{-s} \n \\end{equation} \n"
-
-	   elif self.type=="dirichlet":
-		ans="\\begin{equation} \n L(s,\\chi) = \\sum_{n=1}^{\\infty} \\chi(n) n^{-s} \n \\end{equation}"
-		ans = ans+"where $\\chi$ is the character modulo "+ str(self.charactermodulus)
-		ans = ans+", number "+str(self.characternumber)+"." 
-
-	   else:
-		ans="\\begin{equation} \n "+self.texname+" = \\sum_{n=1}^{\\infty} a(n) n^{-s} \n \\end{equation}"
-        return(ans)
-	
-
-#---------
-
-    def lfuncEPtex(self,fmt):
-        ans=""
-        if fmt=="abstract":
-	   ans="\\begin{equation} \n "+self.texname+" = "
-           if self.type=="riemann":
-                ans= ans+"\\prod_p (1 - p^{-s})^{-1}"
-           elif self.type=="dirichlet":
-                ans= ans+"\\prod_p (1- \\chi(p) p^{-s})^{-1}"
-
-	   elif self.type=="gl2maass":
-                ans= ans+"\\prod_p (1- a(p) p^{-s} + p^{-2s})^{-1}"
-
-	   elif self.type=="gl3maass":
-                ans= ans+"\\prod_p (1- a(p) p^{-s} + \\overline{a(p)} p^{-2s} - p^{-3s})^{-1}"
-
-           elif self.langlands:
-                ans= ans+"\\prod_p \\ \\prod_{j=1}^{"+str(self.degree)+"} (1 - \\alpha_{j,p}\\,  p^{-s})^{-1}"
-           
-           else:
-		return("No information is available about the Euler product.")
-	   ans=ans+" \n \\end{equation}"
-           return(ans)
-        else:
-           return("No information is available about the Euler product.")
-
-
-#---------
-
-        
-#===========================
-
-    def lfuncFEtex(self,fmt):
-        """ lfuncFEtex(fmt) is the functional equation in the chosen format:
-    analytic, selberg, 
-"""
-        ans=""
-        if fmt=="analytic":
-            ans="\\begin{align}\n"+self.texnamecompleteds+"=\\mathstrut &"
-	    if self.level>1:
-               ans=ans+latex(self.level)+"^{-\\frac{s}{2}}"
-            for mu in self.mu_fe:
-               ans=ans+"\Gamma_R(s"+seriescoeff(mu,0,"signed","",-6,5)+")"
-            for nu in self.nu_fe:
-               ans=ans+"\Gamma_C(s"+seriescoeff(nu,0,"signed","",-6,5)+")"
-            ans=ans+"\\cdot "+self.texname+"\\cr\n"
-            ans=ans+"=\\mathstrut & "+seriescoeff(self.sign,0,"factor","",-6,5)+\
-self.texnamecompleted1ms+"\n\\end{align}\n"
-	elif fmt=="selberg":
-	    ans=ans+"("+str(int(self.degree))+","
-	    ans=ans+str(int(self.level))+","
-	    ans=ans+"("
-	    if self.mu_fe != []:
-	        for mu in range(len(self.mu_fe)-1):
-		    ans=ans+seriescoeff(self.mu_fe[mu],0,"literal","",-6,5)+", "
-	        ans=ans+seriescoeff(self.mu_fe[-1],0,"literal","",-6,5)
-	    ans = ans+":"
-	    if self.nu_fe != []:
-	        for nu in range(len(self.nu_fe)-1):
-		    ans=ans+str(self.mu_fe[nu])+", "
-	        ans=ans+str(self.nu_fe[-1])
-	    ans = ans+"), "
-	    ans = ans+seriescoeff(self.sign, 0, "literal","", -6,5)
-	    ans = ans+")"
-	return(ans)
-                           
-#++++++++++++++++++++++++++++++
-
-def lfuncvalue(ldesc, s):
-	Ltmp=WebLfunction(ldesc)
-	return(Ltmp.sageLfunction.value(s))
-
-def lfunctitle(ldesc):
-        Ltmp=WebLfunction(ldesc)
-        return(Ltmp.title)
-
-def lfuncFE(ldesc,fmt):
-        Ltmp=WebLfunction(ldesc)
-        return(Ltmp.lfuncFEtex(fmt))
-
-def lfuncDS(ldesc,fmt):
-        Ltmp=WebLfunction(ldesc)
-        return(Ltmp.lfuncDStex(fmt))
-=======
 import math
 from Lfunctionutilities import pair2complex, splitcoeff, seriescoeff
 from sage.all import *
@@ -910,4 +485,3 @@
 def lfuncDS(ldesc,fmt):
         Ltmp=WebLfunction(ldesc)
         return(Ltmp.lfuncDStex(fmt))
->>>>>>> 6880b8cd
