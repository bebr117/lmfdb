--- conflicted
+++ resolved
@@ -38,24 +38,14 @@
 </form>
 
 <h2> Search for characters </h2>
-<!--<form action="{{url_for(".LfunctionDB.query")}}" method=get>-->
 Enter criteria into one or more boxes to restrict the search.
 <p></p>
 <form>
-<<<<<<< HEAD
-<p>
-Enter criteria into one or more boxes to restrict the search.&nbsp;&nbsp;
-<table border=0 cellpadding=5>
-<tr>
-    <td align=left>{{ KNOWL_LINK('dirichlet_character.modulus') }} <td><input type='text' name='modulus' size = '10'></td>
-<td><span class="formexample"> e.g. 13 </span></td>
-=======
 <table>
 <tr>    
     <td> {{ KNOWL('character.dirichlet.modulus', title="Modulus") }} </td>
     <td> <input type='text' name='modulus' size = '10' placeholder="13"></td>
     <td><span class="formexample"> e.g. 5 </span></td>
->>>>>>> 54adf57b
 </tr>
 
 <tr>
