--- conflicted
+++ resolved
@@ -125,9 +125,9 @@
       <li><a class = "number_fields" href="{{ url_for('number_fields.number_field_render_webpage') }}">Global Number Fields</a></li>
       <li><a href="{{ url_for('local_fields.index') }}">Local Number Fields</a></li>
       <li><a href="{{ url_for('galois_groups.index') }}">Galois Groups</a></li>
-      <!--  Please keep the commented part, I might reinstate some of it POD
+      {#  Please keep the commented part, I might reinstate some of it POD
       #<li><a class = "number_field_galois_groups" href="{{ url_for('number_field_galois_groups.index') }}">Galois Groups (only logged in)</a></li>
-      -->
+      #}
     </ul>
 
   <h2>Characters</h2>
@@ -151,7 +151,6 @@
   <ul>
    <li><a class="mwfp" href="{{ url_for('mwfp.render_picard_maass_forms') }}">for \(\mathrm{PSL}(2,\mathbb{Z}[i])\)</a></li>
   </ul>
-<<<<<<< HEAD
 #}
 {#
   <h2>
@@ -162,15 +161,6 @@
 	{% endif %}
   </h2>
 #}
-=======
-  {% if is_authenticated_user %}
-  <h2 class="link">
-	    <a class="artin_representations" href="{{ url_for('artin_representations.index') }}">Artin Representations (no search)</a>
-  </h2>
-  {% endif %}
-
-
->>>>>>> d90124ea
 
   <h2 class="link knowl">
      <a class="knowl" href="{{ url_for("knowledge.index") }}">Knowledge</a>
