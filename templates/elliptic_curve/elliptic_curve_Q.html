--- conflicted
+++ resolved
@@ -2,13 +2,9 @@
 
 {% block content %}
 
-<<<<<<< HEAD
 <div>
 An {{KNOWL("ec", title="elliptic curve")}} is a {{KNOWL("ag.curve.smooth",title="smooth")}} {{KNOWL("ag.curve.projective","projective")}}, {{KNOWL("ag.curve","curve")}} of {{KNOWL("ag.curve.genus",title="genus")}} 1. More data is available {{KNOWL("ec.q",title="when the base field is $\mathbb{Q}$")}}. 
 </div>
-=======
-<!-- An elliptic curve is a curve of genus one with a distinguished base point,  usually given as a plane curve with a {{ KNOWL('EC.minimal_weierstrass_equation')}}. -->
->>>>>>> 0fdd2dc6
 
 <h2> Browse {{ KNOWL('EC.definition')}}</h2>
 
@@ -48,7 +44,7 @@
     <tr>
       <td>{{ KNOWL('ec.q.conductor',title = "conductor") }}</td>
      <td>
-       <input type='text' name='conductor' placeholder="389" size=10>
+       <input type='text' name='conductor' placeholder="389" size=10/>
      </td>
      <td><span class="formexample"> e.g. 389 or 100-200</span></td>
     </tr>
