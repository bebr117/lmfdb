--- conflicted
+++ resolved
@@ -47,12 +47,8 @@
 
     if arg1 == 'Riemann':
         temp_args['type'] = 'riemann'
-<<<<<<< HEAD
     elif arg1 == 'Character' and arg2 == 'Dirichlet' and arg3 == '1' and arg4 == '0':
         temp_args['type'] = 'riemann'
-=======
-
->>>>>>> 82ae6739
     elif arg1 == 'Character' and arg2 == 'Dirichlet':
         temp_args['type'] = 'dirichlet'
         temp_args['charactermodulus'] = arg3
@@ -92,8 +88,6 @@
 
     L = WebLfunction(temp_args)
     #return "23423"
-
-    print L
    
     try:
         print temp_args
