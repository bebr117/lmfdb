 # -*- coding: utf-8 -*-
import re

from pymongo import ASCENDING
import base
from base import app
from flask import Flask, session, g, render_template, url_for, request, redirect, make_response


from utilities import ajax_more, image_src, web_latex, to_dict, parse_range
import sage.all 
from sage.all import ZZ, EllipticCurve, latex, matrix,srange
q = ZZ['x'].gen()

#########################
#   Utility functions
#########################

cremona_label_regex = re.compile(r'(\d+)([a-z])+(\d*)')
sw_label_regex=re.compile(r'sw(\d+).(\d+).(\d*)')

def format_ainvs(ainvs):
    """
    The a-invariants are stored as a list of strings because mongodb doesn't
    have big-ints, and all strings are stored as unicode. However, printing 
    a list of unicodes looks like [u'0', u'1', ...]
    """
    return [int(a) for a in ainvs]

def xintegral_point(s):
    """
    parses integral points
    """
    return [int(a) for a in eval(s) if a not in ['[',',',']']] 

def proj_to_aff(s):
    r"""
    This is used to convert projective coordinates to affine for integral points
    """

    fulllist=[]
    for x in s:
        L=[]
        for y in x:
            if y !=':'and len(L)<2 :
                L.append(y)
        fulllist.append(tuple(L))
    return fulllist
    
def parse_gens(s):
    r"""
    Converts projective coordinates to affine coordinates for generator
    """    
    fulllist=[]
    for g in s:
        g1=g.replace('(', ' ').replace(')',' ').split(':')
        fulllist.append((eval(g1[0]),eval(g1[1])))
    return fulllist
    
#########################
#    Top level
#########################

@app.route("/EC")
def EC_redirect():
    return redirect(url_for("rational_elliptic_curves", **request.args))

@app.route("/EllipticCurve")
def EC_toplevel():
    return redirect(url_for("rational_elliptic_curves", **request.args))

#########################
#  Search/navigate
#########################

@app.route("/EllipticCurve/Q")
def rational_elliptic_curves():
    if len(request.args) != 0:
        return elliptic_curve_search(**request.args)
    conductor_list_endpoints = [1,100,1000,5000] + range(10000,130001,10000)
    conductor_list = ["%s-%s" % (start,end-1) for start, end in zip(conductor_list_endpoints[:-1], conductor_list_endpoints[1:])]
    info = {
        'rank_list': range(6),
        'torsion_list': [1,2,3,4,5,6,7,8,9,10,12,16], 
        'conductor_list': conductor_list,
    }
    credit = 'John Cremona'
    t = 'Elliptic curves over \(\mathbb{Q}\)'
    bread = [('Elliptic Curves', url_for("rational_elliptic_curves")),('Elliptic curves over \(\mathbb{Q}\)',' ')]
    return render_template("elliptic_curve/elliptic_curve_Q.html", info = info, credit=credit, title = t,bread=bread)

@app.route("/EllipticCurve/Q/<int:conductor>")
def by_conductor(conductor):
    return elliptic_curve_search(conductor=conductor, **request.args)


def elliptic_curve_search(**args):
    info = to_dict(args)
    query = {}
    if 'jump' in args:
        label = info.get('label', '')
        m = cremona_label_regex.match(label)
        if m:
            N, iso, number = cremona_label_regex.match(label).groups()
            if number:
                return render_curve_webpage_by_label(label=label)
            else:
                return render_isogeny_class(int(N), iso)
        else:
            query['label'] = label
    for field in ['conductor', 'torsion', 'rank']:
        if info.get(field):
            query[field] = parse_range(info[field])
    if info.get('iso'):
        query['isogeny'] = parse_range(info['isogeny'], str)
    if 'optimal' in info:
        query['number'] = 1
    info['query'] = query
    res = (base.getDBConnection().ellcurves.curves.find(query)
        .sort([('conductor', ASCENDING), ('iso', ASCENDING), ('number', ASCENDING)])
        .limit(500)) # TOOD: pages
    info['curves'] = res
    info['format_ainvs'] = format_ainvs
    credit = 'John Cremona'
    t = 'Elliptic curves over \(\mathbb{Q}\)'
    bread = [('Elliptic Curves', url_for("rational_elliptic_curves")),('Elliptic Curves over \(\mathbb{Q}\)', url_for("rational_elliptic_curves")),('search results',' ')]
    return render_template("elliptic_curve/elliptic_curve_search.html",  info = info, credit=credit,bread=bread, title = t)
    

##########################
#  Specific curve pages
##########################

@app.route("/EllipticCurve/Q/<label>")
def by_isogeny(label):
    try:
        N, iso, number = cremona_label_regex.match(label).groups()
    except:
        N, iso, number = sw_label_regex.match(label).groups()
    if number:
        return render_curve_webpage_by_label(label=label)
    else:
        return render_isogeny_class(label)
    
def render_isogeny_class(iso_class):
    info = {}
    credit = 'John Cremona'
    label=iso_class

    C = base.getDBConnection()
    data = C.ellcurves.isogeny.find_one({'label': label})
    if data is None:
        return "No such isogeny class"
    ainvs = [int(a) for a in data['ainvs_for_optimal_curve']]
    E = EllipticCurve(ainvs)
    info = {'label': label}
    info['optimal_ainvs'] = ainvs
    if 'imag' in data:
        info['imag']=data['imag']
    if 'real' in data:
        info['real']=data['real']
    info['rank'] = data['rank'] 
    info['isogeny_matrix']=latex(matrix(eval(data['isogeny_matrix'])))
    info['modular_degree']=data['degree']
    info['f'] = ajax_more(E.q_eigenform, 10, 20, 50, 100, 250)
    G = E.isogeny_graph(); n = G.num_verts()
    G.relabel(range(1,n+1)) # proper cremona labels...
    info['graph_img'] = image_src(G.plot(edge_labels=True))
    curves = data['label_of_curves_in_the_class']
    info['curves'] = list(curves)
    info['download_qexp_url'] = url_for('download_qexp', limit=100, ainvs=','.join([str(a) for a in ainvs]))
    info['download_all_url'] = url_for('download_all', label=str(label))
    friends=[('Elliptic Curve %s' % l , "/EllipticCurve/Q/%s" % l) for l in data['label_of_curves_in_the_class']]
    friends.append(('Quadratic Twist', "/quadratic_twists/%s" % (label)))
    info['friends'] = friends

    t= "Elliptic Curve Isogeny Class %s" % info['label']
    bread = [('Elliptic Curves ', url_for("rational_elliptic_curves")),('Elliptic Curves over \(\mathbb{Q}\)',url_for("rational_elliptic_curves")),('isogeny class %s' %info['label'],' ')]

    return render_template("elliptic_curve/iso_class.html", info = info,bread=bread, credit=credit,title = t)


#@app.route("/EllipticCurve/Q/<label>")
def by_cremona_label(label):
    try:
        N, iso, number = cremona_label_regex.match(label).groups()
    except:
        N, iso, number = sw_label_regex.match(label).groups()
    if number:
        return render_curve_webpage_by_label(str(label))
    else:
        return render_isogeny_class(str(N)+iso)

#@app.route("/EllipticCurve/Q/<int:conductor>/<iso_class>/<int:number>")
#def by_curve(conductor, iso_class, number):
#    if conductor <140000:
#        return render_curve_webpage_by_label(label="%s%s%s" % (conductor, iso_class, number))
#    else:
#        return render_curve_webpage_by_label(label="sw%s.%s.%s" % (conductor, iso_class, number))
        
def render_curve_webpage_by_label(label):
    C = base.getDBConnection()
    data = C.ellcurves.curves.find_one({'label': label})
    if data is None:
        return "No such curve"    
    info = {}
    ainvs = [int(a) for a in data['ainvs']]
    E = EllipticCurve(ainvs)
    label=data['label']
    N = ZZ(data['conductor'])
    iso_class = data['iso']
    rank = data['rank']
    j_invariant=E.j_invariant()
    plot=E.plot()
    discriminant=E.discriminant()
    xintpoints_projective=[E.lift_x(x) for x in xintegral_point(data['x-coordinates_of_integral_points'])]
    xintpoints=proj_to_aff(xintpoints_projective)
    G = E.torsion_subgroup().gens()
    
    if 'gens' in data:
        generator=parse_gens(data['gens'])
    if len(G) == 0:
        tor_struct = 'Trivial'
        tor_group='Trivial'
    else:
        tor_group=' \\times '.join(['\mathbb{Z}/{%s}\mathbb{Z}'%a.order() for a in G])
    if 'torsion_structure' in data:
        info['tor_structure']= ' \\times '.join(['\mathbb{Z}/{%s}\mathbb{Z}'% int(a) for a in data['torsion_structure']])
    else:
        info['tor_structure'] = tor_group
        
    info.update(data)
    info.update({
        'conductor': N,
        'disc_factor': latex(discriminant.factor()),
        'j_invar_factor':latex(j_invariant.factor()),
        'label': label,
        'isogeny':str(N)+iso_class,
        'equation': web_latex(E),
        'f': ajax_more(E.q_eigenform, 10, 20, 50, 100, 250),
        'generators':','.join(web_latex(g) for g in generator) if 'gens' in data else ' ',
        'lder'  : "L%s(1)" % ("'"*rank),
        'p_adic_primes': [p for p in sage.all.prime_range(5,100) if E.is_ordinary(p) and not p.divides(N)],
        'ainvs': format_ainvs(data['ainvs']),
        'tamagawa_numbers': r' \cdot '.join(str(sage.all.factor(c)) for c in E.tamagawa_numbers()),
        'cond_factor':latex(N.factor()),
        'xintegral_points':','.join(web_latex(i_p) for i_p in xintpoints),
        'tor_gens':','.join(web_latex(eval(g)) for g in data['torsion_generators']) if 'torsion_generators' in data else list(G)
                        })
    info['downloads_visible'] = True
    info['downloads'] = [('worksheet', url_for("not_yet_implemented"))]
<<<<<<< HEAD
    info['friends'] = [('Isogeny class', "/EllipticCurve/Q/%s" % (iso_class)),
                       ('modular form', url_for("not_yet_implemented")),
=======
    info['friends'] = [('Isogeny class', "/EllipticCurve/Q/%s/%s" % (N, iso_class)),
                       ('modular form', url_for("cmf.render_classical_modular_form_from_label",label="%s" %(iso_class))),
>>>>>>> 465d3153
                       ('L-function', "/L/EllipticCurve/Q/%s" % label)]
    info['learnmore'] = [('Elliptic Curves', url_for("not_yet_implemented"))]
    info['plot'] = image_src(plot)
    info['iso_class'] = data['iso']
    info['download_qexp_url'] = url_for('download_qexp', limit=100, ainvs=','.join([str(a) for a in ainvs]))
    properties = ['<h2>%s</h2>' % label, ' <img src="%s" width="200" height="150"/><br/><br/>' % image_src(plot),'<h2>Conductor</h2>',
    '\(%s\)<br/><br/>' % N, '<h2> Discriminant</h2>','\(%s\)<br/><br/>' % discriminant, '<h2>j-invariant</h2>','\(%s\)<br/><br/>' % j_invariant,
     '<h2>Rank</h2>','\(%s\)<br/><br/>' % rank ,'<h2>Torsion Structure</h2>', '\(%s\)<br/><br/>' % tor_group
    ]
    #properties.extend([ "prop %s = %s<br/>" % (_,_*1923) for _ in range(12) ])
    credit = 'John Cremona'
    t = "Elliptic Curve %s" % info['label']
    bread = [('Elliptic Curves ', url_for("rational_elliptic_curves")),('Elliptic Curves over \(\mathbb{Q}\)', url_for("rational_elliptic_curves")),('Elliptic curves %s' %info['label'],' ')]

    return render_template("elliptic_curve/elliptic_curve.html", info=info, properties=properties, credit=credit,bread=bread, title = t)

@app.route("/EllipticCurve/Q/padic_data")
def padic_data():
    info = {}
    label = request.args['label']
    p = int(request.args['p'])
    info['p'] = p
    N, iso, number = cremona_label_regex.match(label).groups()
    print N, iso, number
    if request.args['rank'] == '0':
        info['reg'] = 1
    elif number == '1':
        C = base.getDBConnection()
        data = C.ellcurves.padic_db.find_one({'label': N + iso, 'p': p})
        info['data'] = data
        if data is None:
            info['reg'] = 'no data'
        else:
            reg = sage.all.Qp(p, data['prec'])(int(data['unit'])) * sage.all.Integer(p)**int(data['val'])
            reg = reg.add_bigoh(min(data['prec'], data['prec'] + data['val']))
            info['reg'] = web_latex(reg)
    else:
        info['reg'] = "no data"
    return render_template("elliptic_curve/elliptic_curve_padic.html", info = info)

@app.route("/EllipticCurve/Q/download_qexp")
def download_qexp():
    ainvs = request.args.get('ainvs')
    E = EllipticCurve([int(a) for a in ainvs.split(',')])
    response = make_response('\n'.join(str(an) for an in E.anlist(int(request.args.get('limit', 100)), python_ints=True)))
    response.headers['Content-type'] = 'text/plain'
    return response

@app.route("/EllipticCurve/Q/download_all")
def download_all():
    label=(request.args.get('label'))
    C = base.getDBConnection()
    data = C.ellcurves.isogeny.find_one({'label': label})
    #all data about this isogeny
    data1=[str(c)+'='+str(data[c]) for c in data]
    curves=data['label_of_curves_in_the_class']
    #titles of all entries of curves
    lab=curves[0]
    titles_curves=[str(c) for c in C.ellcurves.curves.find_one({'label': lab})]
    data1.append(titles_curves)
    for lab in curves:
        print lab
        data_curves=C.ellcurves.curves.find_one({'label': lab})
        data1.append([data_curves[t] for t in titles_curves])
    response=make_response('\n'.join(str(an) for an in  data1))
    response.headers['Content-type'] = 'text/plain'
    return response
    
#@app.route("/EllipticCurve/Q/download_Rub_data")
#def download_Rub_data():
#    import gridfs
#    label=(request.args.get('label'))
#    type=(request.args.get('type'))
#    C = base.getDBConnection()
#    fs = gridfs.GridFS(C.ellcurves,'isogeny' )
#    isogeny=C.ellcurves.isogeny.files
#    filename=isogeny.find_one({'label':str(label),'type':str(type)})['filename']
#    d= fs.get_last_version(filename)
#    response = make_response(d.readline())
#    response.headers['Content-type'] = 'text/plain'
#    return response<|MERGE_RESOLUTION|>--- conflicted
+++ resolved
@@ -172,6 +172,7 @@
     info['download_all_url'] = url_for('download_all', label=str(label))
     friends=[('Elliptic Curve %s' % l , "/EllipticCurve/Q/%s" % l) for l in data['label_of_curves_in_the_class']]
     friends.append(('Quadratic Twist', "/quadratic_twists/%s" % (label)))
+    friends.append(('Modular Form', url_for("cmf.render_classical_modular_form_from_label",label="%s" %(label))))
     info['friends'] = friends
 
     t= "Elliptic Curve Isogeny Class %s" % info['label']
@@ -249,13 +250,8 @@
                         })
     info['downloads_visible'] = True
     info['downloads'] = [('worksheet', url_for("not_yet_implemented"))]
-<<<<<<< HEAD
-    info['friends'] = [('Isogeny class', "/EllipticCurve/Q/%s" % (iso_class)),
-                       ('modular form', url_for("not_yet_implemented")),
-=======
     info['friends'] = [('Isogeny class', "/EllipticCurve/Q/%s/%s" % (N, iso_class)),
-                       ('modular form', url_for("cmf.render_classical_modular_form_from_label",label="%s" %(iso_class))),
->>>>>>> 465d3153
+                       ('Modular Form', url_for("cmf.render_classical_modular_form_from_label",label="%s" %(iso_class))),
                        ('L-function', "/L/EllipticCurve/Q/%s" % label)]
     info['learnmore'] = [('Elliptic Curves', url_for("not_yet_implemented"))]
     info['plot'] = image_src(plot)
