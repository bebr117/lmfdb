 # -*- coding: utf-8 -*-
import re

from pymongo import ASCENDING
import base
from base import app
from flask import Flask, session, g, render_template, url_for, request, redirect, make_response
import tempfile
import os

from utils import ajax_more, image_src, web_latex, to_dict, parse_range
import sage.all 
from sage.all import ZZ, EllipticCurve, latex, matrix,srange
q = ZZ['x'].gen()

#########################
#   Utility functions
#########################

cremona_label_regex = re.compile(r'(\d+)([a-z])+(\d*)')
sw_label_regex=re.compile(r'sw(\d+)(\.)(\d+)(\.*)(\d*)')

def format_ainvs(ainvs):
    """
    The a-invariants are stored as a list of strings because mongodb doesn't
    have big-ints, and all strings are stored as unicode. However, printing 
    a list of unicodes looks like [u'0', u'1', ...]
    """
    return [int(a) for a in ainvs]

def xintegral_point(s):
    """
    parses integral points
    """
    return [int(a) for a in eval(s) if a not in ['[',',',']']] 

def proj_to_aff(s):
    r"""
    This is used to convert projective coordinates to affine for integral points
    """

    fulllist=[]
    for x in s:
        L=[]
        for y in x:
            if y !=':'and len(L)<2 :
                L.append(y)
        fulllist.append(tuple(L))
    return fulllist
    
def parse_gens(s):
    r"""
    Converts projective coordinates to affine coordinates for generator
    """    
    fulllist=[]
    for g in s:
        g1=g.replace('(', ' ').replace(')',' ').split(':')
        fulllist.append((eval(g1[0]),eval(g1[1])))
    return fulllist
    
#########################
#    Top level
#########################

@app.route("/EC")
def EC_redirect():
    return redirect(url_for("rational_elliptic_curves", **request.args))

@app.route("/EllipticCurve")
def EC_toplevel():
    return redirect(url_for("rational_elliptic_curves", **request.args))

#########################
#  Search/navigate
#########################

@app.route("/EllipticCurve/Q")
def rational_elliptic_curves():
    if len(request.args) != 0:
        return elliptic_curve_search(**request.args)
    conductor_list_endpoints = [1,100,1000,5000] + range(10000,130001,10000)
    conductor_list = ["%s-%s" % (start,end-1) for start, end in zip(conductor_list_endpoints[:-1], conductor_list_endpoints[1:])]
    info = {
        'rank_list': range(6),
        'torsion_list': [1,2,3,4,5,6,7,8,9,10,12,16], 
        'conductor_list': conductor_list,
    }
    credit = 'John Cremona'
    t = 'Elliptic curves'
    bread = [('Elliptic Curves', url_for("rational_elliptic_curves")),('Elliptic curves',' ')]
    return render_template("elliptic_curve/elliptic_curve_Q.html", info = info, credit=credit, title = t,bread=bread)

@app.route("/EllipticCurve/Q/<int:conductor>")
def by_conductor(conductor):
    return elliptic_curve_search(conductor=conductor, **request.args)


def elliptic_curve_search(**args):
    info = to_dict(args)
    query = {}
    if 'jump' in args:
        label = info.get('label', '')
        m = cremona_label_regex.match(label)
        if m:
            N, iso, number = cremona_label_regex.match(label).groups()
            if number:
                return render_curve_webpage_by_label(label=label)
            else:
                return render_isogeny_class(str(N)+iso)
        else:
            query['label'] = label
    for field in ['conductor', 'torsion', 'rank']:
        if info.get(field):
            query[field] = parse_range(info[field])
    #if info.get('iso'):
        #query['isogeny'] = parse_range(info['isogeny'], str)
    if 'optimal' in info:
        query['number'] = 1
    info['query'] = query
    res = (base.getDBConnection().ellcurves.curves.find(query)
        .sort([('conductor', ASCENDING), ('iso', ASCENDING), ('number', ASCENDING)])
        .limit(500)) # TOOD: pages
    info['curves'] = res
    info['format_ainvs'] = format_ainvs
    credit = 'John Cremona'
<<<<<<< HEAD
    t = 'Elliptic curves'
=======
    t = 'Elliptic Curves'
>>>>>>> f96b7b75
    bread = [('Elliptic Curves', url_for("rational_elliptic_curves")),
             ('Search Results', '.')]
    return render_template("elliptic_curve/elliptic_curve_search.html",  info = info, credit=credit,bread=bread, title = t)
    

##########################
#  Specific curve pages
##########################

@app.route("/EllipticCurve/Q/<label>")
def by_ec_label(label):
    try:
        N, iso, number = cremona_label_regex.match(label).groups()
    except:
        N,d1, iso,d2, number = sw_label_regex.match(label).groups()
    if number:
        return render_curve_webpage_by_label(label=label)
    else:
        return render_isogeny_class(label)

@app.route("/EllipticCurve/Q/plot/<label>")
def plot_ec(label):
    C = base.getDBConnection()
    data = C.ellcurves.curves.find_one({'label': label})
    if data is None:
        return "No such curve"    
    ainvs = [int(a) for a in data['ainvs']]
    E = EllipticCurve(ainvs)
    P = E.plot()
    _, filename = tempfile.mkstemp('.png')
    P.save(filename)
    data = open(filename).read()
    os.unlink(filename)
    response = make_response(data)
    response.headers['Content-type'] = 'image/png'
    return response
    

def render_isogeny_class(iso_class):
    info = {}
    credit = 'John Cremona'
    label=iso_class

    C = base.getDBConnection()
    data = C.ellcurves.isogeny.find_one({'label': label})
    if data is None:
        return "No such isogeny class"
    ainvs = [int(a) for a in data['ainvs_for_optimal_curve']]
    E = EllipticCurve(ainvs)
    info = {'label': label}
    info['optimal_ainvs'] = ainvs
    if 'imag' in data:
        info['imag']=data['imag']
    if 'real' in data:
        info['real']=data['real']
    info['rank'] = data['rank'] 
    info['isogeny_matrix']=latex(matrix(eval(data['isogeny_matrix'])))
    info['modular_degree']=data['degree']
    info['f'] = ajax_more(E.q_eigenform, 10, 20, 50, 100, 250)
    G = E.isogeny_graph(); n = G.num_verts()
    G.relabel(range(1,n+1)) # proper cremona labels...
    info['graph_img'] = image_src(G.plot(edge_labels=True))
    curves = data['label_of_curves_in_the_class']
    info['curves'] = list(curves)
    info['download_qexp_url'] = url_for('download_qexp', limit=100, ainvs=','.join([str(a) for a in ainvs]))
    info['download_all_url'] = url_for('download_all', label=str(label))
    friends=[('Elliptic Curve %s' % l , "/EllipticCurve/Q/%s" % l) for l in data['label_of_curves_in_the_class']]
    friends.append(('Quadratic Twist', "/quadratic_twists/%s" % (label)))
    friends.append(('Modular Form', url_for("emf.render_classical_modular_form_from_label",label="%s" %(label))))
    info['friends'] = friends

    t= "Elliptic Curve Isogeny Class %s" % info['label']
    bread = [('Elliptic Curves ', url_for("rational_elliptic_curves")),('isogeny class %s' %info['label'],' ')]

    return render_template("elliptic_curve/iso_class.html", info = info,bread=bread, credit=credit,title = t)


#@app.route("/EllipticCurve/Q/<label>")
#def by_cremona_label(label):
#    try:
#        N, iso, number = cremona_label_regex.match(label).groups()
#    except:
#        N, iso, number = sw_label_regex.match(label).groups()
#    if number:
#        return render_curve_webpage_by_label(str(label))
#    else:
#        return render_isogeny_class(str(N)+iso)

#@app.route("/EllipticCurve/Q/<int:conductor>/<iso_class>/<int:number>")
#def by_curve(conductor, iso_class, number):
#    if conductor <140000:
#        return render_curve_webpage_by_label(label="%s%s%s" % (conductor, iso_class, number))
#    else:
#        return render_curve_webpage_by_label(label="sw%s.%s.%s" % (conductor, iso_class, number))
        
def render_curve_webpage_by_label(label):
    C = base.getDBConnection()
    data = C.ellcurves.curves.find_one({'label': label})
    if data is None:
        return "No such curve"    
    info = {}
    ainvs = [int(a) for a in data['ainvs']]
    E = EllipticCurve(ainvs)
    label=data['label']
    N = ZZ(data['conductor'])
    iso_class = data['iso']
    rank = data['rank']
    j_invariant=E.j_invariant()
    #plot=E.plot()
    discriminant=E.discriminant()
    xintpoints_projective=[E.lift_x(x) for x in xintegral_point(data['x-coordinates_of_integral_points'])]
    xintpoints=proj_to_aff(xintpoints_projective)
    G = E.torsion_subgroup().gens()
    
    if 'gens' in data:
        generator=parse_gens(data['gens'])
    if len(G) == 0:
        tor_struct = 'Trivial'
        tor_group='Trivial'
    else:
        tor_group=' \\times '.join(['\mathbb{Z}/{%s}\mathbb{Z}'%a.order() for a in G])
    if 'torsion_structure' in data:
        info['tor_structure']= ' \\times '.join(['\mathbb{Z}/{%s}\mathbb{Z}'% int(a) for a in data['torsion_structure']])
    else:
        info['tor_structure'] = tor_group
        
    info.update(data)
    info.update({
        'conductor': N,
        'disc_factor': latex(discriminant.factor()),
        'j_invar_factor':latex(j_invariant.factor()),
        'label': label,
        'isogeny':iso_class,
        'equation': web_latex(E),
        'f': ajax_more(E.q_eigenform, 10, 20, 50, 100, 250),
        'generators':','.join(web_latex(g) for g in generator) if 'gens' in data else ' ',
        'lder'  : "L%s(1)" % ("'"*rank),
        'p_adic_primes': [p for p in sage.all.prime_range(5,100) if E.is_ordinary(p) and not p.divides(N)],
        'ainvs': format_ainvs(data['ainvs']),
        'tamagawa_numbers': r' \cdot '.join(str(sage.all.factor(c)) for c in E.tamagawa_numbers()),
        'cond_factor':latex(N.factor()),
        'xintegral_points':','.join(web_latex(i_p) for i_p in xintpoints),
        'tor_gens':','.join(web_latex(eval(g)) for g in data['torsion_generators']) if 'torsion_generators' in data else list(G)
                        })
    info['downloads_visible'] = True
    info['downloads'] = [('worksheet', url_for("not_yet_implemented"))]
    info['friends'] = [('Isogeny class', "/EllipticCurve/Q/%s" % iso_class),
                       ('Modular Form', url_for("emf.render_elliptic_modular_form_from_label",label="%s" %(iso_class))),
                       ('L-function', "/L/EllipticCurve/Q/%s" % label)]
    info['learnmore'] = [('Elliptic Curves', url_for("not_yet_implemented"))]
    #info['plot'] = image_src(plot)
    info['plot'] = url_for('plot_ec', label=label)
    info['iso_class'] = data['iso']
    info['download_qexp_url'] = url_for('download_qexp', limit=100, ainvs=','.join([str(a) for a in ainvs]))
    properties2 = [('Label', '%s' % label),
                   (None, '<img src="%s" width="200" height="150"/>' % url_for('plot_ec', label=label) ),
                   ('Conductor', '\(%s\)' % N), 
                   ('Discriminant', '\(%s\)' % discriminant),
                   ('j-invariant', '\(%s\)' % j_invariant),
                   ('Rank', '\(%s\)' % rank),
                   ('Torsion Structure', '\(%s\)' % tor_group)
    ]
    #properties.extend([ "prop %s = %s<br/>" % (_,_*1923) for _ in range(12) ])
    credit = 'John Cremona'
    t = "Elliptic Curve %s" % info['label']
    bread = [('Elliptic Curves ', url_for("rational_elliptic_curves")),('Elliptic curves %s' %info['label'],' ')]

    return render_template("elliptic_curve/elliptic_curve.html", 
         info=info, properties2=properties2, credit=credit,bread=bread, title = t)

@app.route("/EllipticCurve/Q/padic_data")
def padic_data():
    info = {}
    label = request.args['label']
    p = int(request.args['p'])
    info['p'] = p
    N, iso, number = cremona_label_regex.match(label).groups()
    #print N, iso, number
    if request.args['rank'] == '0':
        info['reg'] = 1
    elif number == '1':
        C = base.getDBConnection()
        data = C.ellcurves.padic_db.find_one({'label': N + iso, 'p': p})
        info['data'] = data
        if data is None:
            info['reg'] = 'no data'
        else:
            reg = sage.all.Qp(p, data['prec'])(int(data['unit'])) * sage.all.Integer(p)**int(data['val'])
            reg = reg.add_bigoh(min(data['prec'], data['prec'] + data['val']))
            info['reg'] = web_latex(reg)
    else:
        info['reg'] = "no data"
    return render_template("elliptic_curve/elliptic_curve_padic.html", info = info)

@app.route("/EllipticCurve/Q/download_qexp")
def download_qexp():
    ainvs = request.args.get('ainvs')
    E = EllipticCurve([int(a) for a in ainvs.split(',')])
    response = make_response('\n'.join(str(an) for an in E.anlist(int(request.args.get('limit', 100)), python_ints=True)))
    response.headers['Content-type'] = 'text/plain'
    return response

@app.route("/EllipticCurve/Q/download_all")
def download_all():
    label=(request.args.get('label'))
    C = base.getDBConnection()
    data = C.ellcurves.isogeny.find_one({'label': label})
    #all data about this isogeny
    data1=[str(c)+'='+str(data[c]) for c in data]
    curves=data['label_of_curves_in_the_class']
    #titles of all entries of curves
    lab=curves[0]
    titles_curves=[str(c) for c in C.ellcurves.curves.find_one({'label': lab})]
    data1.append(titles_curves)
    for lab in curves:
        print lab
        data_curves=C.ellcurves.curves.find_one({'label': lab})
        data1.append([data_curves[t] for t in titles_curves])
    response=make_response('\n'.join(str(an) for an in  data1))
    response.headers['Content-type'] = 'text/plain'
    return response
    
#@app.route("/EllipticCurve/Q/download_Rub_data")
#def download_Rub_data():
#    import gridfs
#    label=(request.args.get('label'))
#    type=(request.args.get('type'))
#    C = base.getDBConnection()
#    fs = gridfs.GridFS(C.ellcurves,'isogeny' )
#    isogeny=C.ellcurves.isogeny.files
#    filename=isogeny.find_one({'label':str(label),'type':str(type)})['filename']
#    d= fs.get_last_version(filename)
#    response = make_response(d.readline())
#    response.headers['Content-type'] = 'text/plain'
#    return response<|MERGE_RESOLUTION|>--- conflicted
+++ resolved
@@ -123,11 +123,7 @@
     info['curves'] = res
     info['format_ainvs'] = format_ainvs
     credit = 'John Cremona'
-<<<<<<< HEAD
-    t = 'Elliptic curves'
-=======
     t = 'Elliptic Curves'
->>>>>>> f96b7b75
     bread = [('Elliptic Curves', url_for("rational_elliptic_curves")),
              ('Search Results', '.')]
     return render_template("elliptic_curve/elliptic_curve_search.html",  info = info, credit=credit,bread=bread, title = t)
