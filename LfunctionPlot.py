--- conflicted
+++ resolved
@@ -715,17 +715,10 @@
 ## ============================================
 def getOneGraphHtmlHolo(Nmin, Nmax, kmin, kmax):
     ans = "<div>These L-functions have a functional equation of the form \n<br/>"
-<<<<<<< HEAD
     ans += "\\begin{equation}\n \\Lambda_f(s) := N^{s/2} \\Gamma_{\mathbb{C}}"
     ans += "\\left(s + \\frac{k-1}{2} \\right) L(s, f) "
     ans += "=\\pm \\Lambda_f(1-s)\n\\end{equation}\n<br/>"
     ans += "If \\(L(s) = \sum a_n n^{-s} \) then \(a_n n^{\\frac{k-1}{2}} \) "
-=======
-    ans += "\\begin{equation}\n \\Lambda(s) := N^{s/2} \\Gamma_{\mathbb C}"
-    ans += "\\left(s + \\frac{k-1}{2} \\right) L(s) "
-    ans += "=\\pm \\Lambda(1-s)\n\\end{equation}\n<br/>"
-    ans += "If \\(L(s) = \\sum a_n n^{-s} \\) then \\(a_n n^{\\frac{k-1}{2}} \\) "
->>>>>>> ba6a34d2
     ans += "is an algebraic integer. <p/> </div>\n"
     ans += "<div>This plot shows \((N,k)\) for such L-functions. "
     ans += "The color indicates the sign of the functional equation.  "
