# -*- coding: utf-8 -*-

import re
import pymongo

from base import app, getDBConnection
from flask import Flask, session, g, render_template, url_for, request, redirect, make_response
from sage.misc.preparser import preparse

import sage.all
from sage.all import Integer, ZZ, QQ, PolynomialRing, NumberField, CyclotomicField, latex, AbelianGroup, polygen, euler_phi

from utils import ajax_more, image_src, web_latex, to_dict, coeff_to_poly, pol_to_html, parse_range

from number_fields.number_field import parse_list, parse_field_string, field_pretty

def teXify_pol(pol_str): # TeXify a polynomial (or other string containing polynomials)
    o_str = pol_str.replace('*','')
    ind_mid = o_str.find('/')
    while ind_mid <> -1:
        ind_start = ind_mid-1
        while ind_start >= 0 and o_str[ind_start] in ['0','1','2','3','4','5','6','7','8','9']:
            ind_start -= 1
        ind_end = ind_mid+1
        while ind_end < len(o_str) and o_str[ind_end] in ['0','1','2','3','4','5','6','7','8','9']:
            ind_end += 1
        o_str = o_str[:ind_start+1] + '\\frac{' + o_str[ind_start+1:ind_mid] + '}{' + o_str[ind_mid+1:ind_end] + '}' + o_str[ind_end:]
        ind_mid = o_str.find('/')

    ind_start = o_str.find('^')
    while ind_start <> -1:
        ind_end = ind_start+1
        while ind_end < len(o_str) and o_str[ind_end] in ['0','1','2','3','4','5','6','7','8','9']:
            ind_end += 1
        o_str = o_str[:ind_start+1] + '{' + o_str[ind_start+1:ind_end] + '}' + o_str[ind_end:]
        ind_start = o_str.find('^', ind_end)

    return o_str

@app.route("/ModularForm/GL2/")
def hilbert_modular_form_render_webpage():
    args = request.args
    if len(args) == 0:      
        info = {    }
        credit = 'Lassina Dembele, Steve Donnelly and <A HREF="http://www.cems.uvm.edu/~voight/">John Voight</A>'
        t = 'Hilbert Modular Forms'
        bread = [('Hilbert Modular Forms', url_for("hilbert_modular_form_render_webpage"))]
        info['learnmore'] = []
        return render_template("hilbert_modular_form/hilbert_modular_form_all.html", info = info, credit=credit, title=t, bread=bread)
    else:
        return hilbert_modular_form_search(**args)

def hilbert_modular_form_search(**args):
    C = getDBConnection()
    C.hmfs.forms.ensure_index([('level_norm',pymongo.ASCENDING),('label',pymongo.ASCENDING)])

    info = to_dict(args) # what has been entered in the search boxes
    if 'label' in info:
        args = {'label' : info['label']}
        return render_hmf_webpage(**args)
    query = {}
    for field in ['field_label', 'weight', 'level_norm', 'dimension']:
        if info.get(field):
            if field == 'weight':
                try:
                    parallelweight = int(info[field])
                    query['parallel_weight'] = parallelweight
                except:
                    query[field] = str(parse_list(info[field]))
            elif field == 'field_label':
                query[field] = parse_field_string(info[field])
            elif field == 'label':
                query[field] = info[field]
            elif field == 'dimension':
                query[field] = parse_range(str(info[field]))
            elif field == 'level_norm':
                query[field] = parse_range(info[field])
            else:
                query[field] = info[field]

    if info.get('count'):        
        try:
            count = int(info['count'])
        except:
            count = 100
    else:
        info['count'] = 100
        count = 100

    info['query'] = dict(query)
    res = C.hmfs.forms.find(query).sort([('level_norm',pymongo.ASCENDING), ('label',pymongo.ASCENDING)]).limit(count)
    nres = res.count()

    if nres>0:
        info['field_pretty_name'] = field_pretty(res[0]['field_label'])
    else:
        info['field_pretty_name'] = ''
    info['number'] = nres
    if nres==1:
        info['report'] = 'unique match'
    else:
        if nres>count:
            info['report'] = 'displaying first %s of %s matches'%(count,nres)
        else:
            info['report'] = 'displaying all %s matches'%nres
        
    res_clean = []
    for v in res:
        v_clean = {}
        v_clean['field_label'] = v['field_label']
        v_clean['short_label'] = v['short_label']
        v_clean['label'] = v['label']
        v_clean['level_ideal'] = teXify_pol(v['level_ideal'])
        v_clean['dimension'] = v['dimension']
        res_clean.append(v_clean)

    info['forms'] = res_clean

    t = 'Hilbert Modular Form search results'

    bread = [('Hilbert Modular Forms', url_for("hilbert_modular_form_render_webpage")),('Search results',' ')]
    properties = []
    return render_template("hilbert_modular_form/hilbert_modular_form_search.html", info = info, title=t, properties=properties, bread=bread)

@app.route('/ModularForm/GL2/<field_label>/holomorphic/<label>/download/<download_type>')
def render_hmf_webpage_download(**args):
    if args['download_type'] == 'magma':
        response = make_response(download_hmf_magma(**args))
        response.headers['Content-type'] = 'text/plain'
        return response
    elif args['download_type'] == 'sage':
        response = make_response(download_hmf_sage(**args))
        response.headers['Content-type'] = 'text/plain'
        return response

def download_hmf_magma(**args):
    C = getDBConnection()
    data = None
    label = str(args['label'])
    f = C.hmfs.forms.find_one({'label': label})
    if f == None:
        return "No such form"

    F = C.numberfields.fields.find_one({'label': f['field_label']})
    F_hmf = C.hmfs.fields.find_one({'label': f['field_label']})
    
    outstr = 'P<x> := PolynomialRing(Rationals());\n'
    outstr += 'g := P!' + str(F["coefficients"]) + ';\n'
    outstr += 'F<w> := NumberField(g);\n'
    outstr += 'ZF := Integers(F);\n\n'
#    outstr += 'ideals_str := [' + ','.join([st for st in F_hmf["ideals"]]) + '];\n'
#    outstr += 'ideals := [ideal<ZF | {F!x : x in I}> : I in ideals_str];\n\n'

    outstr += 'NN := ideal<ZF | {' + f["level_ideal"][1:-1] + '}>;\n\n'
    
    outstr += 'primesArray := [\n' + ','.join([st for st in F_hmf["primes"]]).replace('],[', '],\n[') + '];\n'
    outstr += 'primes := [ideal<ZF | {F!x : x in I}> : I in primesArray];\n\n'

    if f["hecke_polynomial"] <> 'x':
        outstr += 'heckePol := ' + f["hecke_polynomial"] + ';\n'
        outstr += 'K<e> := NumberField(heckePol);\n'
    else:
        outstr += 'heckePol := x;\nK := Rationals(); e := 1;\n'

    outstr += '\nheckeEigenvaluesArray := [' + ', '.join([st for st in f["hecke_eigenvalues"]]) + '];'
    outstr += '\nheckeEigenvalues := AssociativeArray();\n'
    outstr += 'for i := 1 to #heckeEigenvaluesArray do\n  heckeEigenvalues[primes[i]] := heckeEigenvaluesArray[i];\nend for;\n\n'

    outstr += 'ALEigenvalues := AssociativeArray();\n'
    for s in f["AL_eigenvalues"]:
        outstr += 'ALEigenvalues[ideal<ZF | {' + s[0][1:-1] + '}>] := ' + s[1] + ';\n'
    
    outstr += '\n// EXAMPLE:\n// pp := Factorization(2*ZF)[1][1];\n// heckeEigenvalues[pp];\n\n'

    outstr += '/* EXTRA CODE: recompute eigenform (warning, may take a few minutes or longer!):\n'
    outstr += 'M := HilbertCuspForms(F, NN);\n'
    outstr += 'S := NewSubspace(M);\n'
    outstr += '// SetVerbose("ModFrmHil", 1);\n'
    outstr += 'newspaces := NewformDecomposition(S);\n'
    outstr += 'newforms := [Eigenform(U) : U in newspaces];\n'
    outstr += 'ppind := 0;\n'
    outstr += 'while #newforms gt 1 do\n'
    outstr += '  pp := primes[ppind];\n'
    outstr += '  newforms := [f : f in newforms | HeckeEigenvalue(f,pp) eq heckeEigenvalues[pp]];\n'
    outstr += 'end while;\n'
    outstr += 'f := newforms[1];\n'
    outstr += '// [HeckeEigenvalue(f,pp) : pp in primes] eq heckeEigenvaluesArray;\n'
    outstr += '*/\n'

    return outstr


def download_hmf_sage(**args):
    C = getDBConnection()
    data = None
    label = str(args['label'])
    f = C.hmfs.forms.find_one({'label': label})
    if f == None:
        return "No such form"

    F = C.numberfields.fields.find_one({'label': f['field_label']})
    F_hmf = C.hmfs.fields.find_one({'label': f['field_label']})
    
    outstr = 'P.<x> = PolynomialRing(QQ)\n'
    outstr += 'g = P(' + str(F["coefficients"]) + ')\n'
    outstr += 'F.<w> = NumberField(g)\n'
    outstr += 'ZF = F.ring_of_integers()\n\n'

    outstr += 'NN = ZF.ideal(' + f["level_ideal"] + ')\n\n'
  
    outstr += 'primes_array = [\n' + ','.join([st for st in F_hmf["primes"]]).replace('],[', '],\\\n[') + ']\n'
    outstr += 'primes = [ZF.ideal(I) for I in primes_array]\n\n'

    if f["hecke_polynomial"] <> 'x':
        outstr += 'hecke_pol = ' + f["hecke_polynomial"] + '\n'
        outstr += 'K.<e> = NumberField(heckePol)\n'
    else:
        outstr += 'heckePol = x\nK = QQ\ne = 1\n'

    outstr += '\nhecke_eigenvalues_array = [' + ', '.join([st for st in f["hecke_eigenvalues"]]) + ']'
    outstr += '\nhecke_eigenvalues = {}\n'
    outstr += 'for i in range(len(hecke_eigenvalues_array)):\n    hecke_eigenvalues[primes[i]] = hecke_eigenvalues_array[i]\n\n'

    outstr += 'AL_eigenvalues = {}\n'
    for s in f["AL_eigenvalues"]:
        outstr += 'ALEigenvalues[ZF.ideal(s[0])] = s[1]\n'
    
    outstr += '\n# EXAMPLE:\n# pp = ZF.ideal(2).factor()[0][0]\n# hecke_eigenvalues[pp]\n'

    return outstr



@app.route('/ModularForm/GL2/<field_label>/holomorphic/<label>')
def render_hmf_webpage(**args):
    C = getDBConnection()
    data = None
    if 'label' in args:
        label = str(args['label'])
        data = C.hmfs.forms.find_one({'label': label})
    if data is None:
        return "No such field"    
    info = {}
    try:
        info['count'] = args['count']
    except KeyError:
        info['count'] = 10

    try:
        numeigs = request.args['numeigs']
        numeigs = int(numeigs)
    except:
        numeigs = 20

    hmf_field  = C.hmfs.fields.find_one({'label': data['field_label']})
    field_info = C.numberfields.fields.find_one({'label': data['field_label']})
    field_info['galois_group'] = str(field_info['galois_group'][3])
    info['field_info'] = field_info
    info['field_degree'] = field_info['degree']
    info['field_disc'] = field_info['discriminant']
    info['field_poly'] = teXify_pol(str(coeff_to_poly(field_info['coefficients'])))

    info.update(data)

<<<<<<< HEAD
    info['downloads'] = [('Download to Magma', info['label'] + '/download/magma'), ('Download to Sage', info['label'] + '/download/sage')]
=======
    downloadslabel = '/ModularForm/GL2/' + info['field_label'] + '/holomorphic/' + info['label']
    info['downloads'] = [('Download to Magma', downloadslabel + '/download/magma'), ('Download to Sage', downloadslabel + '/download/sage')]
>>>>>>> 4bbc83bf
    info['friends'] = []
#    info['friends'] = [('L-function', '/L/ModularForm/GL2/' + data['field_label'] + '/holomorphic/' + info['label'] + '/0/0')]
#    info['learnmore'] = [('Number Field labels', url_for("render_labels_page")), ('Galois group labels',url_for("render_groups_page")), ('Discriminant ranges',url_for("render_discriminants_page"))]
    bread = [('Hilbert Modular Forms', url_for("hilbert_modular_form_render_webpage")),('%s'%data['label'],' ')]

    t = "Hilbert Cusp Form %s" % info['label']
    credit = 'Lassina Dembele, Steve Donnelly and <A HREF="http://www.cems.uvm.edu/~voight/">John Voight</A>'

    forms_space = C.hmfs.forms.find({'field_label' : data['field_label'], 'level_ideal' : data['level_ideal']})
    dim_space = 0
    for v in forms_space:
        dim_space += v['dimension']

    info['newspace_dimension'] = dim_space

    w = polygen(QQ,'w')
    e = polygen(QQ,'e')
    eigs = data['hecke_eigenvalues']
    eigs = eigs[:min(len(eigs),numeigs)]

    primes = hmf_field['primes']
    n = min(len(eigs),len(primes))
    info['eigs'] = [{'eigenvalue': teXify_pol(eigs[i]),
                     'prime_ideal': teXify_pol(primes[i]), 
                     'prime_norm': primes[i][1:primes[i].index(',')]} for i in range(n)]

    try:
        display_eigs = request.args['display_eigs']
        if display_eigs in ['True','true','1','yes']:
            display_eigs = True
        else:
            display_eigs = False
    except KeyError:
        display_eigs = False

    if request.args.has_key('numeigs'):
        display_eigs = True

    info['hecke_polynomial'] = teXify_pol(info['hecke_polynomial'])

    if data.has_key('AL_eigenvalues_fixed'):
        if data['AL_eigenvalues_fixed'] == 'done':
            info['AL_eigs'] = [{'eigenvalue': teXify_pol(al[1]),
                                'prime_ideal': teXify_pol(al[0]), 
                                'prime_norm': al[0][1:al[0].index(',')]} for al in data['AL_eigenvalues']]
        else:
            info['AL_eigs'] = [{'eigenvalue': '?', 'prime_ideal' : '?'}]
    else:
        info['AL_eigs'] = [{'eigenvalue': '?', 'prime_ideal' : '?'}]
    info['AL_eigs_count'] = len(info['AL_eigs']) <> 0

    if not display_eigs:
        for eig in info['eigs']:
            if len(eig['eigenvalue']) > 300:
                eig['eigenvalue'] = '...'
        for eig in info['AL_eigs']:
            if len(eig['eigenvalue']) > 300:
                eig['eigenvalue'] = '...'

    info['level_ideal'] = teXify_pol(info['level_ideal'])

    if data.has_key('is_CM'):
        is_CM = data['is_CM']
    else:
        is_CM = '?'
    info['is_CM'] = is_CM

    if data.has_key('is_base_change'):
        is_base_change = data['is_base_change']
    else:
        is_base_change = '?'
    info['is_base_change'] = is_base_change

    if data.has_key('q_expansions'):
        info['q_expansions'] = data['q_expansions']

    properties2 = [('Field', '%s' % data['field_label']),
                   ('Weight', '%s' % data['weight']),
                   ('Level Norm', '%s' % data['level_norm']),
                   ('Level', '$' + teXify_pol(data['level_ideal']) + '$'),
                   ('Label', '%s' % data['label_suffix']),
                   ('Dimension', '%s' % data['dimension']),
                   ('CM?', is_CM),
                   ('Base Change?', is_base_change)
    ]

    return render_template("hilbert_modular_form/hilbert_modular_form.html", downloads = info["downloads"], info = info, properties2=properties2, credit=credit, title = t, bread=bread, friends = info['friends'])<|MERGE_RESOLUTION|>--- conflicted
+++ resolved
@@ -262,12 +262,8 @@
 
     info.update(data)
 
-<<<<<<< HEAD
-    info['downloads'] = [('Download to Magma', info['label'] + '/download/magma'), ('Download to Sage', info['label'] + '/download/sage')]
-=======
     downloadslabel = '/ModularForm/GL2/' + info['field_label'] + '/holomorphic/' + info['label']
     info['downloads'] = [('Download to Magma', downloadslabel + '/download/magma'), ('Download to Sage', downloadslabel + '/download/sage')]
->>>>>>> 4bbc83bf
     info['friends'] = []
 #    info['friends'] = [('L-function', '/L/ModularForm/GL2/' + data['field_label'] + '/holomorphic/' + info['label'] + '/0/0')]
 #    info['learnmore'] = [('Number Field labels', url_for("render_labels_page")), ('Galois group labels',url_for("render_groups_page")), ('Discriminant ranges',url_for("render_discriminants_page"))]
