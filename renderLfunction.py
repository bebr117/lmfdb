--- conflicted
+++ resolved
@@ -117,23 +117,6 @@
         
         elif arg1.startswith("degree"):
             degree = int(arg1[6:])
-<<<<<<< HEAD
-            info = { "degree" : degree }
-            info["key"] = 777
-            info["bread"] =  [('L-functions', url_for("render_Lfunction")), ('Degree '+str(degree), url_for('render_Lfunction', arg1=str(degree)))]
-            if degree == 1:
-                info["contents"] = [LfunctionPlot.getOneGraphHtmlChar(1,35,1,13)]
-            elif degree == 2:
-                info["contents"] = [processEllipticCurveNavigation(11,65), LfunctionPlot.getOneGraphHtmlHolo(1, 6, 2, 14),
-                                    processMaassNavigation()]
-            elif degree == 3 or degree == 4:
-                info["contents"] = [LfunctionPlot.getAllMaassGraphHtml(degree),processSymSquareEllipticCurveNavigation(11,65)]
-            elif degree == 4:
-                info["contents"] = LfunctionPlot.getAllMaassGraphHtml(degree)
-
-            return render_template("DegreeNavigateL.html", title = 'Degree ' + str(degree)+ ' L-functions', **info)
-
-=======
             if not arg2:
                 info = { "degree" : degree }
                 info["key"] = 777
@@ -169,7 +152,6 @@
                         info["contents"] = LfunctionPlot.getAllMaassGraphHtml(4)
                         return render_template("lfunctions/MaassformGLn.html", title = 'L-functions of GL(4) Maass Forms', **info)
                        
->>>>>>> 860fd0a9
         elif arg1 == 'custom': # need a better name
             return "not yet implemented"
 
