--- conflicted
+++ resolved
@@ -91,12 +91,7 @@
     if D.abs().is_prime() or D == 1:
         Dfact = "\(%s\)" % str(D)
     else:
-<<<<<<< HEAD
-        D = str(D)
-        Dfact = D + ' = ' + Dfact
-=======
         Dfact = '%s = \(%s\)' % (str(D),Dfact)
->>>>>>> cdcd6c05
     out += '<br>Discriminant: '
     out += Dfact
     out += '<br>Signature: '
