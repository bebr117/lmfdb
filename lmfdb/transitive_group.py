import re
import string
import bson

from lmfdb.db_backend import db

from sage.all import ZZ, gap

from lmfdb.utils import list_to_latex_matrix, display_multiset

MAX_GROUP_DEGREE = 23

tg_db = db.gps_transitive
sg_db = db.gps_small
gm_db = db.gps_gmodules

<<<<<<< HEAD
def small_group_display_knowl(n, k, name=None):
    if not name:
        group = sg_db.lookup('%s.%s'%(n,k))
=======
def tgdb():
    return db().transitivegroups.groups

def sgdb():
    return db().sato_tate_groups.small_groups

def small_group_display_knowl(n, k, C, name=None):
    group = C.sato_tate_groups.small_groups.find_one({'label': '%d.%d'%(n,k)})
    if group is None:
        return '$[%d, %d]$'%(n,k)
    if not name:
>>>>>>> 8a17fb7d
        name = '$%s$'%group['pretty']
    return '<a title = "' + name + ' [group.small.data]" knowl="group.small.data" kwargs="gapid=' + str(n) + '.' + str(k) + '">' + name + '</a>'

def small_group_label_display_knowl(label, name=None):
    if not name:
        group = sg_db.lookup(label)
        name = '$%s$'%group['pretty']
    return '<a title = "' + name + ' [group.small.data]" knowl="group.small.data" kwargs="gapid=' + label + '">' + name + '</a>'

def small_group_knowl_guts(gapid):
    parts = gapid.split('.')
    n = int(parts[0])
    k = int(parts[1])
    group = sg_db.lookup(str(gapid))
    inf = "Group $%s$"%str(group['pretty'])
    inf += '&nbsp;&nbsp;&mdash;&nbsp;&nbsp;  '
    inf += ('' if group['cyclic'] else 'not')+' cyclic, '
    inf += ('' if group['abelian'] else 'non-')+'abelian, '
    inf += ('' if group['solvable'] else 'not')+' solvable'
    inf += '<p>Order: '+str(n)
    inf += '<br>Gap small group number: '+str(k)
    inf += '<br>Exponent: '+str(group['exponent'])
    inf += '<br>Perfect: '+str(group['perfect'])
    inf += '<br>Simple: '+str(group['simple'])
    inf += '<br>Normal subgroups: '+display_multiset(group['normal_subgroups'],small_group_label_display_knowl)
    inf += '<br>Maximal subgroups: '+display_multiset(group['maximal_subgroups'], small_group_label_display_knowl)
    inf += '<br>Center: '+small_group_label_display_knowl(group['center'])
    inf += '<br>Derived subgroup: '+small_group_label_display_knowl(group['derived_group'])
    inf += '<br>Abelianization: '+small_group_label_display_knowl(group['abelian_quotient'])
    inf += '<br>Conjugacy class information: <table style="text-align: center;"><tr><th>Element Order<th>Size<th>Multiplicity'
    for row in group['clases']:
        inf += '<tr><td>%d<td>%d<td>%d'%(row[0],row[1],row[2])
    inf += '</table>'
    return inf

############  Galois group object


class WebGaloisGroup:
    """
      Class for retrieving transitive group information from the database
    """
    def __init__(self, label, data=None):
        self.label = label
        if data is None:
            self._data = self._get_dbdata()
        else:
            self._data = data

    @classmethod
    def from_nt(cls, n, t):
        return cls(base_label(n, t))

    @classmethod
    def from_data(cls, data):
        return cls(data['label'], data)

    def _get_dbdata(self):
        return tg_db.lookup(self.label)

    def n(self):
        return self._data['n']

    def t(self):
        return self._data['t']

    def is_abelian(self):
        if self._data['ab'] == 1:
            return True
        return False

    def arith_equivalent(self):
        if 'arith_equiv' in self._data:
          return self._data['arith_equiv']
        return 0

    def order(self):
        return int(self._data['size'])

    def display_short(self):
        if self._data['pretty']:
            return self._data['pretty']
        return self._data['name']

    def otherrep_list(self):
        reps = [(j[0], j[1]) for j in self._data['repns']]
        me = (self.n(), self.t())
        difreps = list(set(reps))
        difreps.sort()
        ans = ''
        for k in difreps:
            if ans != '':
                ans += ', '
            cnt = reps.count(k)
            start = 'a'
            if k == me:
                start = nextchr(start)
            if cnt == 1:
                ans += tryknowl(k[0], k[1])
                if k == me:
                    ans += 'b'
            else:
                for j in range(cnt):
                    if j > 0:
                        ans += ', '
                    ans += "%s%s" % (tryknowl(k[0], k[1]), start)
                    start = nextchr(start)
        return ans

    def subfields(self):
        ans = ''
        for k in self._data['subs']:
            if ans != '':
                ans += ', '
            ans += tryknowl(k[0], k[1])
        return ans

############  Misc Functions

def base_label(n, t):
    return str(n) + "T" + str(t)

# When labeling other rep'ns, we go successively through characters
# This can exhaust the alphabet.  So, c could be a longer string!


def nextchr(c):
    s = ord('a') - 1  # really 96
    l = [ZZ(ord(j) - s) for j in list(c)]
    l.reverse()
    tot = ZZ(l, 27) + 1
    newl = tot.digits(27)
    newl.reverse()
    newl = map(lambda x: x + 1 if x == 0 else x, newl)
    return ''.join([chr(j + s) for j in newl])


def trylink(n, t):
    if n <= MAX_GROUP_DEGREE:
        return '<a href="/GaloisGroup/%dT%d">%dT%d</a>' % (n, t, n, t)
    return '%dT%d' % (n, t)


def tryknowl(n, t):
    if n <= MAX_GROUP_DEGREE:
        return group_display_knowl(n, t, '%dT%d' % (n, t))
    return '%dT%d' % (n, t)


def group_display_short(n, t):
    label = base_label(n, t)
    group = tg_db.lookup(label)
    if group is not None and group.get('pretty'):
        return group['pretty']
    return "%dT%d"%(n,t)

# Returns the empty string if there is no pretty name
def group_display_pretty(n, t):
    label = base_label(n, t)
    group = tg_db.lookup(label)
    if group.get('pretty'):
        return group['pretty']
    return ""

def group_display_knowl(n, t, name=None):
    label = base_label(n, t)
    group = tg_db.lookup(label)
    if not name:
        if group is not None and group.get('pretty'):
            name = group['pretty']
        else:
            name = "%dT%d"%(n,t)
    if group is None:
        return name
    return '<a title = "' + name + ' [nf.galois_group.data]" knowl="nf.galois_group.data" kwargs="n=' + str(n) + '&t=' + str(t) + '">' + name + '</a>'


def galois_module_knowl(n, t, index):
    name = gm_db.lucky({'n': n, 't': t, 'index': index}, 'name')
    if name is None:
        return 'Error'
    return '<a title = "%s [nf.galois_group.gmodule]" knowl="nf.galois_group.gmodule" kwargs="n=%d&t=%d&ind=%d">%s</a>'%(name, n, t, index, name)


def cclasses_display_knowl(n, t, name=None):
    if not name:
        name = 'Conjugacy class representatives for '
        name += group_display_short(n, t)
    return '<a title = "' + name + ' [gg.conjugacy_classes.data]" knowl="gg.conjugacy_classes.data" kwargs="n=' + str(n) + '&t=' + str(t) + '">' + name + '</a>'


def character_table_display_knowl(n, t, name=None):
    if not name:
        name = 'Character table for '
        name += group_display_short(n, t)
    return '<a title = "' + name + ' [gg.character_table.data]" knowl="gg.character_table.data" kwargs="n=' + str(n) + '&t=' + str(t) + '">' + name + '</a>'

## For storage in the database by other modules


def make_galois_pair(n, t):
    return bson.SON([('n', n), ('t', t)])


def group_phrase(n, t):
    label = base_label(n, t)
    group = tg_db.lookup(label)
    inf = ''
    if group['cyc'] == 1:
        inf += "A cyclic"
    elif group['ab'] == 1:
        inf += "An abelian"
    elif group['solv'] == 1:
        inf += "A solvable"
    else:
        inf += "A non-solvable"
    inf += ' group of order '
    inf += str(group['size'])
    return(inf)


def group_display_long(n, t):
    label = base_label(n, t)
    group = tg_db.lookup(label)
    inf = "Group %sT%s, order %s, parity %s" % (group['n'], group['t'], group['size'], group['parity'])
    if group['cyc'] == 1:
        inf += ", cyclic"
    elif group['ab'] == 1:
        inf += ", abelian"
    elif group['solv'] == 1:
        inf += ", non-abelian, solvable"
    else:
        inf += ", non-solvable"
    if group['prim'] == 1:
        inf += ", primitive"
    else:
        inf += ", imprimitive"

    inf = "  (%s)" % inf
    if group['pretty']:
        return group['pretty'] + inf
    return group['name'] + inf


def group_knowl_guts(n, t):
    label = base_label(n, t)
    group = tg_db.lookup(label)
    inf = "Transitive group " + str(group['n']) + "T" + str(group['t'])
    inf += ", order " + str(group['size'])
    inf += ", parity " + str(group['parity'])
    if group['cyc'] == 1:
        inf += ", cyclic"
    elif group['ab'] == 1:
        inf += ", abelian"
    elif group['solv'] == 1:
        inf += ", non-abelian solvable"
    else:
        inf += ", non-solvable"
    if group['prim'] == 1:
        inf += ", primitive"
    else:
        inf += ", imprimitive"
    inf += '<div>'
    inf += '<a title="%s [gg.conway_name]" knowl="gg.conway_name" kwarts="n=%s&t=%s">%s</a>: '%('CHM label',str(n),str(t),'CHM label')
    inf += '%s</div>'%(group['name'])

    rest = '<div><h3>Generators</h3><blockquote>'
    rest += generators(n, t)
    rest += '</blockquote></div>'

    rest += '<div><h3>Subfields</h3><blockquote>'
    rest += subfield_display(n, group['subs'])
    rest += '</blockquote></div>'
    rest += '<div><h3>Other low-degree representations</h3><blockquote>'
    rest += otherrep_display(n, t, group['repns'])
    rest += '</blockquote></div>'
    rest += '<div align="right">'
    rest += '<a href="/GaloisGroup/%s">%sT%s home page</a>' % (label, str(n), str(t))
    rest += '</div>'

    if group['pretty']:
        return group['pretty'] + "&nbsp;&nbsp;&mdash;&nbsp;&nbsp;  "+ inf + rest
    return inf + rest


def group_cclasses_knowl_guts(n, t):
    label = base_label(n, t)
    group = tg_db.lookup(label)
    gname = group['name']
    if group['pretty']:
        gname = group['pretty']
    else:
        gname = gname.replace('=', ' = ')
    rest = '<div>Conjugacy class representatives for '
    rest += gname
    rest += '<blockquote>'
    rest += cclasses(n, t)
    rest += '</blockquote></div>'
    return rest


def group_character_table_knowl_guts(n, t):
    label = base_label(n, t)
    group = tg_db.lookup(label)
    gname = group['name']
    gname = gname.replace('=', ' = ')
    if group['pretty']:
        gname = group['pretty']
    inf = '<div>Character table for '
    inf += gname
    inf += '<blockquote>'
    inf += '<pre>'
    inf += chartable(n, t)
    inf += '</pre>'
    inf += '</blockquote></div>'
    return(inf)


def galois_module_knowl_guts(n, t, index):
    mymod = gm_db.lucky({'n': int(n), 't': int(t), 'index': int(index)}, ['name','dim','gens'])
    if mymod is None:
        return 'Database call failed'
    name = mymod['name']
    out = "$\\Z[G]$ module %s with $G=$ " % str(name)
    out += group_display_knowl(n, t)
    out += " = %sT%s " %(n, t)
    out += "<blockquote>"
    out += "Dimension: %s" % str(mymod['dim'])
    out += r"<br>Action: $$\begin{align*}"
    for g in mymod['gens']:
        matg = list_to_latex_matrix(g[1])
        out += "%s &\\mapsto %s \\\\" %(str(g[0]), matg)
    out = out[:-2]
    out += r"\end{align*}$$"
    out += "</blockquote>"
    return out


def subfield_display(n, subs):
    if n == 1:
        return 'Degree 1 - None'
    degs = ZZ(str(n)).divisors()[1:-1]
    if len(degs) == 0:
        return 'Prime degree - none'
    ans = ''
    substrs = {}
    for deg in degs:
        substrs[deg] = ''
    for k in subs:
        if substrs[k[0]] != '':
            substrs[k[0]] += ', '
        if k[0] <= MAX_GROUP_DEGREE:
            substrs[k[0]] += group_display_knowl(k[0], k[1])
        else:
            substrs[k[0]] += str(k[0]) + 'T' + str(k[1])
    for deg in degs:
        ans += '<p>Degree ' + str(deg) + ': '
        if substrs[deg] == '':
            substrs[deg] = 'None'
        ans += substrs[deg] + '</p>'
    return ans


def otherrep_display(n, t, reps):
    reps = [(j[0], j[1]) for j in reps]
    me = (n, t)
    difreps = list(set(reps))
    difreps.sort()
    ans = ''
    for k in difreps:
        if ans != '':
            ans += ', '
        cnt = reps.count(k)
        start = 'a'
        name = "%dT%d" % (k[0], k[1])
        if k == me:
            start = chr(ord(start) + 1)
        if cnt == 1:
            if k[0] <= MAX_GROUP_DEGREE:
                ans += group_display_knowl(k[0], k[1], name)
            else:
                ans += name
            if k == me:
                ans += 'b'
        else:
            for j in range(cnt):
                if j > 0:
                    ans += ', '
                if k[0] <= MAX_GROUP_DEGREE:
                    ans += "%s%s" % (group_display_knowl(k[0], k[1], name), start)
                else:
                    ans += "%s%s" % (name, start)
                start = chr(ord(start) + 1)

    if ans == '':
        ans = 'None'
    return ans


def resolve_display(resolves):
    ans = ''
    old_deg = -1
    for j in resolves:
        if j[0] != old_deg:
            if old_deg < 0:
                ans += '<table>'
            else:
                ans += '</td></tr>'
            old_deg = j[0]
            ans += '<tr><td>' + str(j[0]) + ': </td><td>'
        else:
            ans += ', '
        k = j[1]
        name = str(k[0]) + 'T' + str(k[1])
        if k[0] <= MAX_GROUP_DEGREE:
            ans += group_display_knowl(k[0], k[1], name)
        else:
            if k[1] == -1:
                name = '%dT?' % k[0]
            ans += name
    if ans != '':
        ans += '</td></tr></table>'
    else:
        ans = 'None'
    return ans

def group_display_inertia(code):
    if str(code[0]) == "t":
        return group_display_knowl(code[1][0], code[1][1])
    if code[1] == [1,1]:
        return "Trivial"
    ans = "Intransitive group isomorphic to "+small_group_display_knowl(code[1][0],code[1][1])
    return ans

def conjclasses(g, n):
    gap.set('cycletype', 'function(el, n) local ct; ct := CycleLengths(el, [1..n]); ct := ShallowCopy(ct); Sort(ct); ct := Reversed(ct); return(ct); end;')
    cc = g.ConjugacyClasses()
    ccn = [x.Size() for x in cc]
    ccc = [x.Representative() for x in cc]
    if int(n) == 1:
        cc2 = [[1]]
        cc = ['()']
    else:
        cc = ccc
        cc2 = [x.cycletype(n) for x in cc]
    cc2 = [str(x) for x in cc2]
    cc2 = map(lambda x: re.sub("\[", '', x), cc2)
    cc2 = map(lambda x: re.sub("\]", '', x), cc2)
    ans = [[cc[j], ccc[j].Order(), ccn[j], cc2[j]] for j in range(len(ccn))]
    return(ans)


def cclasses(n, t):
    if int(n) == 1:
        G = gap.SmallGroup(1, 1)
    else:
        G = gap.TransitiveGroup(n, t)
    cc = conjclasses(G, n)
    html = """<div>
            <table class="ntdata">
            <thead><tr><td>Cycle Type</td><td>Size</td><td>Order</td><td>Representative</td></tr></thead>
            <tbody>
         """
    for c in cc:
        html += '<tr><td>' + str(c[3]) + '</td>'
        html += '<td>' + str(c[2]) + '</td>'
        html += '<td>' + str(c[1]) + '</td>'
        html += '<td>' + str(c[0]) + '</td>'
    html += """</tr></tbody>
             </table>
          """
    return html


def chartable(n, t):
    if int(n) == 1:
        G = gap.SmallGroup(n, t)
    else:
        G = gap.TransitiveGroup(n, t)
    ctable = str(G.CharacterTable().Display())
    ctable = re.sub("^.*\n", '', ctable)
    ctable = re.sub("^.*\n", '', ctable)
    return ctable


def generators(n, t):
    if str(n) == "1":
        return "None needed"
    else:
        G = gap.TransitiveGroup(n, t)
    gens = G.SmallGeneratingSet()
    gens = str(gens)
    gens = re.sub("[\[\]]", '', gens)
    return gens


def aliastable():
    akeys = aliases.keys()
    akeys.sort(key=lambda x: aliases[x][0][0] * 10000 + aliases[x][0][1])
    ans = '<table border=1 cellpadding=5 class="right_align_table"><thead><tr><th>Alias</th><th>Group</th><th>\(n\)T\(t\)</th></tr></thead>'
    ans += '<tbody>'
    for j in akeys:
        name = group_display_short(aliases[j][0][0], aliases[j][0][1])
        ntlist = aliases[j]
        #ntlist = filter(lambda x: x[0] < 12, ntlist)
        ntstrings = [str(x[0]) + "T" + str(x[1]) for x in ntlist]
        ntstring = string.join(ntstrings, ", ")
        ans += "<tr><td>%s</td><td>%s</td><td>%s</td></tr>" % (j, name, ntstring)
    ans += '</tbody></table>'
    return ans


def complete_group_code(code):
    if code in aliases:
        return aliases[code]
    rematch = re.match(r"^(\d+)T(\d+)$", code)
    if rematch:
        n = int(rematch.group(1))
        t = int(rematch.group(2))
        return [[n, t]]
    else:
        raise NameError(code)
    return []

# Takes a list of codes


def complete_group_codes(codes):
    codes = codes.upper()
    ans = []
    # after upper casing, we can replace commas we want to keep with "z"
    codes = re.sub(r'\((\d+),(\d+)\)', r'(\1z\2)', codes)
    codelist = codes.split(',')
    # now turn the z's back into commas
    codelist = [re.sub('z', ',', x) for x in codelist]
    for code in codelist:
        ans.extend(complete_group_code(code))
    return ans

# for j in group_names.keys():
#  for k in group_names[j]:
#    if re.search('^\s*\d+T\d+\s*$', k) == None and re.search('^\s*\d+\s*$',k) ==  None:
#      newv = (j[0], j[3])
#      print "aliases['"+str(k)+"'] = ", newv

aliases = {}

# Do all cyclic groups as once
for j in range(1,24):
    aliases['C'+str(j)] = [(j,1)]

aliases['S1'] = [(1, 1)]
aliases['A1'] = [(1, 1)]
aliases['A2'] = [(1, 1)]
aliases['S2'] = [(2, 1)]
aliases['D1'] = [(2, 1)]
aliases['A3'] = [(3, 1)]
aliases['S3'] = [(3, 2), (6, 2)]
aliases['D3'] = [(3, 2), (6, 2)]
aliases['V4'] = [(4, 2)]
aliases['D2'] = [(4, 2)]
aliases['D4'] = [(4, 3), (8, 4)]
aliases['C2XC2'] = [(4, 2)]
aliases['A4'] = [(4, 4), (6, 4), (12, 4)]
aliases['S4'] = [(4, 5), (6, 7), (6, 8), (8, 14), (12, 8), (12, 9)]
aliases['D5'] = [(5, 2), (10, 2)]
aliases['F5'] = [(5, 3), (10, 4)]
aliases['A5'] = [(5, 4), (6, 12), (10, 7), (12, 33)]
aliases['S5'] = [(5, 5), (6, 14), (10, 12), (10, 13), (12, 74)]
aliases['D6'] = [(6, 3), (12, 3)]
aliases['PSL(2,5)'] = aliases['A5']
aliases['PGL(2,5)'] = aliases['S5']
aliases['A6'] = [(6, 15), (10, 26)]
aliases['S6'] = [(6, 16), (10, 32), (12, 183), (12, 183)]
aliases['D7'] = [(7, 2),(14, 2)]
aliases['F7'] = [(7, 4),(14,4),(21,4)]
aliases['GL(3,2)'] = [(7, 5), (8, 37)]
aliases['A7'] = [(7, 6)]
aliases['S7'] = [(7, 7)]
aliases['C4XC2'] = [(8, 2)]
aliases['C2XC4'] = [(8, 2)]
aliases['C2XC2XC2'] = [(8, 3)]
aliases['Q8'] = [(8, 5)]
aliases['D8'] = [(8, 6),(16,7)]
aliases['SL(2,3)'] = [(8, 12)]
aliases['GL(2,3)'] = [(8, 23)]
aliases['PSL(2,7)'] = aliases['GL(3,2)']
aliases['PGL(2,7)'] = [(8, 43)]
aliases['A8'] = [(8, 49)]
aliases['S8'] = [(8, 50)]
aliases['C3XC3'] = [(9, 2)]
aliases['D9'] = [(9, 3)]
aliases['S3XC3'] = [(6, 5), (9, 4)]
aliases['C3XS3'] = [(6, 5), (9, 4)]
aliases['S3XS3'] = [(6, 9), (9, 8), (12, 16)]
aliases['M9'] = [(9, 14), (12, 47)]
aliases['PSL(2,8)'] = [(9, 27)]
aliases['A9'] = [(9, 33)]
aliases['S9'] = [(9, 34)]
aliases['D10'] = [(10, 3)]
aliases['PSL(2,9)'] = aliases['A6']
aliases['PGL(2,9)'] = [(10, 30), (12, 182)]
aliases['M10'] = [(10, 31), (12, 181)]
aliases['A10'] = [(10, 44)]
aliases['S10'] = [(10, 45)]
aliases['D11'] = [(11, 2),(22,2)]
aliases['F11'] = [(11, 4),(22,4)]
aliases['PSL(2,11)'] = [(11, 5), (12, 272)]
aliases['M11'] = [(11, 6)]
aliases['A11'] = [(11, 7)]
aliases['S11'] = [(11, 8)]
aliases['C6XC2'] = [(12, 2)]
aliases['C2XC6'] = [(12, 2)]
aliases['A12'] = [(12, 300)]
aliases['S12'] = [(12, 301)]
aliases['D13'] = [(13, 2)]
aliases['F13'] = [(13, 6)]
aliases['A13'] = [(13, 8)]
aliases['S13'] = [(13, 9)]
aliases['D14'] = [(14, 3)]
aliases['PGL(2,13)'] = [(14, 39)]
aliases['A14'] = [(14, 62)]
aliases['S14'] = [(14, 63)]
aliases['A15'] = [(15, 103)]
aliases['S15'] = [(15, 104)]
aliases['Q16'] = [(16, 14)]
aliases['A16'] = [(16, 1953)]
aliases['S16'] = [(16, 1954)]
aliases['D17'] = [(17, 2)]
aliases['F17'] = [(17, 5)]
aliases['PSL(2,17)'] = [(17, 6)]
aliases['A17'] = [(17, 9)]
aliases['S17'] = [(17, 10)]
aliases['PGL(2,17)'] = [(18, 468)]
aliases['A18'] = [(18, 982)]
aliases['S18'] = [(18, 983)]
aliases['A19'] = [(19, 7)]
aliases['S19'] = [(19, 8)]
aliases['PGL(2,19)'] = [(20, 362)]
aliases['A20'] = [(20, 1116)]
aliases['S20'] = [(20, 1117)]
aliases['A21'] = [(21, 163)]
aliases['S21'] = [(21, 164)]
aliases['D22'] = [(22, 3)]
aliases['A22'] = [(22, 58)]
aliases['S22'] = [(22, 59)]
aliases['D23'] = [(23, 2)]
aliases['F23'] = [(23, 3)]
aliases['M23'] = [(23, 5)]
aliases['A23'] = [(23, 6)]
aliases['S23'] = [(23, 7)]
<|MERGE_RESOLUTION|>--- conflicted
+++ resolved
@@ -14,23 +14,11 @@
 sg_db = db.gps_small
 gm_db = db.gps_gmodules
 
-<<<<<<< HEAD
 def small_group_display_knowl(n, k, name=None):
-    if not name:
-        group = sg_db.lookup('%s.%s'%(n,k))
-=======
-def tgdb():
-    return db().transitivegroups.groups
-
-def sgdb():
-    return db().sato_tate_groups.small_groups
-
-def small_group_display_knowl(n, k, C, name=None):
-    group = C.sato_tate_groups.small_groups.find_one({'label': '%d.%d'%(n,k)})
+    group = sg_db.lookup('%s.%s'%(n,k))
     if group is None:
         return '$[%d, %d]$'%(n,k)
     if not name:
->>>>>>> 8a17fb7d
         name = '$%s$'%group['pretty']
     return '<a title = "' + name + ' [group.small.data]" knowl="group.small.data" kwargs="gapid=' + str(n) + '.' + str(k) + '">' + name + '</a>'
 
