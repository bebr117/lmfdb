--- conflicted
+++ resolved
@@ -150,67 +150,6 @@
     else:
         info['include_base_change'] = "on"
 
-<<<<<<< HEAD
-    start = 0
-    if 'start' in request.args:
-        start = int(request.args['start'])
-    count = 50
-    if 'count' in request.args:
-        count = int(request.args['count'])
-
-    info['query'] = dict(query)
-    res = db_forms().find(query).sort([('level_norm', ASCENDING), ('label', ASCENDING)]).skip(start).limit(count)
-    nres = res.count()
-
-    if nres > 0:
-        info['field_pretty_name'] = field_pretty(res[0]['field_label'])
-    else:
-        info['field_pretty_name'] = ''
-    info['number'] = nres
-
-    if nres == 1:
-        info['report'] = 'unique match'
-    elif nres == 2:
-        info['report'] = 'displaying both matches'
-    else:
-        if nres > count or start != 0:
-            info['report'] = 'displaying items %s-%s of %s matches' % (start + 1, min(nres, start + count), nres)
-        else:
-            info['report'] = 'displaying all %s matches' % nres
-
-    res_clean = []
-    for v in res:
-        v_clean = {}
-        v_clean['field_label'] = v['field_label']
-        v_clean['short_label'] = v['short_label']
-        v_clean['level_label'] = v['level_label']
-        v_clean['level_norm']  = v['level_norm']
-        v_clean['level_number'] = v['level_label'].split(".")[1]
-        v_clean['label_suffix'] = v['label_suffix']
-        v_clean['label'] = v['label']
-        v_clean['level_ideal'] = teXify_pol(v['level_ideal'])
-        v_clean['dimension'] = v['dimension']
-        v_clean['sfe'] = "+1" if v['sfe']==1 else "-1"
-        v_clean['url'] = url_for('.render_bmf_webpage',field_label=v['field_label'], level_label=v['level_label'], label_suffix=v['label_suffix'])
-        v_clean['bc'] = bc_info(v['bc'])
-        v_clean['cm'] = cm_info(v['CM'])
-        res_clean.append(v_clean)
-
-    res_clean.sort(key=lambda x: [int(x['level_norm']), int(x['level_number']), x['label_suffix']])
-    info['forms'] = res_clean
-    info['count'] = count
-    info['start'] = start
-    info['more'] = int(start + count < nres)
-
-    t = 'Bianchi modular form search results'
-
-    bread = [('Bianchi Modular Forms', url_for(".index")), (
-        'Search Results', ' ')]
-    properties = []
-    return render_template("bmf-search_results.html", info=info, title=t, properties=properties, bread=bread, learnmore=learnmore_list())
-
-=======
->>>>>>> bbdd4913
 @bmf_page.route('/<field_label>')
 def bmf_search_field(field_label):
     return bianchi_modular_form_search(field_label=field_label)
