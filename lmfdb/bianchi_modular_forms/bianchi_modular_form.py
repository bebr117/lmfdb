# -*- coding: utf-8 -*-

import re

from flask import render_template, url_for, request, redirect, flash
from markupsafe import Markup

from sage.all import latex

from lmfdb.db_backend import db
from lmfdb.utils import to_dict, web_latex_ideal_fact
from lmfdb.search_parsing import parse_range, nf_string_to_label, parse_nf_string, parse_start, parse_count
from lmfdb.search_wrapper import search_wrap
from lmfdb.hilbert_modular_forms.hilbert_modular_form import teXify_pol
from lmfdb.bianchi_modular_forms import bmf_page
from lmfdb.bianchi_modular_forms.web_BMF import WebBMF
from lmfdb.WebNumberField import field_pretty, WebNumberField, nf_display_knowl
from lmfdb.nfutils.psort import ideal_from_label


bianchi_credit = 'John Cremona, Aurel Page, Alexander Rahm, Haluk Sengun'

field_label_regex = re.compile(r'2\.0\.(\d+)\.1')
LIST_RE = re.compile(r'^(\d+|(\d+-(\d+)?))(,(\d+|(\d+-(\d+)?)))*$')

def learnmore_list():
    return [('Completeness of the data', url_for(".completeness_page")),
            ('Source of the data', url_for(".how_computed_page")),
            ('Bianchi newform labels', url_for(".labels_page"))]

# Return the learnmore list with the matchstring entry removed
def learnmore_list_remove(matchstring):
    return filter(lambda t:t[0].find(matchstring) <0, learnmore_list())

def bc_info(bc):
    return 'yes' if bc>0 else 'yes (twist)' if bc<0 else 'no'

def cm_info(cm):
    try:
        return 'no' if cm==0 else str(cm) if cm%4==1 else str(4*cm)
    except TypeError:
        return str(cm)

@bmf_page.route("/")
def index():
    """Function to deal with the base URL
    /ModularForm/GL2/ImaginaryQuadratic.  If there are no request.args
    we display the browse and serch page, otherwise (as happens when
    submitting a jump or search button from that page) we hand over to
    the function bianchi_modular_form_search().
    """
    args = request.args
    if len(args) == 0:
        info = {}
        gl2_fields = ["2.0.{}.1".format(d) for d in [4,8,3,7,11]]
        sl2_fields = gl2_fields + ["2.0.{}.1".format(d) for d in [19,43,67,163,20]]
        gl2_names = ["\(\Q(\sqrt{-%s})\)" % d for d in [1,2,3,7,11]]
        sl2_names = gl2_names + ["\(\Q(\sqrt{-%s})\)" % d for d in [19,43,67,163,5]]
        info['gl2_field_list'] = [{'url':url_for("bmf.render_bmf_field_dim_table_gl2", field_label=f), 'name':n} for f,n in zip(gl2_fields,gl2_names)]
        info['sl2_field_list'] = [{'url':url_for("bmf.render_bmf_field_dim_table_sl2", field_label=f), 'name':n} for f,n in zip(sl2_fields,sl2_names)]
        info['field_forms'] = [{'url':url_for("bmf.index", field_label=f), 'name':n} for f,n in zip(gl2_fields,gl2_names)]
        bc_examples = []
        bc_examples.append(('base-change of a newform with rational coefficients',
                         '2.0.4.1-100.2-a',
                         url_for('.render_bmf_webpage',field_label='2.0.4.1', level_label='100.2', label_suffix='a'),' (with an associated elliptic curve which is a base-change)'))
        bc_examples.append(('base-change of a newform with coefficients in \(\mathbb{Q}(\sqrt{2})\)',
                         '2.0.4.1-16384.1-d',
                         url_for('.render_bmf_webpage',field_label='2.0.4.1', level_label='16384.1', label_suffix='d'),' (with an associated elliptic curve which is not a base-change)'))
        bc_examples.append(('base-change of a newform with coefficients in \(\mathbb{Q}(\sqrt{6})\)',
                         '2.0.3.1-6561.1-b',
                         url_for('.render_bmf_webpage',field_label='2.0.3.1', level_label='6561.1', label_suffix='b'),' (with no associated elliptic curve)'))
        bc_examples.append(('base-change of a newform with coefficients in \(\mathbb{Q}(\sqrt{5})\), with CM by \(\mathbb{Q}(\sqrt{-35})\)',
                         '2.0.7.1-10000.1-b',
                         url_for('.render_bmf_webpage',field_label='2.0.7.1', level_label='10000.1', label_suffix='b'),' (with no associated elliptic curve)'))

        credit = bianchi_credit
        t = 'Bianchi Modular Forms'
        bread = [('Modular Forms', url_for('mf.modular_form_main_page')), ('Bianchi Modular Forms', url_for(".index"))]
        info['learnmore'] = []
        return render_template("bmf-browse.html", info=info, credit=credit, title=t, bread=bread, bc_examples=bc_examples, learnmore=learnmore_list())
    else:
        return bianchi_modular_form_search(args)

@bmf_page.route("/random")
def random_bmf():    # Random Bianchi modular form
    label = db.bmf_forms.random()
    return bianchi_modular_form_by_label(label)

def bianchi_modular_form_jump(info):
    label = info['label']
    dat = label.split("-")
    if len(dat)==2: # assume field & level, display space
        return render_bmf_space_webpage(dat[0], dat[1])
    else: # assume single newform label; will display an error if invalid
        return bianchi_modular_form_by_label(label)

def bianchi_modular_form_postprocess(res, info, query):
    if info['number'] > 0:
        info['field_pretty_name'] = field_pretty(res[0]['field_label'])
    else:
        info['field_pretty_name'] = ''
    res.sort(key=lambda x: [x['level_norm'], int(x['level_number']), x['label_suffix']])
    return res

@search_wrap(template="bmf-search_results.html",
             table=db.bmf_forms,
             title='Bianchi Modular Form Search Results',
             err_title='Bianchi Modular Forms Search Input Error',
             shortcuts={'label': bianchi_modular_form_jump},
             projection=['label','field_label','short_label','level_label','level_norm','label_suffix','level_ideal','dimension','sfe','bc','CM'],
             cleaners={"level_number": lambda v: v['level_label'].split(".")[1],
                       "level_ideal": lambda v: teXify_pol(v['level_ideal']),
<<<<<<< HEAD
                       "sfe": lambda v: "+1" if v.get('sfe')==1 else "-1",
                       "url": lambda v: url_for('.render_bmf_webpage',field_label=v['field_label'], level_label=v['level_label'], label_suffix=v['label_suffix']),
                       "bc": lambda v: bc_info(v['bc']),
                       "cm": lambda v: cm_info(v.get('CM'))},
=======
                       "sfe": lambda v: "+1" if v.get('sfe',None)==1 else ("-1" if v.get('sfe',None)==-1 else "?"),
                       "url": lambda v: url_for('.render_bmf_webpage',field_label=v['field_label'], level_label=v['level_label'], label_suffix=v['label_suffix']),
                       "bc": lambda v: bc_info(v['bc']),
                       "cm": lambda v: cm_info(v.pop('CM', '?'))},
>>>>>>> fa39b0e4
             bread=lambda:[('Bianchi Modular Forms', url_for(".index")),
                           ('Search Results', '.')],
             learnmore=learnmore_list,
             properties=lambda: [])
def bianchi_modular_form_search(info, query):
    """Function to handle requests from the top page, either jump to one
    newform or do a search.
    """
    for field in ['field_label', 'weight', 'level_norm', 'dimension']:
        if info.get(field):
            if field == 'weight':
                query['weight'] = info[field]
            elif field == 'field_label':
                parse_nf_string(info,query,field,'base number field',field)
            elif field == 'label':
                query[field] = info[field]
            elif field == 'dimension':
                query['dimension'] = int(info[field])
            elif field == 'level_norm':
                query[field] = parse_range(info[field])
            else:
                query[field] = info[field]
    if not 'sfe' in info:
        info['sfe'] = "any"
    elif info['sfe'] != "any":
        query['sfe'] = int(info['sfe'])
    if 'include_cm' in info:
        if info['include_cm'] == 'exclude':
            query['CM'] = 0 # will exclude NULL values
        elif info['include_cm'] == 'only':
            query['CM'] = {'$ne': 0} # will exclude NULL values
    if 'include_base_change' in info and info['include_base_change'] == 'off':
        query['bc'] = 0
    else:
        info['include_base_change'] = "on"

@bmf_page.route('/<field_label>')
def bmf_search_field(field_label):
    return bianchi_modular_form_search(field_label=field_label)

@bmf_page.route('/gl2dims/<field_label>')
def render_bmf_field_dim_table_gl2(**args):
    return bmf_field_dim_table(gl_or_sl='gl2_dims', **args)

@bmf_page.route('/sl2dims/<field_label>')
def render_bmf_field_dim_table_sl2(**args):
    return bmf_field_dim_table(gl_or_sl='sl2_dims', **args)

def bmf_field_dim_table(**args):
    argsdict = to_dict(args)
    argsdict.update(to_dict(request.args))
    gl_or_sl = argsdict['gl_or_sl']

    field_label=argsdict['field_label']
    field_label = nf_string_to_label(field_label)

    start = parse_start(argsdict)

    info={}
    info['gl_or_sl'] = gl_or_sl
    # level_flag controls whether to list all levels ('all'), only
    # those with positive cuspidal dimension ('cusp'), or only those
    # with positive new dimension ('new').  Default is 'cusp'.
    level_flag = argsdict.get('level_flag', 'cusp')
    info['level_flag'] = level_flag
    count = parse_count(argsdict, 50)

    pretty_field_label = field_pretty(field_label)
    bread = [('Bianchi Modular Forms', url_for(".index")), (
        pretty_field_label, ' ')]
    properties = []
    if gl_or_sl=='gl2_dims':
        info['group'] = 'GL(2)'
        info['bgroup'] = '\GL(2,\mathcal{O}_K)'
    else:
        info['group'] = 'SL(2)'
        info['bgroup'] = '\SL(2,\mathcal{O}_K)'
    t = ' '.join(['Dimensions of Spaces of {} Bianchi Modular Forms over'.format(info['group']), pretty_field_label])
    query = {}
    query['field_label'] = field_label
    query[gl_or_sl] = {'$exists': True}
    data = db.bmf_dims.search(query, limit=count, offset=start, info=info)
    nres = info['number']
    if nres > count or start != 0:
        info['report'] = 'Displaying items %s-%s of %s levels,' % (start + 1, min(nres, start + count), nres)
    else:
        info['report'] = 'Displaying all %s levels,' % nres

    # convert data to a list and eliminate levels where all
    # new/cuspidal dimensions are 0.  (This could be done at the
    # search stage, but that requires adding new fields to each
    # record.)
    def filter(dat, flag):
        dat1 = dat[gl_or_sl]
        return any([int(dat1[w][flag])>0 for w in dat1])
    flag = 'cuspidal_dim' if level_flag=='cusp' else 'new_dim'
    data = [dat for dat in data if level_flag == 'all' or filter(dat, flag)]

    info['field'] = field_label
    info['field_pretty'] = pretty_field_label
    nf = WebNumberField(field_label)
    info['base_galois_group'] = nf.galois_string()
    info['field_degree'] = nf.degree()
    info['field_disc'] = str(nf.disc())
    info['field_poly'] = teXify_pol(str(nf.poly()))
    weights = set()
    for dat in data:
        weights = weights.union(set(dat[gl_or_sl].keys()))
    weights = list([int(w) for w in weights])
    weights.sort()
    info['weights'] = weights
    info['nweights'] = len(weights)

    data.sort(key = lambda x: [int(y) for y in x['level_label'].split(".")])
    dims = {}
    for dat in data:
        dims[dat['level_label']] = d = {}
        for w in weights:
            sw = str(w)
            if sw in dat[gl_or_sl]:
                d[w] = {'d': dat[gl_or_sl][sw]['cuspidal_dim'],
                        'n': dat[gl_or_sl][sw]['new_dim']}
            else:
                d[w] = {'d': '?', 'n': '?'}
    info['nlevels'] = len(data)
    dimtable = [{'level_label': dat['level_label'],
                 'level_norm': dat['level_norm'],
                 'level_space': url_for(".render_bmf_space_webpage", field_label=field_label, level_label=dat['level_label']) if gl_or_sl=='gl2_dims' else "",
                  'dims': dims[dat['level_label']]} for dat in data]
    info['dimtable'] = dimtable
    return render_template("bmf-field_dim_table.html", info=info, title=t, properties=properties, bread=bread)

@bmf_page.route('/<field_label>/<level_label>')
def render_bmf_space_webpage(field_label, level_label):
    info = {}
    t = "Bianchi Modular Forms of Level %s over %s" % (level_label, field_label)
    credit = bianchi_credit
    bread = [('Modular Forms', url_for('mf.modular_form_main_page')),
             ('Bianchi Modular Forms', url_for(".index")),
             (field_pretty(field_label), url_for(".render_bmf_field_dim_table_gl2", field_label=field_label)),
             (level_label, '')]
    friends = []
    properties2 = []

    if not field_label_regex.match(field_label):
        info['err'] = "%s is not a valid label for an imaginary quadratic field" % field_label
    else:
        pretty_field_label = field_pretty(field_label)
        if not db.bmf_dims.exists({'field_label': field_label}):
            info['err'] = "no dimension information exists in the database for field %s" % pretty_field_label
        else:
            t = "Bianchi Modular Forms of level %s over %s" % (level_label, pretty_field_label)
            data = db.bmf_dims.lucky({'field_label': field_label, 'level_label': level_label})
            if not data:
                info['err'] = "no dimension information exists in the database for level %s and field %s" % (level_label, pretty_field_label)
            else:
                info['label'] = data['label']
                info['nf'] = nf = WebNumberField(field_label)
                info['field_label'] = field_label
                info['pretty_field_label'] = pretty_field_label
                info['level_label'] = level_label
                info['level_norm'] = data['level_norm']
                info['field_poly'] = teXify_pol(str(nf.poly()))
                info['field_knowl'] = nf_display_knowl(field_label, pretty_field_label)
                w = 'i' if nf.disc()==-4 else 'a'
                L = nf.K().change_names(w)
                alpha = L.gen()
                info['field_gen'] = latex(alpha)
                I = ideal_from_label(L,level_label)
                info['level_gen'] = latex(I.gens_reduced()[0])
                info['level_fact'] = web_latex_ideal_fact(I.factor(), enclose=False)
                dim_data = data['gl2_dims']
                weights = dim_data.keys()
                weights.sort(key=lambda w: int(w))
                for w in weights:
                    dim_data[w]['dim']=dim_data[w]['cuspidal_dim']
                info['dim_data'] = dim_data
                info['weights'] = weights
                info['nweights'] = len(weights)

                newdim = data['gl2_dims']['2']['new_dim']
                newforms = db.bmf_forms.search({'field_label':field_label, 'level_label':level_label})
                info['nfdata'] = [{
                    'label': f['short_label'],
                    'url': url_for(".render_bmf_webpage",field_label=f['field_label'], level_label=f['level_label'], label_suffix=f['label_suffix']),
                    'wt': f['weight'],
                    'dim': f['dimension'],
                    'sfe': "+1" if f.get('sfe',None)==1 else "-1" if f.get('sfe',None)==-1 else "?",
                    'bc': bc_info(f['bc']),
                    'cm': cm_info(f.get('CM','?')),
                    } for f in newforms]
                info['nnewforms'] = len(info['nfdata'])
                properties2 = [('Base field', pretty_field_label), ('Level',info['level_label']), ('Norm',str(info['level_norm'])), ('New dimension',str(newdim))]
                friends = [('Newform {}'.format(f['label']), f['url']) for f in info['nfdata'] ]

    return render_template("bmf-space.html", info=info, credit=credit, title=t, bread=bread, properties2=properties2, friends=friends)

@bmf_page.route('/<field_label>/<level_label>/<label_suffix>/')
def render_bmf_webpage(field_label, level_label, label_suffix):
    label = "-".join([field_label, level_label, label_suffix])
    credit = "John Cremona"
    bread = []
    info = {}
    title = "Bianchi cusp forms"
    data = None
    properties2 = []
    friends = []
    bread = [('Modular Forms', url_for('mf.modular_form_main_page')), ('Bianchi Modular Forms', url_for(".index"))]
    try:
        data = WebBMF.by_label(label)
        title = "Bianchi cusp form {} over {}".format(data.short_label,field_pretty(data.field_label))
        bread = [('Modular Forms', url_for('mf.modular_form_main_page')),
                 ('Bianchi Modular Forms', url_for(".index")),
                 (field_pretty(data.field_label), url_for(".render_bmf_field_dim_table_gl2", field_label=data.field_label)),
                 (data.level_label, url_for('.render_bmf_space_webpage', field_label=data.field_label, level_label=data.level_label)),
                 (data.short_label, '')]
        properties2 = data.properties2
        friends = data.friends
    except ValueError:
        raise
        info['err'] = "No Bianchi modular form in the database has label {}".format(label)
    return render_template("bmf-newform.html", title=title, credit=credit, bread=bread, data=data, properties2=properties2, friends=friends, info=info)

def bianchi_modular_form_by_label(lab):
    if lab == '':
        # do nothing: display the top page
        return redirect(url_for(".index"))
    if isinstance(lab, basestring):
        res = db.bmf_forms.lookup(lab)
    else:
        res = lab
        lab = res['label']

    if res is None:
        flash(Markup("No Bianchi modular form in the database has label or name <span style='color:black'>%s</span>" % lab), "error")
        return redirect(url_for(".index"))
    else:
        return redirect(url_for(".render_bmf_webpage", field_label = res['field_label'], level_label = res['level_label'], label_suffix = res['label_suffix']))

@bmf_page.route("/Source")
def how_computed_page():
    t = 'Source of the Bianchi Modular Forms'
    bread = [('Modular Forms', url_for('mf.modular_form_main_page')),
             ('Bianchi Modular Forms', url_for(".index")),
             ('Source', '')]
    credit = 'John Cremona'
    return render_template("single.html", kid='dq.mf.bianchi.source',
                           credit=credit, title=t, bread=bread, learnmore=learnmore_list_remove('Source'))

@bmf_page.route("/Completeness")
def completeness_page():
    t = 'Completeness of the Bianchi Modular Form Data'
    bread = [('Modular Forms', url_for('mf.modular_form_main_page')),
             ('Bianchi Modular Forms', url_for(".index")),
             ('Completeness', '')]
    credit = 'John Cremona'
    return render_template("single.html", kid='dq.mf.bianchi.extent',
                           credit=credit, title=t, bread=bread, learnmore=learnmore_list_remove('Completeness'))

@bmf_page.route("/Labels")
def labels_page():
    t = 'Labels for Bianchi Newforms'
    bread = [('Modular Forms', url_for('mf.modular_form_main_page')),
             ('Bianchi Modular Forms', url_for(".index")),
             ('Labels', '')]
    credit = 'John Cremona'
    return render_template("single.html", kid='mf.bianchi.labels',
                           credit=credit, title=t, bread=bread, learnmore=learnmore_list_remove('labels'))
<|MERGE_RESOLUTION|>--- conflicted
+++ resolved
@@ -110,17 +110,10 @@
              projection=['label','field_label','short_label','level_label','level_norm','label_suffix','level_ideal','dimension','sfe','bc','CM'],
              cleaners={"level_number": lambda v: v['level_label'].split(".")[1],
                        "level_ideal": lambda v: teXify_pol(v['level_ideal']),
-<<<<<<< HEAD
-                       "sfe": lambda v: "+1" if v.get('sfe')==1 else "-1",
-                       "url": lambda v: url_for('.render_bmf_webpage',field_label=v['field_label'], level_label=v['level_label'], label_suffix=v['label_suffix']),
-                       "bc": lambda v: bc_info(v['bc']),
-                       "cm": lambda v: cm_info(v.get('CM'))},
-=======
                        "sfe": lambda v: "+1" if v.get('sfe',None)==1 else ("-1" if v.get('sfe',None)==-1 else "?"),
                        "url": lambda v: url_for('.render_bmf_webpage',field_label=v['field_label'], level_label=v['level_label'], label_suffix=v['label_suffix']),
                        "bc": lambda v: bc_info(v['bc']),
                        "cm": lambda v: cm_info(v.pop('CM', '?'))},
->>>>>>> fa39b0e4
              bread=lambda:[('Bianchi Modular Forms', url_for(".index")),
                            ('Search Results', '.')],
              learnmore=learnmore_list,
