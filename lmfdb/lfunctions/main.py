# -*- coding: utf-8 -*-
import flask
from flask import render_template, url_for, request, make_response

from sage.all import plot, srange, spline, line

import tempfile
import bson
import os
import re
import sqlite3
import numpy

from Lfunction import (Lfunction_Dirichlet, Lfunction_EC_Q, Lfunction_EMF,
                       Lfunction_HMF, Lfunction_Maass, Lfunction_SMF2_scalar_valued,
                       RiemannZeta, DedekindZeta, ArtinLfunction, SymmetricPowerLfunction,
                       HypergeometricMotiveLfunction, Lfunction_genus2_Q, Lfunction_lcalc)
import LfunctionPlot
import LfunctionDatabase

from Lfunctionutilities import p2sage, styleTheSign, getConductorIsogenyFromLabel
from lmfdb.utils import to_dict
from lmfdb.WebCharacter import WebDirichlet
from lmfdb.lfunctions import l_function_page, logger
from LfunctionComp import isogeny_class_table, isogeny_class_cm
<<<<<<< HEAD
=======
import LfunctionDatabase
from lmfdb import base
from pymongo import ASCENDING
from lmfdb.modular_forms.maass_forms.maass_waveforms.views.mwf_plot import paintSvgMaass
>>>>>>> d36a99b7

def get_degree(degree_string):
    if not re.match('degree[0-9]+',degree_string):
        return -1
    return int(degree_string[6:])

################################################################################
#   Route functions, navigation pages
################################################################################

# Top page #####################################################################
@l_function_page.route("/")
def l_function_top_page():
    info = set_info_for_start_page()
    return render_template("LfunctionNavigate.html", **info)

@l_function_page.route("/history")
def l_function_history():
    from lmfdb.pages import _single_knowl
    t = "A brief history of L-functions"

    bc = [('L-functions', url_for('.l_function_top_page')),
          (t, url_for('.l_function_history'))]
    return render_template(_single_knowl, title=t, kid='lfunction.history', body_class='', bread=bc)

# Degree 1 L-functions browsing page ##############################################
@l_function_page.route("/degree1/")
def l_function_dirichlet_browse_page():
    info = {"bread": get_bread(1, [])}
    info["minModDefault"] = 1
    info["maxModDefault"] = 20
    info["maxOrder"] = 19
    info["contents"] = [LfunctionPlot.getOneGraphHtmlChar(info["minModDefault"], info[
                "maxModDefault"], 1, info["maxOrder"])]
    return render_template("Degree1.html", title='Degree 1 L-functions', **info)

# Degree 2 L-functions browsing page ##############################################
@l_function_page.route("/degree2/")
def l_function_degree2_browse_page():
    info = {"bread": get_bread(2, [])}
    return render_template("Degree2.html", title='Degree 2 L-functions', **info)

# Degree 3 L-functions browsing page ##############################################
@l_function_page.route("/degree3/")
def l_function_degree3_browse_page():
    info = {"bread": get_bread(3, [])}
    return render_template("Degree3.html", title='Degree 3 L-functions', **info)

# Degree 4 L-functions browsing page ##############################################
@l_function_page.route("/degree4/")
def l_function_degree4_browse_page():
    info = {"bread": get_bread(4, [])}
    return render_template("Degree4.html", title='Degree 4 L-functions', **info)


# Degree browsing page #########################################################
@l_function_page.route("/<degree>/")
def l_function_degree_page(degree):
    degree = get_degree(degree)
    if degree < 0:
        return flask.abort(404)
    info = {"degree": degree}
    info["key"] = 777
    info["bread"] = get_bread(degree, [])
    return render_template("DegreeNavigateL.html", title='Degree ' + str(degree) + ' L-functions', **info)


# L-function of holomorphic cusp form with trivial character browsing page ##############################################
@l_function_page.route("/degree2/CuspForm/")
def l_function_cuspform_browse_page():
    info = {"bread": get_bread(2, [("CuspForm", url_for('.l_function_cuspform_browse_page'))])}
    info["contents"] = [LfunctionPlot.getOneGraphHtmlHolo(1, 13, 2, 12)]
    return render_template("cuspformGL2.html", title='L-functions of Cusp Forms on \(\Gamma_0(N)\) with trivial character', **info)


# L-function of GL(2) maass forms browsing page ##############################################
@l_function_page.route("/degree2/MaassForm/")
def l_function_maass_browse_page():
    info = {"bread": get_bread(2, [("MaassForm", url_for('.l_function_maass_browse_page'))])}
    info["contents"] = [processMaassNavigation()]
    info["gl2spectrum0"] = [paintSvgMaass(1, 10, 0, 10, L="/L")]
    return render_template("MaassformGL2.html", title='L-functions of GL(2) Maass Forms of weight 0', **info)


# L-function of elliptic curves browsing page ##############################################
@l_function_page.route("/degree2/EllipticCurve/")
def l_function_ec_browse_page():
    info = {"bread": get_bread(2, [("Elliptic curve", url_for('.l_function_ec_browse_page'))])}
    info["representation"] = ''
    info["contents"] = [processEllipticCurveNavigation(11, 65)]
    return render_template("ellipticcurve.html", title='L-functions of Elliptic Curves', **info)


# L-function of GL(n) Maass forms browsing page ##############################################
@l_function_page.route("/<degree>/MaassForm/")
def l_function_maass_gln_browse_page(degree):
    degree = get_degree(degree)
    if degree < 0:
        return flask.abort(404)
    contents = LfunctionPlot.getAllMaassGraphHtml(degree)
    if not contents:
        return flask.abort(404)
    info = {"bread": get_bread(degree, [("MaassForm", url_for('.l_function_maass_gln_browse_page',
                                                              degree='degree' + str(degree)))])}
    info["contents"] = contents
    return render_template("MaassformGLn.html",
                           title='L-functions of GL(%s) Maass Forms' % degree, **info)


# L-function of symmetric square of elliptic curves browsing page ##############
@l_function_page.route("/degree3/EllipticCurve/SymmetricSquare/")
def l_function_ec_sym2_browse_page():
    info = {"bread": get_bread(3, [("Symmetric square of Elliptic curve",
                                    url_for('.l_function_ec_sym2_browse_page'))])}
    info["representation"] = 'Symmetric square'
    info["contents"] = [processSymPowerEllipticCurveNavigation(11, 26, 2)]
    return render_template("ellipticcurve.html",
                           title='Symmetric square L-functions of Elliptic Curves', **info)


# L-function of symmetric cube of elliptic curves browsing page ################
@l_function_page.route("/degree4/EllipticCurve/SymmetricCube/")
def l_function_ec_sym3_browse_page():
    info = {"bread": get_bread(4, [("Symmetric cube of Elliptic curve", url_for('.l_function_ec_sym3_browse_page'))])}
    info["representation"] = 'Symmetric cube'
    info["contents"] = [processSymPowerEllipticCurveNavigation(11, 17, 3)]
    return render_template("ellipticcurve.html",
                           title='Symmetric cube L-functions of Elliptic Curves', **info)

# L-function of genus 2 curves browsing page ##############################################
@l_function_page.route("/degree4/Genus2Curve/")
def l_function_genus2_browse_page():
    info = {"bread": get_bread(2, [("Genus 2 curve", url_for('.l_function_genus2_browse_page'))])}
    info["representation"] = ''
    info["contents"] = [processGenus2CurveNavigation(169, 700)]
    return render_template("genus2curve.html", title='L-functions of Genus 2 Curves', **info)


###########################################################################
#   Helper functions, navigation pages
###########################################################################
def set_info_for_start_page():
    ''' Sets the properties of the top L-function page.
    '''

    tt = [[{'title': 'Riemann zeta function', 'link': url_for('.l_function_riemann_page')},
           {'title': 'Dirichlet L-function', 'link': url_for('.l_function_dirichlet_browse_page')}],

          [{'title': 'Holomorphic cusp form with trivial character', 'link': url_for('.l_function_cuspform_browse_page')},
           {'title': 'GL2 Maass form', 'link': url_for('.l_function_maass_browse_page')},
           {'title': 'Elliptic curve', 'link': url_for('.l_function_ec_browse_page')}],

          [{'title': '', 'link': ''},
           {'title': 'GL3 Maass form', 'link': url_for('.l_function_maass_gln_browse_page',
                                                       degree='degree3')},
           {'title': 'Symmetric square L-function of Elliptic curve', 'link': url_for('.l_function_ec_sym2_browse_page')}],

          [{'title': 'GSp4 Maass form', 'link': url_for('.l_function_maass_gln_browse_page', degree='degree4') + '#GSp4_Q_Maass'},
           {'title': 'GL4 Maass form', 'link': url_for('.l_function_maass_gln_browse_page',
                                                       degree='degree4')},
           {'title': 'Symmetric cube L-function of Elliptic curve', 'link': url_for('.l_function_ec_sym3_browse_page')}]]

    info = {
        'degree_list': range(1, 5),
        'type_table': tt,
        'type_row_list': [0, 1, 2, 3]
        }

    info['title'] = 'L-functions'
    info['bread'] = [('L-functions', url_for('.l_function_top_page'))]

    info['learnmore'] = [('History of L-functions', url_for('.l_function_history'))]

    return info


def get_bread(degree, breads=[]):
    ''' Returns the two top levels of bread crumbs plus the ones supplied in breads.
    '''
    bc = [('L-functions', url_for('.l_function_top_page')),
          ('Degree ' + str(degree), url_for('.l_function_degree_page', degree='degree' + str(degree)))]
    for b in breads:
        bc.append(b)
    return bc


################################################################################
#   Route functions, individual L-function homepages
################################################################################
# Riemann zeta function ########################################################
@l_function_page.route("/Riemann/")
def l_function_riemann_page():
    args = {}
    return render_single_Lfunction(RiemannZeta, args, request)


@l_function_page.route("/Character/Dirichlet/1/1/")
@l_function_page.route("/NumberField/1.1.1.1/")
def l_function_riemann_redirect():
    return flask.redirect(url_for('.l_function_riemann_page'), code=301)


# L-function of Dirichlet character ############################################
@l_function_page.route("/Character/Dirichlet/<modulus>/<number>/")
def l_function_dirichlet_page(modulus, number):
    args = {'charactermodulus': modulus, 'characternumber': number}
    return render_single_Lfunction(Lfunction_Dirichlet, args, request)


# L-function of Elliptic curve #################################################
@l_function_page.route("/EllipticCurve/Q/<conductor>/<isogeny>/")
def l_function_ec_page(conductor, isogeny):
    args = {'conductor': conductor, 'isogeny': isogeny}
    return render_single_Lfunction(Lfunction_EC_Q, args, request)

@l_function_page.route("/EllipticCurve/Q/<label>/")
def l_function_ec_page_label(label):
    conductor, isogeny = getConductorIsogenyFromLabel(label)
    if conductor and isogeny:
        return flask.redirect(url_for('.l_function_ec_page', conductor = conductor,
                                      isogeny = isogeny), 301)
    else:
        errmsg = 'The string %s is not an admissible elliptic curve label' % label
        return render_lfunction_exception(errmsg)

# L-function of Cusp form ############################################
@l_function_page.route("/ModularForm/GL2/Q/holomorphic/<level>/<weight>/<character>/<label>/<number>/")
def l_function_emf_page(level, weight, character, label, number):
    args = {'level': level, 'weight': weight, 'character': character,
            'label': label, 'number': number}
    return render_single_Lfunction(Lfunction_EMF, args, request)


@l_function_page.route("/ModularForm/GL2/Q/holomorphic/<level>/<weight>/<character>/<label>/")
def l_function_emf_redirect_1(level, weight, character, label):
    return flask.redirect(url_for('.l_function_emf_page', level=level, weight=weight,
                                  character=character, label=label, number='0'), code=301)


@l_function_page.route("/ModularForm/GL2/Q/holomorphic/<level>/<weight>/<character>/")
def l_function_emf_redirect_2(level, weight, character):
    return flask.redirect(url_for('.l_function_emf_page', level=level, weight=weight,
                                  character=character, label='a', number='0'), code=301)


@l_function_page.route("/ModularForm/GL2/Q/holomorphic/<level>/<weight>/")
def l_function_emf_redirect_3(level, weight):
    return flask.redirect(url_for('.l_function_emf_page', level=level, weight=weight,
                                  character='1', label='a', number='0'), code=301)


# L-function of Hilbert modular form ###########################################
@l_function_page.route("/ModularForm/GL2/TotallyReal/<field>/holomorphic/<label>/<character>/<number>/")
def l_function_hmf_page(field, label, character, number):
    args = {'field': field, 'label': label, 'character': character,
            'number': number}
    return render_single_Lfunction(Lfunction_HMF, args, request)


@l_function_page.route("/ModularForm/GL2/TotallyReal/<field>/holomorphic/<label>/<character>/")
def l_function_hmf_redirect_1(field, label, character):
    return flask.redirect(url_for('.l_function_hmf_page', field=field, label=label,
                                  character=character, number='0'), code=301)


@l_function_page.route("/ModularForm/GL2/TotallyReal/<field>/holomorphic/<label>/")
def l_function_hmf_redirect_2(field, label):
    return flask.redirect(url_for('.l_function_hmf_page', field=field, label=label,
                                  character='0', number='0'), code=301)


# L-function of GL(2) Maass form ###############################################
@l_function_page.route("/ModularForm/GL2/Q/Maass/<dbid>/")
def l_function_maass_page(dbid):
    try:
        args = {'dbid': bson.objectid.ObjectId(dbid), 'fromDB': False}
    except Exception:
        args = {'dbid': dbid, 'fromDB': False}
    return render_single_Lfunction(Lfunction_Maass, args, request)


# L-function of GL(n) Maass form (n>2) #########################################
@l_function_page.route("/ModularForm/<group>/Q/Maass/<level>/<char>/<R>/<ap_id>/")
def l_function_maass_gln_page(group, level, char, R, ap_id):
    args = {'fromDB': True, 'group': group, 'level': level,
            'char': char, 'R': R, 'ap_id': ap_id}
    return render_single_Lfunction(Lfunction_Maass, args, request)


# L-function of Siegel modular form    #########################################
@l_function_page.route("/ModularForm/GSp/Q/Sp4Z/specimen/<weight>/<orbit>/<number>/")
def l_function_siegel_specimen_page(weight, orbit, number):
    return flask.redirect(url_for('.l_function_siegel_page', weight=weight, orbit=orbit, number=number),301)

@l_function_page.route("/ModularForm/GSp/Q/Sp4Z/<weight>/<orbit>/<number>/")
def l_function_siegel_page(weight, orbit, number):
    args = {'weight': weight, 'orbit': orbit, 'number': number}
    return render_single_Lfunction(Lfunction_SMF2_scalar_valued, args, request)


# L-function of Number field    ################################################
@l_function_page.route("/NumberField/<label>/")
def l_function_nf_page(label):
    args = {'label': label}
    return render_single_Lfunction(DedekindZeta, args, request)


# L-function of Artin representation    ########################################
@l_function_page.route("/ArtinRepresentation/<label>/")
def l_function_artin_page(label):
    return render_single_Lfunction(ArtinLfunction, {'label': label}, request)

# L-function of hypergeometric motive   ########################################
@l_function_page.route("/Motive/Hypergeometric/Q/<label>/<t>")
def l_function_hgm_page(label,t):
    args = {'label': label+'_'+t}
    return render_single_Lfunction(HypergeometricMotiveLfunction, args, request)

# L-function of symmetric powers of Elliptic curve #############################
@l_function_page.route("/SymmetricPower/<power>/EllipticCurve/Q/<conductor>/<isogeny>/")
def l_function_ec_sym_page(power, conductor, isogeny):
    args = {'power': power, 'underlying_type': 'EllipticCurve', 'field': 'Q',
            'conductor': conductor, 'isogeny': isogeny}
    return render_single_Lfunction(SymmetricPowerLfunction, args, request)

@l_function_page.route("/SymmetricPower/<power>/EllipticCurve/Q/<label>/")
def l_function_ec_sym_page_label(power, label):
    conductor, isogeny = getConductorIsogenyFromLabel(label)
    if conductor and isogeny:
        return flask.redirect(url_for('.l_function_ec_sym_page', conductor = conductor,
                                      isogeny = isogeny, power = power), 301)
    else:
        errmsg = 'The string %s is not an admissible elliptic curve label' % label
        return render_lfunction_exception(errmsg)

# L-function of genus 2 curve/Q ########################################
@l_function_page.route("/Genus2Curve/Q/<cond>/<x>/")
def l_function_genus2_page(cond,x):
    args = {'label': cond+'.'+x}
    return render_single_Lfunction(Lfunction_genus2_Q, args, request)

# L-function from lcalcfile with given url #####################################
@l_function_page.route("/Lcalcurl/")
def l_function_lcalc_page():
    args = {'Ltype': 'lcalcurl', 'url': request.args['url']}
    return render_single_Lfunction(Lfunction_lcalc, args, request)


################################################################################
#   Helper functions, individual L-function homepages
################################################################################

def render_single_Lfunction(Lclass, args, request):
    temp_args = to_dict(request.args)

    try:
        L = Lclass(**args)
        # if you move L=Lclass outside the try for debugging, remember to put it back in before committing
    except (ValueError,KeyError,TypeError) as err:  # do not trap all errors, if there is an assert error we want to see it in flasklog
        return render_lfunction_exception(err)
    try:
        if temp_args['download'] == 'lcalcfile':
            return render_lcalcfile(L, request.url)
    except KeyError as err:
        pass # Do nothing

    info = initLfunction(L, temp_args, request)
    return render_template('Lfunction.html', **info)


def render_lfunction_exception(err):
    try:
        errmsg = "Unable to render L-function page due to the following problem(s):<br><ul>" + reduce(lambda x,y:x+y,["<li>"+msg+"</li>" for msg in err.args]) + "</ul>"
    except:
        errmsg = "Unable to render L-function page due to the following problem:<br><ul><li>%s</li></ul>"%err
    bread =  [('L-functions', url_for('.l_function_top_page')), ('Error', '')]
    info = {'explain': errmsg, 'title': 'Error displaying L-function', 'bread': bread }
    return render_template('problem.html', **info),

def render_lcalcfile(L, url):
    ''' Function for rendering the lcalc file of an L-function.
    '''
    try:  # First check if the Lcalc file is stored in the database
        response = make_response(L.lcalcfile)
    except:
        import LfunctionLcalc
        response = make_response(LfunctionLcalc.createLcalcfile_ver2(L, url))

    response.headers['Content-type'] = 'text/plain'
    return response


def initLfunction(L, args, request):
    ''' Sets the properties to show on the homepage of an L-function page.
    '''
    info = L.info                        
    info['args'] = args
    info['properties2'] = set_gaga_properties(L)
    (info['bread'], info['friends'] ) = set_bread_and_friends(L, request)
    (info['zeroslink'], info['plotlink']) = set_zeroslink_and_plotlink(L, args)
    info['navi']= set_navi(L)

    if len(request.args) == 0:
        lcalcUrl = request.url + '?download=lcalcfile'
    else:
        lcalcUrl = request.url + '&download=lcalcfile'

    info['downloads'] = [('Lcalcfile', lcalcUrl)]
    return info


def set_gaga_properties(L):
    ''' Sets the properties in the properties box in the
    upper right corner
    '''
    ans = [('Degree', str(L.degree))]

    ans.append(('Conductor', str(L.level)))
    ans.append(('Sign', "$"+styleTheSign(L.sign)+"$"))

    if L.selfdual:
        ans.append(('Self-dual', "yes"))
    else:
        ans.append(('Self-dual', "no"))

    if L.algebraic:
        ans.append(('Motivic weight', str(L.motivic_weight)))

    # Disable until fixed
    # prim = 'Primitive' if L.primitive else 'Not primitive'
    # ans.append((None,        prim))

    return ans


def set_bread_and_friends(L, request):
    ''' Returns the list of friends to link to and the bread crumbs.
    Depends on the type of L-function and needs to be added to for new types
    '''
    bread = []
    fiends = []

    # Create default friendlink by removing 'L/' and ending '/'
    friendlink = request.url.replace('/L/', '/').replace('/L-function/', '/').replace('/Lfunction/', '/')
    splitlink = friendlink.rpartition('/')
    friendlink = splitlink[0] + splitlink[2]

    if L.Ltype() == 'riemann':
        friends = [('\(\mathbb Q\)', url_for('number_fields.by_label', label='1.1.1.1')),
                           ('Dirichlet Character \(\\chi_{1}(1,\\cdot)\)',url_for('characters.render_Dirichletwebpage',
                                                                                  modulus=1, number=1))]
        bread = get_bread(1, [('Riemann Zeta', request.url)])

    elif L.Ltype() == 'dirichlet':
        snum = str(L.characternumber)
        smod = str(L.charactermodulus)
        charname = WebDirichlet.char2tex(smod, snum)
        friends = [('Dirichlet Character ' + str(charname), friendlink)]
        if L.fromDB and not L.selfdual:
            friends.append(('Dual L-function', L.dual_link))
        bread = get_bread(1, [(charname, request.url)])

    elif L.Ltype() == 'ellipticcurveQ':
        label = L.label

        friends = [('Isogeny class ' + label, friendlink)]
        for i in range(1, L.nr_of_curves_in_class + 1):
            friends.append(('Elliptic curve ' + label + str(i), friendlink + '/' + str(i)))
        if L.modform:
            friends.append(('Modular form ' + label.replace('.', '.2'), url_for("emf.render_elliptic_modular_forms",
                                                                                level=L.modform['level'], weight=2,
                                                                                character=1, label=L.modform['iso'])))
        if not isogeny_class_cm(label): # only show symmetric powers for non-CM curves
            friends.append(
                ('Symmetric square L-function', url_for(".l_function_ec_sym_page_label",
                                                        power='2', label=label)))
            friends.append(
                ('Symmetric cube L-function', url_for(".l_function_ec_sym_page_label", power='3', label=label)))
        bread = get_bread(2, [('Elliptic curve', url_for('.l_function_ec_browse_page')),
                                      (label, url_for('.l_function_ec_page', conductor=L.conductor,
                                                      isogeny = L.isogeny))])

    elif L.Ltype() == 'ellipticmodularform':
        friendlink = friendlink.rpartition('/')[0] # Strips off the embedding
                                                   # number for the L-function
        if L.character:  # TODO: Probably always true now
            full_label = ( str(L.level) + '.' + str(L.weight) + '.' + str(L.character) +
                                str(L.label) )
        else:
            full_label = str(L.level) + '.' + str(L.weight) + str(L.label)
            
        friends = [('Modular form ' + full_label, friendlink)]
        
        if L.ellipticcurve:
            friends.append(
                ('EC isogeny class ' + L.ellipticcurve,
                 url_for("ec.by_ec_label", label=L.ellipticcurve)))
            for i in range(1, L.nr_of_curves_in_class + 1):
                friends.append(('Elliptic curve ' + L.ellipticcurve + str(i),
                                        url_for("ec.by_ec_label", label=L.ellipticcurve + str(i))))
            if not isogeny_class_cm(L.ellipticcurve):
                friends.append(
                    ('Symmetric square L-function',
                     url_for(".l_function_ec_sym_page_label", power='2',
                             label=L.ellipticcurve)))
                friends.append(
                    ('Symmetric cube L-function',
                     url_for(".l_function_ec_sym_page_label", power='3',
                             label=L.ellipticcurve)))
        bread = get_bread(2, [('Cusp form', url_for('.l_function_cuspform_browse_page')),
                                      (full_label, request.url)])

    elif L.Ltype() == 'maass':
        if L.group == 'GL2':
            friends = [('Maass Form ', friendlink)]
            bread = get_bread(2, [('Maass Form',
                                           url_for('.l_function_maass_browse_page')),
                                          ('\(' + L.texname + '\)', request.url)])

        else:
            if L.fromDB and not L.selfdual:
                friends = [('Dual L-function', L.dual_link)]
                
            bread = get_bread(L.degree,
                                      [('Maass Form', url_for('.l_function_maass_gln_browse_page',
                                                              degree='degree' + str(L.degree))),
                                       (L.dbid.partition('/')[2], request.url)])


    elif L.Ltype() == 'hilbertmodularform':
        friendlink = '/'.join(friendlink.split('/')[:-1])
        friends = [('Hilbert modular form ' + L.label, friendlink.rpartition('/')[0])]
        if L.degree == 4:
            bread = get_bread(4, [(L.label, request.url)])
        else:
            bread = [('L-functions', url_for('.l_function_top_page'))]

    elif (L.Ltype() == 'siegelnonlift' or L.Ltype() == 'siegeleisenstein' or
          L.Ltype() == 'siegelklingeneisenstein' or L.Ltype() == 'siegelmaasslift'):
        weight = str(L.weight)
        label = 'Sp4Z.' + weight + '_' + L.orbit
        friendlink = '/'.join(friendlink.split('/')[:-3]) + '.' + weight + '_' + L.orbit
        friends = [('Siegel Modular Form ' + label, friendlink)]
        if L.degree == 4:
            bread = get_bread(4, [(label, request.url)])
        else:
            bread = [('L-functions', url_for('.l_function_top_page'))]

    elif L.Ltype() == 'genus2curveQ':
        (cond, dummy, alpha) = L.label.partition('.')
        friends = [('Isogeny class ' + L.label,  url_for('g2c.by_url_isogeny_class_label',
                                                         cond = cond, alpha = alpha))]
        bread = get_bread(4, [(L.label, request.url)])

    elif L.Ltype() == 'dedekindzeta':
        friends = [('Number Field', friendlink)]
        if L.degree <= 4:
            bread = get_bread(L.degree, [(L.label, request.url)])
        else:
            bread = [('L-functions', url_for('.l_function_top_page'))]

    elif L.Ltype() == "artin":
        friends = [('Artin representation', L.artin.url_for())]
        if L.degree <= 4:
            bread = get_bread(L.degree, [(L.label, request.url)])
        else:
            bread = [('L-functions', url_for('.l_function_top_page'))]

    elif L.Ltype() == "hgmQ":
        # The /L/ trick breaks down for motives,
        # because we have a scheme for the L-functions themselves
        newlink = friendlink.rpartition('t')
        friendlink = newlink[0]+'/t'+newlink[2]
        friends = [('Hypergeometric motive ', friendlink)] 
        if L.degree <= 4:
            bread = get_bread(L.degree, [(L.label, request.url)])
        else:
            bread = [('L-functions', url_for('.l_function_top_page'))]
                                                             

    elif L.Ltype() == 'SymmetricPower':
        def ordinal(n):
            if n == 2:
                return "Square"
            elif n == 3:
                return "Cube"
            elif 10 <= n % 100 < 20:
                return str(n) + "th Power"
            else:
                return str(n) + {1: 'st', 2: 'nd', 3: 'rd'}.get(n % 10, "th") + " Power"

        if L.m == 2:
            bread = get_bread(3, [("Symmetric square of Elliptic curve",
                                           url_for('.l_function_ec_sym2_browse_page')),
                                          (L.label, url_for('.l_function_ec_sym_page_label',
                                                            label=L.label,power=L.m))])
        elif L.m == 3:
            bread = get_bread(4, [("Symmetric cube of Elliptic curve",
                                           url_for('.l_function_ec_sym3_browse_page')),
                                          (L.label, url_for('.l_function_ec_sym_page_label',
                                                            label=L.label,power=L.m))])
        else:
            bread = [('L-functions', url_for('.l_function_top_page')),
                             ('Symmetric %s of Elliptic curve ' % ordinal(L.m)
                              + str(L.label),
                              url_for('.l_function_ec_sym_page_label',
                                      label=L.label,power=L.m))]

        friendlink = request.url.replace('/L/SymmetricPower/%d/' % L.m, '/')
        splitlink = friendlink.rpartition('/')
        friendlink = splitlink[0] + splitlink[2]

        friendlink2 = request.url.replace('/L/SymmetricPower/%d/' % L.m, '/L/')
        splitlink = friendlink2.rpartition('/')
        friendlink2 = splitlink[0] + splitlink[2]

        friends = [('Isogeny class ' + L.label, friendlink), ('Symmetric 1st Power', friendlink2)]
        for j in range(2, L.m + 2):
            if j != L.m:
                friendlink3 = request.url.replace('/L/SymmetricPower/%d/' % L.m, '/L/SymmetricPower/%d/' % j)
                friends.append(('Symmetric %s' % ordinal(j), friendlink3))

    elif L.Ltype() in ['lcalcurl', 'lcalcfile']:
        if L.degree <= 4:
            bread = get_bread(L.degree, [])
        else:
            bread = [('L-functions', url_for('.l_function_top_page'))]

    return (bread, friends)


def set_zeroslink_and_plotlink(L, args):
    ''' Returns the url for the zeros and the plot.
    Turning off either of them could be done here
    '''
    # AVS 07/10/2016
    # only set zeroslink and plot if we actually have the ability to determine zeros and plot the Z function
    # this could either be because we already know them (in which case lfunc_data is set), or we can compute them via sageLfunction)
    # in the former case there is really no reason to use zeroslink at all, we could just fill them in now
    # but keep it as is for the moment for backward compatibility
    # Lemurell 13/06/2017
    # The zeros are now filled in for those in the Lfunctions database, but this is kept for the moment
    if hasattr(L,'lfunc_data') or (hasattr(L,'sageLfunction') and L.sageLfunction):
        zeroslink = request.url.replace('/L/', '/L/Zeros/')
        plotlink = request.url.replace('/L/', '/L/Plot/')
    else:
        zeroslink = ''
        plotlink = ''

    return (zeroslink, plotlink)    


def set_navi(L):
    ''' Returns the data for navigation to previous/next
    L-function when this makes sense. If not it returns None
    '''
    prev_data = None
    if L.Ltype() == 'maass' and L.group == 'GL2':
        next_form_id = L.mf.next_maassform_id()
        if next_form_id:
            next_data = ("next",r"$L(s,f_{\text next})$", '/L' +
                         url_for('mwf.render_one_maass_waveform',
                         maass_id = next_form_id) )
        else:
            next_data = ('','','')
        prev_form_id = L.mf.prev_maassform_id()
        if prev_form_id:
            prev_data = ("previous", r"$L(s,f_{\text prev}$)", '/L' +
                         url_for('mwf.render_one_maass_waveform',
                         maass_id = prev_form_id) )
        else:
            prev_data = ('','','')

    elif L.Ltype() == 'dirichlet':
        mod, num = L.charactermodulus, L.characternumber
        Lpattern = r"\(L(s,\chi_{%s}(%s,&middot;))\)"
        if mod > 1:
            pmod,pnum = WebDirichlet.prevprimchar(mod, num)
            prev_data = ("previous",Lpattern%(pmod,pnum) if pmod > 1 else r"\(\zeta(s)\)",
                     url_for('.l_function_dirichlet_page',
                             modulus=pmod,number=pnum))
        else:
            prev_data = ('','','')
        nmod,nnum = WebDirichlet.nextprimchar(mod, num)
        next_data = ("next",Lpattern%(nmod,nnum) if nmod > 1 else r"\(\zeta(s)\)",
                 url_for('.l_function_dirichlet_page',
                         modulus=nmod,number=nnum))

    if prev_data is None:
        return None
    else:
        return ( prev_data, next_data )


################################################################################
#   Route functions, plotting L-function and displaying zeros
################################################################################

# L-function of Elliptic curve #################################################
@l_function_page.route("/Plot/EllipticCurve/Q/<label>/")
def l_function_ec_plot(label):
    query = "label = '{0}'".format(label)
    try:
        return render_plotLfunction_from_db("ecplots", "ecplots", query)
    except KeyError:
        return render_plotLfunction(request, 'EllipticCurve', 'Q', label, None, None, None,
                                    None, None, None)

@l_function_page.route("/Plot/<arg1>/")
@l_function_page.route("/Plot/<arg1>/<arg2>/")
@l_function_page.route("/Plot/<arg1>/<arg2>/<arg3>/")
@l_function_page.route("/Plot/<arg1>/<arg2>/<arg3>/<arg4>/")
@l_function_page.route("/Plot/<arg1>/<arg2>/<arg3>/<arg4>/<arg5>/")
@l_function_page.route("/Plot/<arg1>/<arg2>/<arg3>/<arg4>/<arg5>/<arg6>/")
@l_function_page.route("/Plot/<arg1>/<arg2>/<arg3>/<arg4>/<arg5>/<arg6>/<arg7>/")
@l_function_page.route("/Plot/<arg1>/<arg2>/<arg3>/<arg4>/<arg5>/<arg6>/<arg7>/<arg8>/")
@l_function_page.route("/Plot/<arg1>/<arg2>/<arg3>/<arg4>/<arg5>/<arg6>/<arg7>/<arg8>/<arg9>/")
def plotLfunction(arg1=None, arg2=None, arg3=None, arg4=None, arg5=None, arg6=None, arg7=None, arg8=None, arg9=None):
    return render_plotLfunction(request, arg1, arg2, arg3, arg4, arg5, arg6, arg7, arg8, arg9)


@l_function_page.route("/Zeros/<arg1>/")
@l_function_page.route("/Zeros/<arg1>/<arg2>/")
@l_function_page.route("/Zeros/<arg1>/<arg2>/<arg3>/")
@l_function_page.route("/Zeros/<arg1>/<arg2>/<arg3>/<arg4>/")
@l_function_page.route("/Zeros/<arg1>/<arg2>/<arg3>/<arg4>/<arg5>/")
@l_function_page.route("/Zeros/<arg1>/<arg2>/<arg3>/<arg4>/<arg5>/<arg6>/")
@l_function_page.route("/Zeros/<arg1>/<arg2>/<arg3>/<arg4>/<arg5>/<arg6>/<arg7>/")
@l_function_page.route("/Zeros/<arg1>/<arg2>/<arg3>/<arg4>/<arg5>/<arg6>/<arg7>/<arg8>/")
@l_function_page.route("/Zeros/<arg1>/<arg2>/<arg3>/<arg4>/<arg5>/<arg6>/<arg7>/<arg8>/<arg9>/")
def zerosLfunction(arg1=None, arg2=None, arg3=None, arg4=None, arg5=None, arg6=None, arg7=None, arg8=None, arg9=None):
    return render_zerosLfunction(request, arg1, arg2, arg3, arg4, arg5, arg6, arg7, arg8, arg9)


################################################################################
#   Render functions, plotting L-function and displaying zeros
################################################################################
def render_plotLfunction_from_db(db, dbTable, condition):
    data_location = os.path.expanduser(
        "~/data/lfunction_plots/{0}.db".format(db))

    if not os.path.exists(data_location):
        # We want to raise some exception so that the calling
        # function can catch it and fall back to normal plotting
        # when the database does not exist or doesn't have the
        # plot. This seems like a reasonable exception to raise.
        raise KeyError

    try:
        db = sqlite3.connect(data_location)
        with db:
            cur = db.cursor()
            query = "SELECT start,end,points FROM {0} WHERE {1} LIMIT 1".format(dbTable,
                                                                                condition)
            cur.execute(query)
            row = cur.fetchone()

        db.close()

        start,end,values = row
        values = numpy.frombuffer(values)
        step = (end - start)/values.size

        pairs = [ (start + x * step, values[x] )
                  for x in range(0, values.size, 1)]
        p = plot(spline(pairs), -30, 30, thickness = 0.4)
        styleLfunctionPlot(p, 8)

    except (sqlite3.OperationalError, TypeError):
        # An OperationalError will happen when the database exists for some reason
        # but it doesn't have the table. A TypeError will happen when there are no
        # results returned, in which case row will be None and unpacking the tuple
        # will fail. We turn both of these in KeyErrors, which can be caught by
        # the calling function to fallback to normal plotting.

        raise KeyError

    fn = tempfile.mktemp(suffix=".png")
    p.save(filename=fn, dpi = 100)
    data = file(fn).read()
    os.remove(fn)
    response = make_response(data)
    response.headers['Content-type'] = 'image/png'
    return response


def render_plotLfunction(request, arg1, arg2, arg3, arg4, arg5, arg6, arg7, arg8, arg9):
    try:
        data = getLfunctionPlot(request, arg1, arg2, arg3, arg4, arg5, arg6, arg7, arg8, arg9)
    except Exception as err: # depending on the arguments, we may get an exception or we may get a null return, we need to handle both cases
        return render_lfunction_exception(err)
    if not data:
        # see note about missing "hardy_z_function" in plotLfunction()
        return flask.abort(404)
    response = make_response(data)
    response.headers['Content-type'] = 'image/png'
    return response


def getLfunctionPlot(request, arg1, arg2, arg3, arg4, arg5, arg6, arg7, arg8, arg9):
    pythonL = generateLfunctionFromUrl(
        arg1, arg2, arg3, arg4, arg5, arg6, arg7, arg8, arg9, to_dict(request.args))
    if not pythonL:
        return ""
    plotrange = 30
    if hasattr(pythonL, 'plotpoints'):
        F = p2sage(pythonL.plotpoints)
    else:
     # obsolete, because lfunc_data comes from DB?
        L = pythonL.sageLfunction
        if not hasattr(L, "hardy_z_function"):
            return None
        plotStep = .1
        if pythonL._Ltype not in ["riemann", "maass", "ellipticmodularform", "ellipticcurveQ"]:
            plotrange = 12
        F = [(i, L.hardy_z_function(i).real()) for i in srange(-1*plotrange, plotrange, plotStep)]
    interpolation = spline(F)
    F_interp = [(i, interpolation(i)) for i in srange(-1*plotrange, plotrange, 0.05)]
    p = line(F_interp)
#    p = line(F)    # temporary hack while the correct interpolation is being implemented
    
    styleLfunctionPlot(p, 10)
    fn = tempfile.mktemp(suffix=".png")
    p.save(filename=fn)
    data = file(fn).read()
    os.remove(fn)
    return data

def styleLfunctionPlot(p, fontsize):
    p.fontsize(fontsize)
    p.axes_color((0.5,0.5,0.5))
    p.tick_label_color((0.5,0.5,0.5))
    p.axes_width(0.2)


def render_zerosLfunction(request, arg1, arg2, arg3, arg4, arg5, arg6, arg7, arg8, arg9):
    ''' Renders the first few zeros of the L-function with the given arguments.
    '''
    try:
        L = generateLfunctionFromUrl(arg1, arg2, arg3, arg4, arg5, arg6, arg7, arg8, arg9, to_dict(request.args))
    except Exception as err:
        return render_lfunction_exception(err)
        
    if not L:
        return flask.abort(404)
    if hasattr(L,"lfunc_data"):
        if L.lfunc_data is None:
            return "<span>" + L.zeros + "</span>"
        else:
            website_zeros = L.negative_zeros + L.positive_zeros
    else:
        # This depends on mathematical information, all below is formatting
        # More semantic this way
        # Allow 10 seconds
        website_zeros = L.compute_web_zeros(time_allowed = 10)

    # Handle cases where zeros are not available
    if isinstance(website_zeros, str):
        return website_zeros
    
    positiveZeros = []
    negativeZeros = []

    for zero in website_zeros:
        if abs(float(zero)) < 1e-10:
            zero = 0
        if float(zero) < 0:
            negativeZeros.append(str(zero))
        else:
            positiveZeros.append(str(zero))

    zero_truncation = 25   # show at most 25 positive and negative zeros
                           # later: implement "show more"
    negativeZeros = negativeZeros[-1*zero_truncation:]
    positiveZeros = positiveZeros[:zero_truncation]
    # Format the html string to render
    positiveZeros = ", ".join(positiveZeros)
    negativeZeros = ", ".join(negativeZeros)
    if len(positiveZeros) > 2 and len(negativeZeros) > 2:  # Add comma and empty space between negative and positive
        negativeZeros = negativeZeros + ", "

    return "<span class='redhighlight'>{0}</span><span class='positivezero'>{1}</span>".format(
     #   negativeZeros[1:len(negativeZeros) - 1], positiveZeros[1:len(positiveZeros) - 1])
        negativeZeros.replace("-","&minus;"), positiveZeros)


def generateLfunctionFromUrl(arg1, arg2, arg3, arg4, arg5, arg6, arg7, arg8, arg9, temp_args):
    ''' Returns the L-function object corresponding to the supplied argumnents
    from the url. temp_args contains possible arguments after a question mark.
    '''
    if arg1 == 'Riemann':
        return RiemannZeta()

    elif arg1 == 'Character' and arg2 == 'Dirichlet':
        return Lfunction_Dirichlet(charactermodulus=arg3, characternumber=arg4)

    elif arg1 == 'EllipticCurve' and arg2 == 'Q':
        return Lfunction_EC_Q(conductor=arg3, isogeny=arg4)

    elif arg1 == 'ModularForm' and arg2 == 'GL2' and arg3 == 'Q' and arg4 == 'holomorphic':  # this has args: one for weight and one for level
        return Lfunction_EMF(level=arg5, weight=arg6, character=arg7, label=arg8, number=arg9)

    elif arg1 == 'ModularForm' and arg2 == 'GL2' and arg3 == 'TotallyReal' and arg5 == 'holomorphic':  # Hilbert modular form
        return Lfunction_HMF(label=arg6, character=arg7, number=arg8)

    elif arg1 == 'ModularForm' and arg2 == 'GL2'and arg3 == 'Q' and arg4 == 'Maass':
        try:
            dbid = bson.objectid.ObjectId(arg5)
        except Exception:
            dbid = arg5
        return Lfunction_Maass(dbid=dbid, fromDB=False)

    elif arg1 == 'ModularForm' and (arg2 == 'GSp4' or arg2 == 'GL4' or arg2 == 'GL3') and arg3 == 'Q' and arg4 == 'Maass':
        return Lfunction_Maass(fromDB = True, group = arg2, level = arg5,
                char = arg6, R = arg7, ap_id = arg8)

    elif arg1 == 'ModularForm' and arg2 == 'GSp' and arg3 == 'Q' and arg4 == 'Sp4Z':
        return Lfunction_SMF2_scalar_valued(weight=arg5, orbit=arg6, number=arg7)

    elif arg1 == 'NumberField':
        return DedekindZeta(label=str(arg2))

    elif arg1 == "ArtinRepresentation":
        return ArtinLfunction(label=str(arg2))

    elif arg1 == "SymmetricPower":
        return SymmetricPowerLfunction(power=arg2, underlying_type=arg3, field=arg4,
                                       conductor=arg5, isogeny = arg6)

    elif arg1 == "Motive" and arg2 == "Hypergeometric" and arg3 == "Q":
        if arg5:
            return HypergeometricMotiveLfunction(family = arg4, t = arg5)
        else:
            return HypergeometricMotiveLfunction(label = arg4)

    elif arg1 == "Genus2Curve" and arg2 == "Q":
        return Lfunction_genus2_Q(label=str(arg3)+'.'+str(arg4))

    elif arg1 == 'Lcalcurl':
        return Lfunction_lcalc(Ltype='lcalcurl', url=temp_args['url'])

    else:
        return None


################################################################################
#   Route functions, graphs for browsing L-functions
################################################################################
@l_function_page.route("/browseGraph/")
def browseGraph():
    return render_browseGraph(request.args)


@l_function_page.route("/browseGraphTMP/")
def browseGraphTMP():
    return render_browseGraphTMP(request.args)


@l_function_page.route("/browseGraphHolo/")
def browseGraphHolo():
    return render_browseGraphHolo(request.args)


@l_function_page.route("/browseGraphChar/")
def browseGraphChar():
    return render_browseGraphChar(request.args)


###########################################################################
#   Functions for rendering graphs for browsing L-functions.
###########################################################################
def render_browseGraph(args):
    data = LfunctionPlot.paintSvgFileAll([[args['group'],
                                           int(args['level'])]])
    response = make_response(data)
    response.headers['Content-type'] = 'image/svg+xml'
    return response


def render_browseGraphHolo(args):
    data = LfunctionPlot.paintSvgHolo(args['Nmin'], args['Nmax'], args['kmin'], args['kmax'])
    response = make_response(data)
    response.headers['Content-type'] = 'image/svg+xml'
    return response


def render_browseGraphTMP(args):
    data = LfunctionPlot.paintSvgHoloGeneral(
        args['Nmin'], args['Nmax'], args['kmin'], args['kmax'], args['imagewidth'], args['imageheight'])
    response = make_response(data)
    response.headers['Content-type'] = 'image/svg+xml'
    return response


def render_browseGraphChar(args):
    data = LfunctionPlot.paintSvgChar(
        args['min_cond'], args['max_cond'], args['min_order'], args['max_order'])
    response = make_response(data)
    response.headers['Content-type'] = 'image/svg+xml'
    return response


###########################################################################
#   Functions for displaying examples of degree 2 L-functions on the
#   degree browsing page.
###########################################################################
def processEllipticCurveNavigation(startCond, endCond):
    """
    Produces a table of all L-functions of elliptic curves with conductors
    from startCond to endCond
    """
    try:
        N = startCond
        if N < 11:
            N = 11
        elif N > 100:
            N = 100
    except:
        N = 11

    try:
        if endCond > 500:
            end = 500
        else:
            end = endCond

    except:
        end = 100

    iso_list = isogeny_class_table(N, end)
    s = '<h5>Examples of L-functions attached to isogeny classes of elliptic curves</h5>'
    s += '<table>'

    counter = 0
    nr_of_columns = 10
    for cond, iso in iso_list:
        label = str(cond) + '.' + iso
        if counter == 0:
            s += '<tr>'

        counter += 1
        s += '<td><a href="' + url_for('.l_function_ec_page', conductor=cond,
                                       isogeny = iso) + '">%s</a></td>\n' % label

        if counter == nr_of_columns:
            s += '</tr>\n'
            counter = 0

    if counter > 0:
        s += '</tr>\n'

    s += '</table>\n'
    return s


def processMaassNavigation(numrecs=35):
    """
    Produces a table of numrecs Maassforms with Fourier coefficients in the database
    """
    DB = LfunctionDatabase.getMaassDb()
    s = '<h5>The L-functions attached to the first 4 weight 0 Maass newforms with trivial character on Hecke congruence groups $\Gamma_0(N)$</h5>'
    s += '<table>\n'
    i = 0
    maxinlevel = 4
    for level in [1, 2, 3, 4, 5, 6, 7, 9]:
        j = 0
        s += '<tr>\n'
        s += '<td><bold>N={0}:</bold></td>\n'.format(level)
        finds = DB.get_Maass_forms({'Level': int(level),
                                    'char': 1,
                                    'Newform' : None})
        for f in finds:
            nc = f.get('Numc', 0)
            if nc <= 0:
                continue
            R = f.get('Eigenvalue', 0)
            if R == 0:
                continue
            if f.get('Symmetry',0) == 1:
                T = 'o'
            else:
                T = 'e'
            _until = min(12, len(str(R)))
            Rst = str(R)[:_until]
            idd = f.get('_id', None)
            if idd is None:
                continue
            idd = str(idd)
            url = url_for('.l_function_maass_page', dbid=idd)
            s += '<td><a href="{0}">{1}</a>{2}'.format(url, Rst, T)
            i += 1
            j += 1
            if i >= numrecs or j >= maxinlevel:
                break
        s += '</tr>\n'
        if i > numrecs:
            break
    s += '</table>\n'

    return s


def processSymPowerEllipticCurveNavigation(startCond, endCond, power):
    """
    Produces a table of all symmetric power L-functions of elliptic curves
    with conductors from startCond to endCond
    """
    try:
        N = startCond
        if N < 11:
            N = 11
        elif N > 100:
            N = 100
    except:
        N = 11

    try:
        if endCond > 500:
            end = 500
        else:
            end = endCond

    except:
        end = 100

    iso_list = isogeny_class_table(N, end)
    if power == 2:
        powerName = 'square'
    elif power == 3:
        powerName = 'cube'
    else:
        powerName = str(power) + '-th power'

    s = '<h5>Examples of symmetric ' + powerName + \
        ' L-functions attached to isogeny classes of elliptic curves</h5>'
    s += '<table>'

    counter = 0
    nr_of_columns = 10
    for cond, iso in iso_list:
        label = str(cond) + '.' + iso
        if counter == 0:
            s += '<tr>'

        counter += 1
        s += '<td><a href="' + url_for('.l_function_ec_sym_page', power=str(power),
                                       conductor=cond, isogeny=iso) + '">%s</a></td>\n' % label

        if counter == nr_of_columns:
            s += '</tr>\n'
            counter = 0

    if counter > 0:
        s += '</tr>\n'

    s += '</table>\n'
    return s
<|MERGE_RESOLUTION|>--- conflicted
+++ resolved
@@ -17,19 +17,12 @@
                        HypergeometricMotiveLfunction, Lfunction_genus2_Q, Lfunction_lcalc)
 import LfunctionPlot
 import LfunctionDatabase
-
+from LfunctionComp import isogeny_class_table, isogeny_class_cm
 from Lfunctionutilities import p2sage, styleTheSign, getConductorIsogenyFromLabel
 from lmfdb.utils import to_dict
 from lmfdb.WebCharacter import WebDirichlet
 from lmfdb.lfunctions import l_function_page, logger
-from LfunctionComp import isogeny_class_table, isogeny_class_cm
-<<<<<<< HEAD
-=======
-import LfunctionDatabase
-from lmfdb import base
-from pymongo import ASCENDING
 from lmfdb.modular_forms.maass_forms.maass_waveforms.views.mwf_plot import paintSvgMaass
->>>>>>> d36a99b7
 
 def get_degree(degree_string):
     if not re.match('degree[0-9]+',degree_string):
