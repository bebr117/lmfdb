# -*- coding: utf-8 -*-
from lmfdb.tests import LmfdbTest
from lmfdb.characters.web_character import WebDirichlet, WebHecke, parity_string, bool_string
from lmfdb.lfunctions.LfunctionDatabase import get_lfunction_by_url

class WebCharacterTest(LmfdbTest):

  def test_Dirichletmethods(self):
      modlabel, numlabel = 14, 5
      mod = WebDirichlet.label2ideal(modlabel)
      assert WebDirichlet.ideal2label(mod) == modlabel
      num = WebDirichlet.label2number(numlabel)
      assert WebDirichlet.number2label(num) == numlabel

  def test_Heckemethods(self):
      from sage.all import NumberField, var
      x = var('x')
      k = NumberField(x**3-x**2+x+1,'a')
      modlabel, numlabel = '128.1', '1.1'
      mod = WebHecke.label2ideal(k, modlabel)
      assert WebHecke.ideal2label(mod) == modlabel
      num = WebHecke.label2number(numlabel)
      assert WebHecke.number2label(num) == numlabel

class DirichletSearchTest(LmfdbTest):

    def test_condbrowse(self):
        W = self.tc.get('/Character/Dirichlet/?condbrowse=24-41')
        assert '(\\frac{40}{\\bullet}\\right)' in W.get_data(as_text=True)

    def test_order(self):
        W = self.tc.get('/Character/Dirichlet/?order=19-23')
        assert '\chi_{25}(2' in W.get_data(as_text=True)

    def test_even_odd(self):
        W = self.tc.get('/Character/Dirichlet/?modulus=35')
<<<<<<< HEAD
        assert '>%s</t'%(parity_string(1)) in W.data
        assert '>%s</t'%(parity_string(-1)) in W.data
=======
        assert '>Even</t' in W.get_data(as_text=True)
        assert '>Odd</t' in W.get_data(as_text=True)
>>>>>>> 283fc6b4

    def test_modbrowse(self):
        W = self.tc.get('/Character/Dirichlet/?modbrowse=51-81')
        """
        curl -s '/Character/?modbrowse=51-81' | grep 'Dirichlet/[0-9][0-9]/27' | wc -l
        There are 20 characters of conductor 27 in this modulus range
        """
        import re
        assert len(re.findall('Dirichlet/[0-9][0-9]/27',W.get_data(as_text=True))) == 20

    def test_search(self):
        W = self.tc.get('/Character/Dirichlet/?conductor=15&order=4&limit=25')
        assert '\chi_{15}(2,' in W.get_data(as_text=True) and '\chi_{195}(53,' in W.get_data(as_text=True)
        W = self.tc.get('/Character/Dirichlet/?conductor=25-50&order=5-7&limit=25')
        assert '\chi_{25}(6,' in W.get_data(as_text=True) and '\chi_{36}(7,' in W.get_data(as_text=True)
        W = self.tc.get('/Character/Dirichlet/?conductor=25-50&order=5-7&primitive=Yes&limit=25')
        assert '\chi_{25}(6,' in W.get_data(as_text=True) and '\chi_{36}(7,' in W.get_data(as_text=True)
        W = self.tc.get('/Character/Dirichlet/?conductor=25-50&order=5-7&primitive=No&limit=25')
        assert '\chi_{50}(11,' in W.get_data(as_text=True) and '\chi_{72}(7,' in W.get_data(as_text=True)
        W = self.tc.get('/Character/Dirichlet/?conductor=25-50&order=5-7&primitive=No&parity=Odd&limit=25')
        assert '\chi_{56}(23,' in W.get_data(as_text=True) and '\chi_{112}(79,' in W.get_data(as_text=True)
        W = self.tc.get('/Character/Dirichlet/?conductor=25-50&order=5-7&primitive=No&parity=Even&limit=25')
        assert '\chi_{50}(11,' in W.get_data(as_text=True) and '\chi_{75}(46,' in W.get_data(as_text=True)

    def test_condsearch(self):
        W = self.tc.get('/Character/Dirichlet/?conductor=111&limit=100')
        assert '111/17' in W.get_data(as_text=True)

    def test_nextprev(self):
        W = self.tc.get('/Character/Dirichlet/?start=200&count=25&order=3')
        assert '\chi_{169}(22,' in W.get_data(as_text=True) and '\chi_{182}(113,' in W.get_data(as_text=True)
        W = self.tc.get('/Character/Dirichlet/?start=100&count=25&order=3')
        assert '\chi_{97}(35,' in W.get_data(as_text=True) and '\chi_{117}(40,' in W.get_data(as_text=True)

class DirichletTableTest(LmfdbTest):

    def test_table(self):
        get='modulus=35&poly=\%28+x^{6}+\%29+-+\%28+x^{5}+\%29+-+\%28+7+x^{4}+\%29+%2B+\%28+2+x^{3}+\%29+%2B+\%28+7+x^{2}+\%29+-+\%28+2+x+\%29+-+\%28+1+\%29&char_number_list=1%2C4%2C9%2C11%2C16%2C29'
        W = self.tc.get('/Character/Dirichlet/grouptable?%s'%get)
        assert '35 }(29' in W.get_data(as_text=True)

class DirichletCharactersTest(LmfdbTest):

    def test_navig(self):
        W = self.tc.get('/Character/', follow_redirects=True)
        assert 'Browse' in W.get_data(as_text=True) and 'search' in W.get_data(as_text=True)

    def test_dirichletfamily(self):
        W = self.tc.get('/Character/Dirichlet/')
        assert 'Find a specific' in W.get_data(as_text=True)
        assert 'Dirichlet character \(\displaystyle\chi_{13}(2,&middot;)\)' in W.get_data(as_text=True)

    def test_dirichletgroup(self):
        W = self.tc.get('/Character/Dirichlet/23', follow_redirects=True)
<<<<<<< HEAD
        assert bool_string(True) in W.data
        assert 'DirichletGroup_conrey(23)' in W.data
        assert 'e\\left(\\frac{7}{11}\\right)' in W.data
        assert '/Character/Dirichlet/23/10' in W.data

        W = self.tc.get('/Character/Dirichlet/91', follow_redirects=True)
        assert bool_string(True) in W.data
        assert 'Properties' in W.data, "properties box"
        assert 'DirichletGroup_conrey(91)' in W.data, "sage code example"
        assert '\chi_{91}(15,' in W.data and '\chi_{91}(66' in W.data, "generators"
        assert 'e\\left(\\frac{7}{12}\\right)' in W.data, "contents table"
        assert '/Character/Dirichlet/91/6' in W.data, "link in contents table"
=======
        assert 'Yes' in W.get_data(as_text=True)
        assert 'DirichletGroup_conrey(23)' in W.get_data(as_text=True)
        assert 'e\\left(\\frac{7}{11}\\right)' in W.get_data(as_text=True)
        assert '/Character/Dirichlet/23/10' in W.get_data(as_text=True)

        W = self.tc.get('/Character/Dirichlet/91', follow_redirects=True)
        assert 'Yes' in W.get_data(as_text=True)
        assert 'Properties' in W.get_data(as_text=True), "properties box"
        assert 'DirichletGroup_conrey(91)' in W.get_data(as_text=True), "sage code example"
        assert '\chi_{91}(15,' in W.get_data(as_text=True) and '\chi_{91}(66' in W.get_data(as_text=True), "generators"
        assert 'e\\left(\\frac{7}{12}\\right)' in W.get_data(as_text=True), "contents table"
        assert '/Character/Dirichlet/91/6' in W.get_data(as_text=True), "link in contents table"
>>>>>>> 283fc6b4

        W = self.tc.get('/Character/Dirichlet/999999999', follow_redirects=True)
        assert 'Properties' in W.get_data(as_text=True), "properties box"
        assert '648646704' in W.get_data(as_text=True), "order"
        assert 'C_{333666}' in W.get_data(as_text=True), "structure"
        assert '\chi_{999999999}(234567902,' in W.get_data(as_text=True) and '\chi_{999999999}(432432433,' in W.get_data(as_text=True) and '\chi_{999999999}(332999668,' in W.get_data(as_text=True)

    def test_dirichletchar11(self):
        W = self.tc.get('/Character/Dirichlet/1/1')
        assert  '/NumberField/1.1.1.1' in W.get_data(as_text=True)

    def test_valuefield(self):
        W = self.tc.get('/Character/Dirichlet/13/2')
        assert  'Value Field' in W.get_data(as_text=True)

    #@unittest2.skip("wait for new DirichletConrey")
    def test_dirichletcharbig(self):
        """ nice example to check the Conrey naming scheme
            for p = 40487, 5 generates Z/pZ but not Z/p^2Z
            the next one is OK, namely 10.
            This test also makes sure the code scales a little bit.
        """
        W = self.tc.get('/Character/Dirichlet/40487/5')
        assert '40486' in W.get_data(as_text=True)
        assert '12409' in W.get_data(as_text=True), "log on generator"
        W = self.tc.get('/Character/Dirichlet/40487.5', follow_redirects=True)
        assert '40486' in W.get_data(as_text=True)
        assert '12409' in W.get_data(as_text=True), "log on generator"

    def test_dirichletchar43(self):
        W = self.tc.get('/Character/Dirichlet/4/3')
        assert 'Kronecker symbol' in W.get_data(as_text=True)
        assert '\\left(\\frac{-4}{\\bullet}\\right)' in W.get_data(as_text=True)
        W = self.tc.get('/Character/Dirichlet/4.3', follow_redirects=True)
        assert 'Kronecker symbol' in W.get_data(as_text=True)
        assert '\\left(\\frac{-4}{\\bullet}\\right)' in W.get_data(as_text=True)

    def test_dirichlet_calc(self):
        W = self.tc.get('/Character/calc-gauss/Dirichlet/4/3?val=3')
        assert '-2.0i' in W.get_data(as_text=True), "calc gauss"
        assert '\Z/4\Z' in W.get_data(as_text=True)

        W = self.tc.get('/Character/calc-kloosterman/Dirichlet/91/3?val=52,34')
        assert '3.774980868' in W.get_data(as_text=True), "kloosterman"

        W = self.tc.get('Character/calc-jacobi/Dirichlet/91/3?val=37')
        assert '-11 \\zeta_{12}^{2} + 5' in W.get_data(as_text=True)

        W = self.tc.get('Character/calc-value/Dirichlet/107/7?val=32')
        assert 'frac{3}{106}' in W.get_data(as_text=True)

    def test_dirichletchar531(self):
        W = self.tc.get('/Character/Dirichlet/531/40')
        assert '/Character/Dirichlet/531/247' in W.get_data(as_text=True)
        assert '(119,415)' in W.get_data(as_text=True), "generators"
        #assert 'Kloosterman sum' in W.get_data(as_text=True)
        assert  '(\\zeta_{87})' in W.get_data(as_text=True), "field of values"

    def test_dirichletchar6000lfunc(self):
        """ Check Sato-Tate group and L-function link for 6000/11  """
        W = self.tc.get('/Character/Dirichlet/6000/11')
        assert '/SatoTateGroup/0.1.100' in W.get_data(as_text=True)
        assert 'L/Character/Dirichlet/6000/11' in W.get_data(as_text=True)
        W = self.tc.get('/L/Character/Dirichlet/6000/11', follow_redirects=True)
        assert '1.076603021' in W.get_data(as_text=True)

    def test_dirichletchar9999lfunc(self):
        """ Check that the L-function link for 9999/2 is displayed if and only if the L-function data is present"""
        W = self.tc.get('/Character/Dirichlet/9999/2')
        assert '/SatoTateGroup/0.1.300' in W.get_data(as_text=True)
        b = get_lfunction_by_url('Character/Dirichlet/9999/2')
        assert bool(b) == ('L/Character/Dirichlet/9999/2' in W.get_data(as_text=True))

    def test_dirichletchar99999999999999999lfunc(self):
        """ Check Dirichlet character with very large modulus"""
        W = self.tc.get('/Character/Dirichlet/99999999999999999999/2')
<<<<<<< HEAD
        assert parity_string(-1) in W.data and '536870912' in W.data
        assert '/SatoTateGroup/0.1.3748806900' in W.data
=======
        assert 'Odd' in W.get_data(as_text=True) and '536870912' in W.get_data(as_text=True)
        assert '/SatoTateGroup/0.1.3748806900' in W.get_data(as_text=True)
>>>>>>> 283fc6b4

class HeckeCharactersTest(LmfdbTest):

    def test_heckeexamples(self):
        W = self.tc.get('/Character/Hecke/')
        assert '2.2.8.1' in W.get_data(as_text=True)

    def test_heckefamily(self):
        W = self.tc.get('/Character/Hecke/3.1.44.1')
        assert 'C_{5}' in W.get_data(as_text=True)

    def test_heckegroup(self):
        W = self.tc.get('/Character/Hecke/3.1.44.1/4.1')
        assert 'Related objects' in W.get_data(as_text=True)
        assert 'primitive' in W.get_data(as_text=True)

    def test_heckechar(self):
        W = self.tc.get('/Character/Hecke/2.0.4.1/25.2/2')
        assert 'Related objects' in W.get_data(as_text=True)
        assert 'Primitive' in W.get_data(as_text=True)

    def test_hecke_calc(self):
        W = self.tc.get('/Character/calc-value/Hecke/2.0.4.1/25.2/1?val=13.2')
        assert '=-i' in W.get_data(as_text=True)
<|MERGE_RESOLUTION|>--- conflicted
+++ resolved
@@ -34,13 +34,8 @@
 
     def test_even_odd(self):
         W = self.tc.get('/Character/Dirichlet/?modulus=35')
-<<<<<<< HEAD
-        assert '>%s</t'%(parity_string(1)) in W.data
-        assert '>%s</t'%(parity_string(-1)) in W.data
-=======
-        assert '>Even</t' in W.get_data(as_text=True)
-        assert '>Odd</t' in W.get_data(as_text=True)
->>>>>>> 283fc6b4
+        assert '>%s</t'%(parity_string(1)) in W.get_data(as_text=True)
+        assert '>%s</t'%(parity_string(-1)) in W.get_data(as_text=True)
 
     def test_modbrowse(self):
         W = self.tc.get('/Character/Dirichlet/?modbrowse=51-81')
@@ -95,33 +90,18 @@
 
     def test_dirichletgroup(self):
         W = self.tc.get('/Character/Dirichlet/23', follow_redirects=True)
-<<<<<<< HEAD
-        assert bool_string(True) in W.data
-        assert 'DirichletGroup_conrey(23)' in W.data
-        assert 'e\\left(\\frac{7}{11}\\right)' in W.data
-        assert '/Character/Dirichlet/23/10' in W.data
-
-        W = self.tc.get('/Character/Dirichlet/91', follow_redirects=True)
-        assert bool_string(True) in W.data
-        assert 'Properties' in W.data, "properties box"
-        assert 'DirichletGroup_conrey(91)' in W.data, "sage code example"
-        assert '\chi_{91}(15,' in W.data and '\chi_{91}(66' in W.data, "generators"
-        assert 'e\\left(\\frac{7}{12}\\right)' in W.data, "contents table"
-        assert '/Character/Dirichlet/91/6' in W.data, "link in contents table"
-=======
-        assert 'Yes' in W.get_data(as_text=True)
+        assert bool_string(True) in W.get_data(as_text=True)
         assert 'DirichletGroup_conrey(23)' in W.get_data(as_text=True)
         assert 'e\\left(\\frac{7}{11}\\right)' in W.get_data(as_text=True)
         assert '/Character/Dirichlet/23/10' in W.get_data(as_text=True)
 
         W = self.tc.get('/Character/Dirichlet/91', follow_redirects=True)
-        assert 'Yes' in W.get_data(as_text=True)
+        assert bool_string(True) in W.get_data(as_text=True)
         assert 'Properties' in W.get_data(as_text=True), "properties box"
         assert 'DirichletGroup_conrey(91)' in W.get_data(as_text=True), "sage code example"
         assert '\chi_{91}(15,' in W.get_data(as_text=True) and '\chi_{91}(66' in W.get_data(as_text=True), "generators"
         assert 'e\\left(\\frac{7}{12}\\right)' in W.get_data(as_text=True), "contents table"
         assert '/Character/Dirichlet/91/6' in W.get_data(as_text=True), "link in contents table"
->>>>>>> 283fc6b4
 
         W = self.tc.get('/Character/Dirichlet/999999999', follow_redirects=True)
         assert 'Properties' in W.get_data(as_text=True), "properties box"
@@ -198,13 +178,8 @@
     def test_dirichletchar99999999999999999lfunc(self):
         """ Check Dirichlet character with very large modulus"""
         W = self.tc.get('/Character/Dirichlet/99999999999999999999/2')
-<<<<<<< HEAD
-        assert parity_string(-1) in W.data and '536870912' in W.data
-        assert '/SatoTateGroup/0.1.3748806900' in W.data
-=======
-        assert 'Odd' in W.get_data(as_text=True) and '536870912' in W.get_data(as_text=True)
+        assert parity_string(-1) in W.get_data(as_text=True) and '536870912' in W.get_data(as_text=True)
         assert '/SatoTateGroup/0.1.3748806900' in W.get_data(as_text=True)
->>>>>>> 283fc6b4
 
 class HeckeCharactersTest(LmfdbTest):
 
