# -*- coding: utf-8 -*-
# Author: Pascal Molin, molin.maths@gmail.com
"""
Any character object is obtained as a double inheritance of

1. a family (currently: Dirichlet/Z or Hecke/K)

2. an object type (list of groups, character group, character)

For Dirichlet characters of modulus up to 10000, the database holds data for
the character and several of its values. For these objects, there are the
"DB" classes that replace on-the-fly computation with database lookups.

The code thus defines, from the generic top class WebCharObject

1. the mathematical family classes

   - WebDirichlet

   - WebDBDirichlet

   - WebHecke

2. the mathematical objects classes

   - WebCharFamily

   - WebCharGroup

   - WebChar

and one obtains:

- WebDirichletFamily

- WebDirichletGroup

- WebDBDirichletGroup

- WebDBDirichletCharacter

- WebHeckeFamily

- WebHeckeGroup

- WebHeckeCharacter

plus the additional WebHeckeExamples which collects interesting examples
of Hecke characters but could be converted to a yaml file [TODO]

The design is the following:

- the family class ancestor (Dirichler/Hecke) triggers a _compute method
  which initialize some mathematical class or fetches data in
  the database

- the object classe ancestor triggers the __init__ method

"""
from six.moves import range
from flask import url_for

from dirichlet_conrey import DirichletGroup_conrey, DirichletCharacter_conrey
from sage.all import gcd, Rational, power_mod, Integers, gp, xsrange, cached_method
from sage.databases.cremona import cremona_letter_code

from lmfdb import db
from lmfdb.utils import web_latex
from lmfdb.utils.utilities import num2letters
from lmfdb.logger import make_logger
from lmfdb.nfutils.psort import ideal_label, ideal_from_label
from lmfdb.number_fields.web_number_field import WebNumberField
from lmfdb.characters.HeckeCharacters import HeckeChar, RayClassGroup
from lmfdb.characters.TinyConrey import ConreyCharacter, kronecker_symbol, symbol_numerator
from lmfdb.characters.utils import url_character, complex2str, evalpolelt
from sage.misc.lazy_attribute import lazy_attribute

logger = make_logger("DC")

def parity_string(n):
    return "odd" if n == -1 else "even"

def bool_string(b):
    return "yes" if b else "no"

#############################################################################
###
###    Class for Web objects
###
#############################################################################

class WebCharObject(object):
    """ class for all characters and character groups """
    def __init__(self, **args):
        self.type = args.get('type',None)
        self.nflabel = args.get('number_field',None)
        self.modlabel = args.get('modulus',None)
        self.numlabel = args.get('number',None)
        self.args = args

        self._compute()

    def to_dict(self):
        d = {}
        for k in self._keys:
            d[k] = getattr(self,k,None)
            if d[k] is None:
                logger.debug('### key[%s] is None'%k)
        return d

    @staticmethod
    def texlogvalue(x, tag=False):
        if x is None:
            return 0
        if not isinstance(x, Rational):
            return '1'
        d = int(x.denom())
        n = int(x.numer())  % d # should be fixed in Dirichlet_conrey
        if d == 1:
            return '1'
        elif n == 1 and d == 2:
            s = "-1"
        elif n == 1 and d == 4:
            s = "i"
        elif n == 3 and d == 4:
            s = "-i"
        else:
            s = r"e\left(\frac{%s}{%s}\right)" % (n, d)
        if tag:
            return r"\(%s\)" % s
        else:
            return s

    @staticmethod
    def textuple(l,tag=True):
        t = ','.join(l)
        if len(l) > 1: t='(%s)'%t
        if tag:
            t = r'\(%s\)' % t
        return t

    @staticmethod
    def texparity(n):
        parity_string(n)

    def charvalues(self, chi):
        return [ self.texlogvalue(chi.logvalue(x), tag=True) for x in self.Gelts() ]

#############################################################################
###  Dirichlet type

class WebDirichlet(WebCharObject):
    """
    For some applications (orbits, enumeration), Dirichlet characters may be
    represented by a couple (modulus, number) without computing the Dirichlet
    group.
    """

    def _compute(self):
        if self.modlabel:
            self.modulus = m = int(self.modlabel)
            self.H = DirichletGroup_conrey(m)
        self.credit = 'SageMath'
        self.codelangs = ('pari', 'sage')

    def _char_desc(self, c, mod=None, prim=None):
        """ usually num is the number, but can be a character """
        if isinstance(c, DirichletCharacter_conrey):
            if prim is None:
                prim = c.is_primitive()
            mod = c.modulus()
            num = c.number()
        elif mod is None:
            mod = self.modulus
            num = c
            if prim is None:
                prim = self.charisprimitive(mod,num)
        else:
            num = c
            if prim is None:
                prim = self.charisprimitive(mod, num)
        return (mod, num, self.char2tex(mod,num), prim)

    def charisprimitive(self,mod,num):
        if isinstance(self.H, DirichletGroup_conrey) and self.H.modulus()==mod:
            H = self.H
        else:
            H = DirichletGroup_conrey(mod)
        return H[num].is_primitive()

    @lazy_attribute
    def gens(self):
        return [int(k) for k in self.H.gens()]

    @lazy_attribute
    def generators(self):
        return self.textuple([str(k) for k in self.H.gens()])

    """ for Dirichlet over Z, everything is described using integers """
    @staticmethod
    def char2tex(modulus, number, val=r'\cdot', tag=True):
        c = r'\chi_{%s}(%s,%s)'%(modulus,number,val)
        if tag:
           return r'\(%s\)' % c
        else:
           return c

    group2tex = int
    group2label = int
    label2group = int

    ideal2tex = int
    ideal2label = int
    label2ideal = int

    """ numbering characters """
    number2label = int
    label2number = int

    @lazy_attribute
    def groupelts(self):
        return [self.group2tex(x) for x in self.Gelts()]

    @cached_method
    def Gelts(self):
        res = []
        m,n,k = self.modulus, 1, 1
        while k < m and n <= self.maxcols:
            if gcd(k,m) == 1:
                res.append(k)
                n += 1
            k += 1
        if n > self.maxcols:
          self.coltruncate = True

        return res

    @staticmethod
    def nextchar(m, n, onlyprimitive=False):
        """ we know that the characters
            chi_m(1,.) and chi_m(m-1,.)
            always exist for m>1.
            They are extremal for a given m.
        """
        if onlyprimitive:
            return WebDirichlet.nextprimchar(m, n)
        if m == 1:
            return 2, 1
        if n == m - 1:
            return m + 1, 1
        k = n+1
        while k < m:
            if gcd(m, k) == 1:
                return m, k
            k += 1
        raise Exception("nextchar")

    @staticmethod
    def prevchar(m, n, onlyprimitive=False):
        """ Assume m>1 """
        if onlyprimitive:
            return WebDirichlet.prevprimchar(m, n)
        if n == 1:
            m, n = m - 1, m
        if m <= 2:
            return m, 1  # important : 2,2 is not a character
        k = n-1
        while k > 0:
            if gcd(m, k) == 1:
                return m, k
            k -= 1
        raise Exception("prevchar")

    @staticmethod
    def prevprimchar(m, n):
        if m <= 3:
            return 1, 1
        if n > 2:
            Gm = DirichletGroup_conrey(m)
        while True:
            n -= 1
            if n <= 1:  # (m,1) is never primitive for m>1
                m, n = m - 1, m - 1
                Gm = DirichletGroup_conrey(m)
            if m <= 2:
                return 1, 1
            if gcd(m, n) != 1:
                continue
            # we have a character, test if it is primitive
            chi = Gm[n]
            if chi.is_primitive():
                return m, n

    @staticmethod
    def nextprimchar(m, n):
        if m < 3:
            return 3, 2
        if n < m - 1:
            Gm = DirichletGroup_conrey(m)
        while 1:
            n += 1
            if n >= m:
                m, n = m + 1, 2
                Gm = DirichletGroup_conrey(m)
            if gcd(m, n) != 1:
                continue
            # we have a character, test if it is primitive
            chi = Gm[n]
            if chi.is_primitive():
                return m, n

# The parts responsible for allowing computation of Gauss sums, etc. on page

    @lazy_attribute
    def charsums(self):
        if self.modulus < 1000:
            return { 'gauss': self.gauss_sum(2),
                     'jacobi': self.jacobi_sum(1),
                     'kloosterman': self.kloosterman_sum('1,2') }
        else:
            return None

    def gauss_sum(self, val):
        val = int(val)
        mod, num = self.modulus, self.number
        chi = self.chi.sage_character()
        g = chi.gauss_sum_numerical(100, val)
        g = complex2str(g)
        from sage.rings.rational import Rational
        x = Rational('%s/%s' % (val, mod))
        n = x.numerator()
        n = str(n) + "r" if not n == 1 else "r"
        d = x.denominator()
        Gtex = r'\Z/%s\Z' % mod
        chitex = self.char2tex(mod, num, tag=False)
        chitexr = self.char2tex(mod, num, 'r', tag=False)
        deftex = r'\sum_{r\in %s} %s e\left(\frac{%s}{%s}\right)'%(Gtex,chitexr,n,d)
        return r"\(\displaystyle \tau_{%s}(%s) = %s = %s \)" % (val, chitex, deftex, g)

    @lazy_attribute
    def codegauss(self):
        return {
            'sage': ['chi.gauss_sum(a)'],
            'pari': 'znchargauss(g,chi,a)' }

    def jacobi_sum(self, val):
        mod, num = self.modulus, self.number
        val = int(val)
        if gcd(mod, val) > 1:
            raise Warning ("n must be coprime to the modulus : %s"%mod)
        psi = self.H[val]
        chi = self.chi.sage_character()
        psi = psi.sage_character()
        jacobi_sum = chi.jacobi_sum(psi)
        chitex = self.char2tex(mod, num, tag=False)
        psitex = self.char2tex(mod, val, tag=False)
        Gtex = r'\Z/%s\Z' % mod
        chitexr = self.char2tex(mod, num, 'r', tag=False)
        psitex1r = self.char2tex(mod, val, '1-r', tag=False)
        deftex = r'\sum_{r\in %s} %s %s'%(Gtex,chitexr,psitex1r)
        from sage.all import latex
        return r"\( \displaystyle J(%s,%s) = %s = %s \)" % (chitex, psitex, deftex, latex(jacobi_sum))

    @lazy_attribute
    def codejacobi(self):
        return { 'sage': ['chi.jacobi_sum(n)']
        }

    def kloosterman_sum(self, arg):
        a, b = map(int, arg.split(','))
        modulus, number = self.modulus, self.number
        if modulus == 1:
            # there is a bug in sage for modulus = 1
            return r"""
            \( \displaystyle K(%s,%s,\chi_{1}(1,&middot;))
            = \sum_{r \in \Z/\Z}
                 \chi_{1}(1,r) 1^{%s r + %s r^{-1}}
            = 1 \)
            """ % (a, b, a, b)
        chi = self.chi.sage_character()
        k = chi.kloosterman_sum_numerical(100, a, b)
        k = complex2str(k, 10)
        return r"""
        \( \displaystyle K(%s,%s,\chi_{%s}(%s,&middot;))
        = \sum_{r \in \Z/%s\Z}
             \chi_{%s}(%s,r) e\left(\frac{%s r + %s r^{-1}}{%s}\right)
        = %s \)""" % (a, b, modulus, number, modulus, modulus, number, a, b, modulus, k)

    @lazy_attribute
    def codekloosterman(self):
        return { 'sage': ['chi.kloosterman_sum(a,b)']}

    def value(self, val):
        val = int(val)
        chartex = self.char2tex(self.modulus, self.number, val=val, tag=False)
        # FIXME: bug in dirichlet_conrey logvalue
        if gcd(val, self.modulus) == 1:
            val = self.texlogvalue(self.chi.logvalue(val))
        else:
            val = 0
        return r'\(%s=%s\)' % (chartex, val)

    @lazy_attribute
    def codevalue(self):
        return { 'sage': 'chi(x) # x integer',
                 'pari': 'chareval(g,chi,x) \\\\ x integer, value in Q/Z' }

#############################################################################
###  Hecke type

class WebHecke(WebCharObject):
    """ FIXME design issue: should underlying group elements be represented
        by tuples or by representative ideals ?
        for computations tuples are much better, this is also more compact.
        """
    def _compute(self):
        self.k = self.label2nf(self.nflabel)
        self._modulus = self.label2ideal(self.k, self.modlabel)
        self.G = RayClassGroup(self.k, self._modulus)
        self.H = self.G.dual_group()
        #self.number = lmfdb_label2hecke(self.numlabel)
        # make this canonical
        self.modlabel = self.ideal2label(self._modulus)
        self.credit = "Pari, SageMath"
        self.codelangs = ('pari', 'sage')
        self.parity = None
        logger.debug('###### WebHeckeComputed')

    @lazy_attribute
    def generators(self):
        """ use representative ideals """
        return self.textuple([self.ideal2tex(id)
                              for id in self.G.gen_ideals()], tag=False)

    """ labeling conventions are put here """

    @staticmethod
    def char2tex(c, val=r'\cdot',tag=True):
        """ c is a Hecke character """
        number = ','.join(map(str, c.exponents()))
        s = r'\chi_{%s}(%s)'%(number,val)
        if tag:
            return r'\(%s\)'%s
        else:
            return s

    def _char_desc(self, c, modlabel=None, prim=None):
        """ c is a Hecke character of modulus self.modulus
            unless modlabel is specified
        """
        if modlabel is None:
            modlabel = self.modlabel
        numlabel = self.number2label( c.exponents() )
        if prim is None:
            prim = c.is_primitive()
        return (modlabel, numlabel, self.char2tex(c), prim )

    @staticmethod
    def ideal2tex(ideal):
        a, b = ideal.gens_two()
        return r"\(\langle %s, %s \rangle\)" % (a._latex_(), b._latex_())

    @staticmethod
    def ideal2cas(ideal):
        return '%s,%s'%(ideal.gens_two())

    @staticmethod
    def ideal2label(ideal):
        return ideal_label(ideal)

    @staticmethod
    def label2ideal(k,label):
        return ideal_from_label(k, label)

    """
    underlying group contains ideal classes, but are represented
    as exponent tuples on cyclic components (not canonical, but
    more compact)
    """
    #group2tex = ideal2tex
    #group2label = ideal2label
    #label2group = label2ideal
    @staticmethod
    def group2tex(x, tag=True):
        if not isinstance(x, tuple):
            x = x.exponents()
        #s =  '\cdot '.join('g_{%i}^{%i}'%(i,e) for i,e in enumerate(x) if e>0)
        s = []
        for i,e in enumerate(x):
            if e > 0:
                if e==1:
                    s.append('g_{%i}'%i)
                else:
                    s.append('g_{%i}^{%i}'%(i,e))
        s =  r'\cdot '.join(s)
        if s == '': s = '1'
        if tag: s = r'\(%s\)' % s
        return s

    @staticmethod
    def group2label(self,x):
        return self.number2label(x.exponents())

    def label2group(self,x):
        """ x is either an element of k or a tuple of ints or an ideal """
        if x.count('.'):
            x = self.label2ideal(self.k,x)
        elif x.count('a'):
            a = self.k.gen()
            x = evalpolelt(x,a,'a')
        elif x.count(','):
            x = tuple(map(int, x.split(',')))
        return self.G(x)

    @staticmethod
    def number2label(number):
        return '.'.join(map(str,number))

    @staticmethod
    def label2number(label):
        return [int(v) for v in label.split('.')]

    @staticmethod
    def label2nf(label):
        return WebNumberField(label).K()

    @lazy_attribute
    def groupelts(self):
        return [self.group2tex(x) for x in self.Gelts()]

    @cached_method
    def Gelts(self):
        res = []
        c = 1
        for x in self.G.iter_exponents():
            res.append(x)
            c += 1
            if c > self.maxcols:
                self.coltruncate = True
                break
        return res

#############################################################################
###  Family

class WebCharFamily(WebCharObject):
    """ compute first groups """
    _keys = [ 'title', 'credit', 'codelangs', 'type', 'nf', 'nflabel',
            'nfpol', 'code', 'headers', 'contents' ]
    headers = [ 'modulus', 'order', 'structure', 'first characters' ]

    def __init__(self, **args):
        self._contents = None
        self.maxrows, self.rowtruncate = 25, False
        WebCharObject.__init__(self, **args)

    def structure(self, G):
        return self.struct2tex(G.invariants())

    def struct2tex(self, inv):
        if not inv: inv = (1,)
        return r'\(%s\)' % ('\\times '.join('C_{%s}' % d for d in inv))

    def add_row(self, modulus):
        G = self.chargroup(modulus)
        order = G.order
        struct = G.structure
        firstchars = [ self._char_desc(c) for c in G.first_chars() ]
        self._contents.append( (self.ideal2label(modulus), order, struct, firstchars) )

    @lazy_attribute
    def contents(self):
        if self._contents is None:
            self._contents = []
            self._fill_contents()
        return self._contents

    def _fill_contents(self):
        r = 0
        for mod in self.first_moduli():
            self.add_row(mod)
            r += 1
            if r > self.maxrows:
                self.rowtruncate = True
                break

#############################################################################
###  Groups

class WebCharGroup(WebCharObject):
    """
    Class for presenting character groups on a web page
    self.H is the character group
    self.G is the underlying group
    """
    headers = [ 'order', 'primitive']
    _keys = [ 'title', 'credit', 'codelangs', 'type', 'nf', 'nflabel',
            'nfpol', 'modulus', 'modlabel', 'texname', 'codeinit', 'previous',
            'prevmod', 'next', 'nextmod', 'structure', 'codestruct', 'order',
            'codeorder', 'gens', 'generators', 'codegen', 'valuefield', 'vflabel',
            'vfpol', 'headers', 'groupelts', 'contents',
            'properties', 'friends', 'rowtruncate', 'coltruncate']

    def __init__(self, **args):
        self._contents = None
        self.maxrows, self.maxcols = 35, 30
        self.rowtruncate, self.coltruncate = False, False
        WebCharObject.__init__(self, **args)

    @lazy_attribute
    def structure(self):
        inv = self.H.invariants()
        return r'\(%s\)' % ('\\times '.join('C_{%s}' % d for d in inv))

    @lazy_attribute
    def codestruct(self):
        return {'sage':'G.invariants()',
                'pari':'g.cyc'}

    @lazy_attribute
    def order(self):
        return self.H.order()

    @lazy_attribute
    def codeorder(self):
        return {'sage': 'G.order()',
                'pari': 'g.no' }

    @lazy_attribute
    def modulus(self):
        return self.ideal2tex(self._modulus)

    def add_row(self, chi):
        prim = chi.is_primitive()
        self._contents.append(
                 ( self._char_desc(chi, prim=prim),
                   ( chi.multiplicative_order(),
                     bool_string(prim) ),
                     self.charvalues(chi) ) )

    @cached_method
    def first_chars(self):
        r = []
        for i,c in enumerate(self.H):
            r.append(c)
            if i > self.maxrows:
                self.rowtruncate = True
                break
        return r

    def _fill_contents(self):
        for c in self.first_chars():
            self.add_row(c)

    @lazy_attribute
    def properties(self):
        return [("Modulus", [self.modulus]),
                ("Structure", [self.structure]),
                ("Order", [self.order]),
                ]

    @lazy_attribute
    def friends(self):
        if self.nflabel:
            return [ ("Number field", '/NumberField/' + self.nflabel), ]

    @lazy_attribute
    def contents(self):
        if self._contents is None:
            self._contents = []
            self._fill_contents()
        return self._contents

#############################################################################
###  Characters

class WebChar(WebCharObject):
    """
    Class for presenting a character on a web page
    """
    _keys = [ 'title', 'credit', 'codelangs', 'type',
              'nf', 'nflabel', 'nfpol', 'modulus', 'modlabel',
              'number', 'numlabel', 'texname', 'codeinit',
              'symbol', 'codesymbol',
              'previous', 'next', 'conductor',
              'condlabel', 'codecond',
              'isprimitive', 'codeisprimitive',
              'inducing', 'codeinducing',
              'indlabel', 'codeind', 'order', 'codeorder', 'parity', 'codeparity',
              'isreal', 'generators', 'codegenvalues', 'genvalues', 'logvalues',
              'groupelts', 'values', 'codeval', 'galoisorbit', 'codegaloisorbit',
              'valuefield', 'vflabel', 'vfpol', 'kerfield', 'kflabel',
              'kfpol', 'contents', 'properties', 'friends', 'coltruncate',
              'charsums', 'codegauss', 'codejacobi', 'codekloosterman']

    def __init__(self, **args):
        self.maxcols = 30
        self.coltruncate = False
        WebCharObject.__init__(self, **args)

    @lazy_attribute
    def order(self):
        return self.chi.multiplicative_order()

    @lazy_attribute
    def codeorder(self):
        return { 'sage': 'chi.multiplicative_order()',
                 'pari': 'charorder(g,chi)' }

    @lazy_attribute
    def isprimitive(self):
        return bool_string( self.chi.is_primitive() )

    @lazy_attribute
    def isreal(self):
        return bool_string( self.order <= 2 )

    @lazy_attribute
    def values(self):
        return self.charvalues(self.chi)

    @lazy_attribute
    def conductor(self):
        return self.ideal2tex(self.chi.conductor())

    @lazy_attribute
    def modulus(self):
        return self.ideal2tex(self._modulus)

    @lazy_attribute
    def texname(self):
        return self.char2tex(self.chi)

    @lazy_attribute
    def condlabel(self):
        return self.ideal2label(self.conductor)

    @lazy_attribute
    def inducing(self):
        return self.char2tex(self.conductor, self.indlabel)

    @lazy_attribute
    def valuefield(self):
        """ compute order """
        order2 = self.order
        if order2 % 4 == 2:
            order2 = order2 / 2
        if order2 == 1:
            vf = r'\(\Q\)'
        elif order2 == 4:
            vf = r'\(\Q(i)\)'
        else:
            vf = r'\(\Q(\zeta_{%d})\)' % order2
        return vf

    @lazy_attribute
    def vflabel(self):
      order2 = self.order if self.order % 4 != 2 else self.order / 2
      if order2 == 1:
          return '1.1.1.1'
      elif order2 == 4:
          return '2.0.4.1'
      valuewnf =  WebNumberField.from_cyclo(order2)
      if not valuewnf.is_null():
          return valuewnf.label
      else:
          return ''

    @lazy_attribute
    def properties(self):
<<<<<<< HEAD
        f = [   ("Modulus", [self.modulus]),
                ("Conductor", [self.conductor]),
                ("Order", [self.order]),
                ("Real", [self.isreal]),
                ("Primitive", [self.isprimitive])]
=======
        f = [
            ("Modulus", [self.modulus]),
            ("Conductor", [self.conductor]),
            ("Order", [self.order]),
            ("Real", [self.isreal]),
            ("Primitive", [self.isprimitive])
        ]
>>>>>>> 05f565bd
        if self.isminimal:
            f.append(("Minimal", [self.isminimal]))
        if self.parity:
            f.append(("Parity", [self.parity]))
        try:
            if self.orbit_label:
                formatted_orbit_label = "{}.{}".format(self.modulus, self.orbit_label)
                f.append(("Orbit label", [formatted_orbit_label]))
        except KeyError:
            pass
        return f

    @lazy_attribute
    def friends(self):
        from lmfdb.lfunctions.LfunctionDatabase import get_lfunction_by_url

        f = []
        cglink = url_character(type=self.type,number_field=self.nflabel,modulus=self.modlabel)
        f.append( ("Character group", cglink) )
        if self.nflabel:
            f.append( ('Number field', '/NumberField/' + self.nflabel) )
        if self.type == 'Dirichlet' and self.chi.is_primitive() and self.conductor < 10000:
            url = url_character(type=self.type, number_field=self.nflabel, modulus=self.modlabel, number=self.numlabel)
            if get_lfunction_by_url(url[1:]):
                f.append( ('L-function', '/L'+ url) )
            else:
                if self.conductor == 1:
                    f.append (('L-function', '/L/Riemann'))
        if self.type == 'Dirichlet':
            f.append( ('Sato-Tate group', '/SatoTateGroup/0.1.%d'%self.order) )
        if len(self.vflabel)>0:
            f.append( ("Value field", '/NumberField/' + self.vflabel) )
        return f

#############################################################################
###  Actual web objects used in lmfdb
class WebDirichletFamily(WebCharFamily, WebDirichlet):

    def _compute(self):
        WebDirichlet._compute(self)
        del self.args['modulus']
        logger.debug('######## WebDirichletFamily Computed')

    def first_moduli(self):
        """ restrict to conductors """
        return (m for m in range(2, self.maxrows) if m % 4 != 2)

    def chargroup(self, mod):
        return WebDirichletGroup(modulus=mod,**self.args)

    #def structure(self, G):
    #    inv = G.standard_dirichlet_group().generator_orders()
    #    return self.struct2tex(sorted(inv))

    @lazy_attribute
    def title(self):
        return "Dirichlet characters"

class WebDirichletGroup(WebCharGroup, WebDirichlet):
    """
    Heritage: WebCharGroup -> __init__()
              WebDirichlet -> _compute()
    """

    def _compute(self):
        """ WARNING: do not remove otherwise _compute
        is called once for each ancestor (I don't know why)
        """
        WebDirichlet._compute(self)
        logger.debug('######## WebDirichletGroup Computed')

    @lazy_attribute
    def codeinit(self):
        return {
                'sage': [
                    'from dirichlet_conrey import DirichletGroup_conrey # requires nonstandard Sage package to be installed',
                    'H = DirichletGroup_conrey(%i)'%(self.modulus)
                    ],
                'pari': 'g = idealstar(,%i,2)'%(self.modulus)
                }

    @lazy_attribute
    def title(self):
      return r"Group of Dirichlet characters of modulus %s" % (self.modulus)

    @lazy_attribute
    def codegen(self):
        return {'sage': 'H.gens()',
                'pari': 'g.gen' }

    @lazy_attribute
    def codestruct(self):
        return {'sage': 'H.invariants()',
                'pari': 'g.cyc'}

    @lazy_attribute
    def order(self):
        return self.H.order()


class WebDBDirichlet(WebDirichlet):
    """
    A base class using data stored in the database. Currently this is all
    Dirichlet characters with modulus up to 10000.
    """
    def __init__(self, **kwargs):
        self.type = "Dirichlet"
        self.modulus = kwargs.get('modulus', None)
        if self.modulus:
            self.modulus = int(self.modulus)
        self.modlabel = self.modulus
        self.number = kwargs.get('number', None)
        if self.number:
            self.number = int(self.number)
        self.numlabel = self.number
        if self.modulus and self.number and self.modulus < 1000:
            # Needed for Gauss sums, etc
            self.H = DirichletGroup_conrey(self.modulus)
            self.chi = self.H[self.number]
        self.maxcols = 30
        self.credit = ''
        self.codelangs = ('pari', 'sage')
        self._compute()

    @lazy_attribute
    def texname(self):
        return self.char2tex(self.modulus, self.number)

    def _compute(self):
        self._populate_from_db()

    def _populate_from_db(self):
        values_data = db.char_dir_values.lookup(
            "{}.{}".format(self.modulus, self.number)
        )

        self.orbit_index = int(values_data['orbit_label'].partition('.')[-1])
        # The -1 in the line below is because labels index at 1, while
        # the Cremona letter code indexes at 0
        self.orbit_label = cremona_letter_code(self.orbit_index - 1)
        self.order = int(values_data['order'])
        self.indlabel = int(values_data['prim_label'].partition('.')[-1])
        self._set_values_and_groupelts(values_data)
        self._set_generators_and_genvalues(values_data)

        orbit_data = db.char_dir_orbits.lucky(
            {'modulus': self.modulus, 'orbit_index': self.orbit_index}
        )

        self.conductor = int(orbit_data['conductor'])
        self._set_isprimitive(orbit_data)
        self._set_isminimal(orbit_data)
        self._set_parity(orbit_data)
        self._set_galoisorbit(orbit_data)

    def _set_generators_and_genvalues(self, values_data):
        """
        The char_dir_values db collection contains `values_gens`, which
        contains the generators for the unit group U(modulus) and the values
        of the character on those generators.
        """
        valuepairs = values_data['values_gens']
        if self.modulus == 1:
            self.generators = r"\(1\)"
            self.genvalues = r"\(1\)"
        else:
            gens = [int(g) for g, v in valuepairs]
            vals = [int(v) for g, v in valuepairs]
            self._genvalues_for_code = vals
            self.generators = self.textuple([str(g) for g in gens])
            self.genvalues = self.textuple([self._tex_value(v) for v in vals])

    def _set_values_and_groupelts(self, values_data):
        """
        The char_dir_values db collection contains `values`, which contains
        several group elements and the corresponding values.
        """
        valuepairs = values_data['values']
        if self.modulus == 1:
            self.groupelts = [1]
            self.values = [r"\(1\)"]
        else:
            self.groupelts = [int(g) for g, v in valuepairs]
            self.groupelts[0] = -1
            raw_values = [int(v) for g, v in valuepairs]
            self.values = [
                self._tex_value(v, self.order, texify=True) for v in raw_values
            ]

    def _tex_value(self, numer, denom=None, texify=False):
        r"""
        Formats the number e**(2 pi i * numer / denom), detecting if this
        simplifies to +- 1 or +- i.

        Surround the output i MathJax `\(..\)` tags if `texify` is True.
        `denom` defaults to self.order.
        """
        if not denom:
            denom = self.order

        g = gcd(numer, denom)
        if g > 1:
            numer = numer // g
            denom = denom // g

        # Reduce mod the denominator
        numer = (numer % denom)

        if denom == 1:
            ret = '1'
        elif (numer % denom) == 0:
            ret = '1'
        elif numer == 1 and denom == 2:
            ret = '-1'
        elif numer == 1 and denom == 4:
            ret = 'i'
        elif numer == 3 and denom == 4:
            ret = '-i'
        else:
            ret = r"e\left(\frac{%s}{%s}\right)" % (numer, denom)
        if texify:
            return r"\({}\)".format(ret)
        else:
            return ret

    def _set_isprimitive(self, orbit_data):
        self.isprimitive = bool_string(orbit_data['is_primitive'])

    def _set_isminimal(self, orbit_data):
        self.isminimal = bool_string(orbit_data['is_minimal'])

    def _set_parity(self, orbit_data):
        self.parity = parity_string(int(orbit_data['parity']))

    def _set_galoisorbit(self, orbit_data):
        if self.modulus == 1:
            self.galoisorbit = [self._char_desc(1, mod=1,prim=True)]
            return
        upper_limit = min(200, self.order + 1)
        orbit = orbit_data['galois_orbit'][:upper_limit]
        self.galoisorbit = list(
            self._char_desc(num, prim=self.isprimitive) for num in orbit
        )


class WebDBDirichletGroup(WebDirichletGroup, WebDBDirichlet):
    """
    A class using data stored in the database. Currently this is all Dirichlet
    characters with modulus up to 10000.
    """
    headers = ['orbit label', 'order', 'primitive']

    def __init__(self, **kwargs):
        self._contents = None
        self.maxrows = 30
        self.maxcols = 30
        self.rowtruncate = False
        self.coltruncate = False
        WebDBDirichlet.__init__(self, **kwargs)
        self._set_groupelts()

    def add_row(self, chi):
        """
        Add a row to _contents for display on the webpage.

        Each row of content takes the form

            character_name, (header..data), (several..values)

        where `header..data` is expected to be a tuple of length the same
        size as `len(headers)`, and given in the same order as in `headers`,
        and where `several..values` are the values of the character
        on self.groupelts, in order.
        """
        mod = chi.modulus()
        num = chi.number()
        prim, order, orbit_label, valuepairs = self.char_dbdata(mod, num)
        formatted_orbit_label = "{}.{}".format(
            mod, cremona_letter_code(int(orbit_label.partition(".")[-1]) - 1)
        )
        self._contents.append((
            self._char_desc(num, mod=mod, prim=prim),
            (formatted_orbit_label, order, bool_string(prim)),
            self._determine_values(valuepairs, order)
        ))

    def char_dbdata(self, mod, num):
        """
        Determine if the character is primitive by checking if its primitive
        inducing character is itself, according to the database. Also return
        the order of chi, the orbit_label of chi,  and the values within the
        database.

        Using only char_dir_values saves one database lookup, and combining
        these steps saves more database lookups.
        """
        db_data = db.char_dir_values.lookup(
            "{}.{}".format(mod, num)
        )
        is_prim = (db_data['label'] == db_data['prim_label'])
        order = db_data['order']
        valuepairs = db_data['values']
        orbit_label = db_data['orbit_label']
        return is_prim, order, orbit_label, valuepairs

    def _compute(self):
        WebDirichlet._compute(self)
        logger.debug("WebDBDirichletGroup Computed")

    def _set_groupelts(self):
        if self.modulus == 1:
            self.groupelts = [1]
        else:
            db_data = db.char_dir_values.lookup(
                "{}.{}".format(self.modulus, 1)
            )
            valuepairs = db_data['values']
            self.groupelts = [int(g) for g, v in valuepairs]
            self.groupelts[0] = -1

    def _char_desc(self, num, mod=None, prim=None):
        return (mod, num, self.char2tex(mod, num), prim)

    def _determine_values(self, valuepairs, order):
        """
        Translate the db's values into the actual values.
        """
        raw_values = [int(v) for g, v in valuepairs]
        values = [
            self._tex_value(v, order, texify=True) for v in raw_values
        ]
        return values


class WebDBDirichletCharacter(WebChar, WebDBDirichlet):
    """
    A class using data stored in the database. Currently, this is all Dirichlet
    characters with modulus up to 10000.
    """
    _keys = [ 'title', 'credit', 'codelangs', 'type',
              'nf', 'nflabel', 'nfpol', 'modulus', 'modlabel',
              'number', 'numlabel', 'texname', 'codeinit',
              'symbol', 'codesymbol',
              'previous', 'next', 'conductor',
              'condlabel', 'codecond',
              'isprimitive', 'codeisprimitive',
              'inducing', 'codeinducing',
              'indlabel', 'codeind', 'order', 'codeorder', 'parity', 'codeparity',
              'isreal', 'generators', 'codegenvalues', 'genvalues', 'logvalues',
              'groupelts', 'values', 'codeval', 'galoisorbit', 'codegaloisorbit',
              'valuefield', 'vflabel', 'vfpol', 'kerfield', 'kflabel',
              'kfpol', 'contents', 'properties', 'friends', 'coltruncate',
              'charsums', 'codegauss', 'codejacobi', 'codekloosterman',
              'orbit_label', 'orbit_index', 'isminimal']

    def __init__(self, **kwargs):
        self.maxcols = 30
        self.coltruncate = False
        WebDBDirichlet.__init__(self, **kwargs)

    @lazy_attribute
    def texname(self):
        return self.char2tex(self.modulus, self.number)

    @lazy_attribute
    def title(self):
        return r"Dirichlet character {}".format(self.texname)

    @lazy_attribute
    def symbol(self):
        return kronecker_symbol(self.symbol_numerator())

    @lazy_attribute
    def friends(self):
        from lmfdb.lfunctions.LfunctionDatabase import get_lfunction_by_url

        friendlist = []
        cglink = url_character(type=self.type, modulus=self.modulus)
        friendlist.append( ("Character group", cglink) )
        if self.type == "Dirichlet" and self.isprimitive == bool_string(True):
            url = url_character(
                type=self.type,
                number_field=None,
                modulus=self.modulus,
                number=self.number
            )
            if get_lfunction_by_url(url[1:]):
                friendlist.append( ('L-function', '/L'+ url) )
            else:
                if self.conductor == 1:
                    friendlist.append (('L-function', '/L/Riemann'))
            friendlist.append(
                ('Sato-Tate group', '/SatoTateGroup/0.1.%d' % self.order)
            )
        if len(self.vflabel) > 0:
            friendlist.append( ("Value field", '/NumberField/' + self.vflabel) )
        if self.symbol_numerator():
            if self.symbol_numerator() > 0:
                assoclabel = '2.2.%d.1' % self.symbol_numerator()
            else:
                assoclabel = '2.0.%d.1' % -self.symbol_numerator()
            friendlist.append(("Associated quadratic field", '/NumberField/' + assoclabel))

        label = "%s.%s"%(self.modulus, self.number)
        myrep = db.artin_reps.lucky({'Dets': {'$contains': label}})
        if not myrep is None:
            j=myrep['Dets'].index(label)
            artlabel = myrep['Baselabel']+'.'+num2letters(j+1)
            friendlist.append(('Artin representation '+artlabel,
                url_for('artin_representations.render_artin_representation_webpage', label=artlabel)))

        return friendlist

    def symbol_numerator(self):
        """
        chi is equal to a kronecker symbol if and only if it is real
        """
        if self.order != 2:
            return None
        if self.parity == parity_string(-1):
            return symbol_numerator(self.conductor, True)
        return symbol_numerator(self.conductor, False)

    @lazy_attribute
    def previous(self):
        return None

    @lazy_attribute
    def next(self):
        return None

    @lazy_attribute
    def codeinit(self):
        return {
            'sage': [
                'from sage.modular.dirichlet import DirichletCharacter',
                'H = DirichletGroup({})'.format(self.modulus),
                'M = H._module',
                'chi = DirichletCharacter(H, M([{}]))'.format(
                    ','.join(str(val) for val in self._genvalues_for_code)
                ),
            ],
            'pari': '[g,chi] = znchar(Mod(%i,%i))' % (self.number, self.modulus),
        }

    @lazy_attribute
    def codeisprimitive(self):
        return { 'sage': 'chi.is_primitive()',
                 'pari': '#znconreyconductor(g,chi)==1 \\\\ if not primitive returns [cond,factorization]' }

    @lazy_attribute
    def codecond(self):
        return { 'sage': 'chi.conductor()',
                 'pari': 'znconreyconductor(g,chi)' }

    @lazy_attribute
    def codeparity(self):
        return { 'sage': 'chi.is_odd()',
                 'pari': 'zncharisodd(g,chi)' }

    @lazy_attribute
    def codesymbol(self):
        m = self.symbol_numerator()
        if m:
            return { 'sage': 'kronecker_character(%i)'%m,
                     'pari': 'znchartokronecker(g,chi)'
                     }
        return None

    @lazy_attribute
    def codegaloisorbit(self):
        return {
            'sage': ['chi.galois_orbit()'],
            'pari': [
                'order = charorder(g,chi)',
                '[ charpow(g,chi, k % order) | k <-[1..order-1], gcd(k,order)==1 ]'
            ]
        }


class WebSmallDirichletGroup(WebDirichletGroup):

    def _compute(self):
        if self.modlabel:
            self.modulus = m = int(self.modlabel)
            self.H = Integers(m).unit_group()
        self.credit = 'SageMath'
        self.codelangs = ('pari', 'sage')

    @lazy_attribute
    def contents(self):
        return None

    @lazy_attribute
    def gens(self):
        return self.H.gens_values()

    @lazy_attribute
    def generators(self):
        return self.textuple([str(v) for v in self.H.gens_values()])


class WebSmallDirichletCharacter(WebChar, WebDirichlet):
    """
    Heritage: WebChar -> __init__()
              WebDirichlet -> _compute()
    """

    def _compute(self):
        self.modulus = int(self.modlabel)
        self.number = int(self.numlabel)
        self.chi = ConreyCharacter(self.modulus, self.number)
        self.credit = ''
        self.codelangs = ('pari', 'sage')

    @lazy_attribute
    def conductor(self):
        return self.chi.conductor()

    @lazy_attribute
    def previous(self):   return None
    @lazy_attribute
    def next(self):       return None
    @lazy_attribute
    def genvalues(self):  return None
    @lazy_attribute
    def indlabel(self):  return None
#    def value(self, *args): return None
#
#    @lazy_attribute
#    def charsums(self, *args):
#        return False
#
#    def gauss_sum(self, *args): return None
#    def jacobi_sum(self, *args): return None
#    def kloosterman_sum(self, *args): return None


    @lazy_attribute
    def codeinit(self):
        return {
          'sage': [ 'from dirichlet_conrey import DirichletGroup_conrey # requires nonstandard Sage package to be installed',
                 'H = DirichletGroup_conrey(%i)'%(self.modulus),
                 'chi = H[%i]'%(self.number) ],
          'pari': '[g,chi] = znchar(Mod(%i,%i))'%(self.number,self.modulus),
          }

    @lazy_attribute
    def title(self):
        return r"Dirichlet character %s" % (self.texname)

    @lazy_attribute
    def texname(self):
        return self.char2tex(self.modulus, self.number)

    @lazy_attribute
    def codeisprimitive(self):
        return { 'sage': 'chi.is_primitive()',
                 'pari': '#znconreyconductor(g,chi)==1 \\\\ if not primitive returns [cond,factorization]' }

    @lazy_attribute
    def codecond(self):
        return { 'sage': 'chi.conductor()',
                 'pari': 'znconreyconductor(g,chi)' }

    @lazy_attribute
    def parity(self):
        return (parity_string(-1),parity_string(1))[self.chi.is_even()]

    @lazy_attribute
    def codeparity(self):
        return { 'sage': 'chi.is_odd()',
                 'pari': 'zncharisodd(g,chi)' }

    @lazy_attribute
    def galoisorbit(self):
        order = self.order
        mod, num = self.modulus, self.number
        prim = self.isprimitive
        #beware this **must** be a generator
        upper_limit = min(200, order + 1)
        orbit = ( power_mod(num, k, mod) for k in xsrange(1, upper_limit)
                  if gcd(k, order) == 1) # use xsrange not xrange
        ret = list(self._char_desc(num, prim=prim) for num in orbit)
        return ret

    @lazy_attribute
    def orbit_label(self):
        if self.modulus > 10000:
            return
        logger.warning("Orbit label code was called. This shouldn't happen.")
        # Shortcut the trivial character, which behaves differently
        if self.conductor == 1:
            return 'a'
        orbit_dict = {}
        ordered_orbits = self.H._galois_orbits()
        for n, orbit in enumerate(ordered_orbits, 1):  # index at 1
            for character_number in orbit:
                orbit_dict[character_number] = n
        # The -1 in the line below is because labels index at 1, while the
        # cremona_letter_code indexes at 0
        return cremona_letter_code(orbit_dict[self.number] - 1)

    def symbol_numerator(self):
        """ chi is equal to a kronecker symbol if and only if it is real """
        if self.order != 2:
            return None
        return symbol_numerator(self.conductor, self.chi.is_odd())

    @lazy_attribute
    def symbol(self):
        return kronecker_symbol(self.symbol_numerator())

    @lazy_attribute
    def codesymbol(self):
        m = self.symbol_numerator()
        if m:
            return { 'sage': 'kronecker_character(%i)'%m,
                     'pari': 'znchartokronecker(g,chi)'
                     }
        return None

    @lazy_attribute
    def codegaloisorbit(self):
        return { 'sage': ['chi.galois_orbit()'],
                 'pari': [ 'order = charorder(g,chi)',
                           '[ charpow(g,chi, k % order) | k <-[1..order-1], gcd(k,order)==1 ]' ]
                 }



class WebDirichletCharacter(WebSmallDirichletCharacter):
    """
    remove all computations for large moduli
    """
    _keys = [ 'title', 'credit', 'codelangs', 'type',
              'nf', 'nflabel', 'nfpol', 'modulus', 'modlabel',
              'number', 'numlabel', 'texname', 'codeinit',
              'symbol', 'codesymbol',
              'previous', 'next', 'conductor',
              'condlabel', 'codecond',
              'isprimitive', 'codeisprimitive',
              'inducing', 'codeinducing',
              'indlabel', 'codeind', 'order', 'codeorder', 'parity', 'codeparity',
              'isreal', 'generators', 'codegenvalues', 'genvalues', 'logvalues',
              'groupelts', 'values', 'codeval', 'galoisorbit', 'codegaloisorbit',
              'valuefield', 'vflabel', 'vfpol', 'kerfield', 'kflabel',
              'kfpol', 'contents', 'properties', 'friends', 'coltruncate',
              'charsums', 'codegauss', 'codejacobi', 'codekloosterman',
              'orbit_label', 'orbit_index','isminimal']

    def _compute(self):
        WebDirichlet._compute(self)
        m = self.modulus
        self.number = n = int(self.numlabel)
        assert gcd(m, n) == 1
        self.chi = self.H[n]

    @lazy_attribute
    def previous(self):
        if self.modulus == 1:
            return ('',{})
        mod, num = self.prevchar(self.modulus, self.number, onlyprimitive=True)
        return (self.char2tex(mod, num), {'type':'Dirichlet', 'modulus':mod,'number':num})

    @lazy_attribute
    def next(self):
        mod, num = self.nextchar(self.modulus, self.number, onlyprimitive=True)
        return (self.char2tex(mod, num), {'type':'Dirichlet', 'modulus':mod,'number':num})

    @lazy_attribute
    def indlabel(self):
        """ Conrey scheme makes this trivial ? except at two..."""
        indlabel =  self.chi.primitive_character().number()
        if indlabel == 0:
            return 1
        return indlabel

    @lazy_attribute
    def codeinducing(self):
        return { 'sage': 'chi.primitive_character()',
                 'pari': ['znconreyconductor(g,chi,&chi0)','chi0'] }

    @lazy_attribute
    def genvalues(self):
        logvals = [self.chi.logvalue(k) for k in self.H.gens()]
        return self.textuple([self.texlogvalue(v) for v in logvals])

    @lazy_attribute
    def codegenvalues(self):
        return { 'sage': 'chi(k) for k in H.gens()',
                 'pari': '[ chareval(g,chi,x) | x <- g.gen ] \\\\ value in Q/Z' }

class WebHeckeExamples(WebHecke):
    """ this class only collects some interesting number fields """

    _keys = [ 'title', 'credit', 'headers', 'contents' ]
    headers = ['label','signature', 'polynomial' ]

    def __init__(self, **args):
        self._contents = None
        self.maxrows, self.rowtruncate = 25, False
        WebCharObject.__init__(self, **args)

    def _compute(self):
        self.nflabels = ['2.2.8.1',
                     '2.0.4.1',
                     '3.3.81.1',
                     '3.1.44.1',
                     #'4.4.2403.1',
                     #'4.2.283.1',
                     ]
        self.credit = "Pari, SageMath"
        self.codelangs = ('pari', 'sage')

    @lazy_attribute
    def title(self):
        return "Finite order Hecke characters"

    @lazy_attribute
    def contents(self):
        if self._contents is None:
            self._contents = []
            self._fill_contents()
        return self._contents

    def _fill_contents(self):
        for nflabel in self.nflabels:
            self.add_row(nflabel)

    def add_row(self, nflabel):
        nf = WebNumberField(nflabel)
        #nflink = (nflabel, url_for('number_fields.by_label',label=nflabel))
        nflink = (nflabel, url_for('characters.render_Heckewebpage',number_field=nflabel))
        #F = WebHeckeFamily(number_field=nflabel)
        self._contents.append( (nflink, nf.signature(), nf.web_poly() ) )


class WebHeckeFamily(WebCharFamily, WebHecke):

    def _compute(self):
        self.k = self.label2nf(self.nflabel)
        self.credit = 'Pari, SageMath'
        self.codelangs = ('pari', 'sage')

    def first_moduli(self, bound=200):
        """ first ideals which are conductors """
        bnf = self.k.pari_bnf()
        oldbound = 0
        while True:
            L = bnf.ideallist(bound)[oldbound:]
            for l in L:
                if not l:
                    continue
                for ideal in l:
                    if gp.bnrisconductor(bnf, ideal):
                        yield self.k.ideal(ideal)
            """ double the range if one needs more ideal """
            oldbound = bound
            bound *= 2

    """ for Hecke, I don't want to init WebHeckeGroup classes
        (recomputing number field and modulus is stupid)
        rewrite some things
    """
    def chargroup(self, mod):
        return RayClassGroup(self.k,mod).dual_group()

    #def structure(self, H):
    #    return self.struct2tex(H.invariants())

    #def struct2tex(self, inv):
    #    if not inv: inv = (1,)
    #    return '\(%s\)'%('\\times '.join(['C_{%s}'%d for d in inv]))

    def first_chars(self, H):
        r = []
        for i,c in enumerate(H.group().iter_exponents()):
            r.append(H(c))
            if i > self.maxrows:
                self.rowtruncate = True
                break
        return r

    def add_row(self, modulus):
        H = self.chargroup(modulus)
        order = H.order()
        struct = self.structure(H)
        firstchars = [ self._char_desc(c) for c in self.first_chars(H) ]
        self._contents.append( (self.ideal2label(modulus), order, struct, firstchars) )


    @lazy_attribute
    def title(self):
        return "Hecke characters"

class WebHeckeCharacter(WebChar, WebHecke):

    def _compute(self):
        WebHecke._compute(self)
        self.number = self.label2number(self.numlabel)
        assert len(self.number) == self.G.ngens()
        self.chi = HeckeChar(self.H, self.number)

        self.zetaorder = 0 # FIXME H.zeta_order()

    @lazy_attribute
    def codeinit(self):
        kpol = self.k.polynomial()
        mod = self.ideal2cas(self._modulus)
        return {
                'sage':  [
                          'k.<a> = NumberField(%s)'%kpol,
                          'm = k.ideal(%s)'%mod,
                          'from HeckeCharacters import RayClassGroup # use package in the lmfdb',
                          'G = RayClassGroup(k,m)',
                          'H = G.dual_group()',
                          'chi = H(%s)'%self.number
                          ],
                'pari':  [
                           'k=bnfinit(%s)'%str(kpol).replace('x','a'),
                           'm=idealhnf(k,%s)'%mod,
                           'g=bnrinit(k,m,1)',
                           'chi = %s'%self.number
                           ]
                }

    @lazy_attribute
    def title(self):
      return r"Hecke character: %s modulo %s" % (self.texname, self.modulus)

    @lazy_attribute
    def codecond(self):
        return {
                'sage': 'chi.conductor()',
                'pari': 'bnrconductorofchar(g,chi)'
                }

    @lazy_attribute
    def inducing(self):
        #return lmfdb_hecke2tex(self.conductor(),self.indlabel())
        return None

    @lazy_attribute
    def indlabel(self):
        #return chi.primitive_character().number()
        return None

    @lazy_attribute
    def genvalues(self):
        logvals = self.chi.logvalues_on_gens()
        return self.textuple([self.texlogvalue(v) for v in logvals])

    @lazy_attribute
    def galoisorbit(self):
        prim = self.isprimitive
        return  [ self._char_desc(c, prim=prim) for c in self.chi.galois_orbit() ]

    def value(self, val):
        chartex = self.char2tex(self.chi,val=val,tag=False)
        val = self.label2group(val)
        val = self.texlogvalue(self.chi.logvalue(val))
        return r'\(%s=%s\)' % (chartex, val)

    def char4url(self, chi):
        # FIXME: call url_character and only return (label, url)
        if chi is None:
            return ('', {})
        label = self.char2tex(chi)
        args = {'type': 'Hecke',
                'number_field': self.nflabel,
                'modulus': self.ideal2label(chi.modulus()),
                'number': self.number2label(chi.exponents())}
        return (label, args)

    @lazy_attribute
    def previous(self):
        psi = self.chi.prev_character()
        return self.char4url(psi)

    @lazy_attribute
    def next(self):
        psi = self.chi.next_character()
        return self.char4url(psi)

class WebHeckeGroup(WebCharGroup, WebHecke):

    @lazy_attribute
    def codeinit(self):
        kpol = self.k.polynomial()
        mod = self.ideal2cas(self._modulus)
        return {
                'sage':  [
                          'k.<a> = NumberField(%s)'%kpol,
                          'm = k.ideal(%s)'%mod,
                          'from HeckeCharacters import RayClassGroup # use package in the lmfdb',
                          'G = RayClassGroup(k,m)',
                          'H = G.dual_group()',
                          ],
                'pari':  [
                           'k=bnfinit(%s)'%str(kpol).replace('x','a'),
                           'm=idealhnf(k,%s)'%mod,
                           'g=bnrinit(k,m,1)',
                           ]
                }


    @lazy_attribute
    def title(self):
        return "Group of Hecke characters modulo %s"%(self.modulus)

    @lazy_attribute
    def nfpol(self):
        #return self.nf.web_poly()
        return web_latex(self.k.polynomial())

    @lazy_attribute
    def codegen(self):
        return {
                'sage': 'G.gen_ideals()',
                'pari': 'g.gen'
                }<|MERGE_RESOLUTION|>--- conflicted
+++ resolved
@@ -768,13 +768,6 @@
 
     @lazy_attribute
     def properties(self):
-<<<<<<< HEAD
-        f = [   ("Modulus", [self.modulus]),
-                ("Conductor", [self.conductor]),
-                ("Order", [self.order]),
-                ("Real", [self.isreal]),
-                ("Primitive", [self.isprimitive])]
-=======
         f = [
             ("Modulus", [self.modulus]),
             ("Conductor", [self.conductor]),
@@ -782,7 +775,6 @@
             ("Real", [self.isreal]),
             ("Primitive", [self.isprimitive])
         ]
->>>>>>> 05f565bd
         if self.isminimal:
             f.append(("Minimal", [self.isminimal]))
         if self.parity:
