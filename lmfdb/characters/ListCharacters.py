--- conflicted
+++ resolved
@@ -68,10 +68,6 @@
                 G = DirichletGroup_conrey(modulus)
                 for chi in G:
                     j = chi.number()
-<<<<<<< HEAD
-=======
-                    #print chi.conductor(), j, N
->>>>>>> d2c878c7
                     if count == 7:
                         break
                     elif chi.conductor() == N:
