--- conflicted
+++ resolved
@@ -83,12 +83,8 @@
 
 
 {# Values on generators #}
-<<<<<<< HEAD
 {% if type == 'Dirichlet' %}
 {% if modulus>2 and genvalues %}
-=======
-{% if (type != 'Hecke') and modulus>2 and genvalues %}
->>>>>>> 60b9b118
 <h2>
   {{ KNOWL('character.dirichlet.values_on_gens', title="Values on generators") }}
 </h2>
