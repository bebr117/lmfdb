--- conflicted
+++ resolved
@@ -47,32 +47,8 @@
         if re.match('^\d+.\d+$', info['character'].strip()):
             query['character'] = info['character'].strip()
         else:
-<<<<<<< HEAD
-            info['report'] = 'displaying all %s matches' % nres
-
-    res_clean = []
-    for v in res:
-        v_clean = {}
-        v_clean['level'] = v['level']
-        v_clean['label'] = v['label']
-        v_clean['weight'] = v['weight']
-        v_clean['ch_lab']= v['character'].replace('.','/')
-        v_clean['char']= "\chi_{"+v['character'].split(".")[0]+"}("+v['character'].split(".")[1]+",\cdot)"
-        v_clean['dimension'] = v['dim']
-        res_clean.append(v_clean)
-
-    info['forms'] = res_clean
-
-    t = 'Half Integral Weight Cusp Forms search results'
-    bread = [('Half Integral Weight Cusp Forms', url_for(".half_integral_weight_form_render_webpage")),('Search Results', ' ')]
-    properties = []
-    return render_template("half_integral_weight_form_search.html", info=info, title=t, properties=properties, bread=bread)
-
-
-=======
             flash_error("%s is not a valid Dirichlet character label, it should be of the form q.n", info['character'])
             raise ValueError
->>>>>>> bbdd4913
 
 def print_q_expansion(list):
      list=[str(c) for c in list]
