# -*- coding: utf-8 -*-

import re
import pymongo

from lmfdb.base import getDBConnection
from flask import render_template, url_for, request, redirect
from lmfdb.half_integral_weight_forms import hiwf_page

from sage.all import QQ, PolynomialRing, PowerSeriesRing

from lmfdb.utils import to_dict, flash_error
from lmfdb.search_parsing import parse_ints

from lmfdb.WebNumberField import nf_display_knowl


@hiwf_page.route("/")
def half_integral_weight_form_render_webpage():
    args = request.args
    if len(args) == 0:
        info = {}
        credit = 'Samuele Anni, Soma Purkait'
        t = 'Half Integral Weight Cusp Forms'
        bread = [('Half Integral Weight Cusp Forms', url_for(".half_integral_weight_form_render_webpage"))]
        info['learnmore'] = []
        return render_template("half_integral_weight_form_all.html", info=info, credit=credit, title=t, bread=bread)
    else:
        return half_integral_weight_form_search(**args)


def half_integral_weight_form_search(**args):
    C = getDBConnection()
    C.halfintegralmf.forms.ensure_index([('level', pymongo.ASCENDING), ('label', pymongo.ASCENDING)])

    info = to_dict(args)  # what has been entered in the search boxes
    if 'label' in info:
        args = {'label': info['label']}
        return render_hiwf_webpage(**args)
    query = {}
    try:
        parse_ints(info, query, 'weight')
        parse_ints(info, query, 'level')
        if info.get('character','').strip():
            if re.match('^\d+.\d+$', info['character'].strip()):
                query['character'] = info['character'].strip()
            else:
                flash_error("%s is not a valid Dirichlet character label, it should be of the form q.n", info['character'])
    except:
        return redirect(url_for(".half_integral_weight_form_render_webpage"))

    info['query'] = dict(query)
    res = C.halfintegralmf.forms.find(query).sort([('level', pymongo.ASCENDING), ('label', pymongo.ASCENDING)])
    nres = res.count()
    count = 100
    
    if nres == 1:
        info['report'] = 'unique match'
    else:
        if nres > count:
            info['report'] = 'displaying first %s of %s matches' % (count, nres)
        else:
            info['report'] = 'displaying all %s matches' % nres

    res_clean = []
    for v in res:
        v_clean = {}
        v_clean['level'] = v['level']
        v_clean['label'] = v['label']
        v_clean['weight'] = v['weight']
        v_clean['ch_lab']= v['character'].replace('.','/')
        v_clean['char']= "\chi_{"+v['character'].split(".")[0]+"}("+v['character'].split(".")[1]+",\cdot)"
        v_clean['dimension'] = v['dim']
        res_clean.append(v_clean)

    info['forms'] = res_clean

<<<<<<< HEAD
    t = 'Half Integral Weight Cusp Forms Search Results'
=======
    t = 'Half Integral Weight Cusp Forms search results'
>>>>>>> 2c69538f
    bread = [('Half Integral Weight Cusp Forms', url_for(".half_integral_weight_form_render_webpage")),('Search Results', ' ')]
    properties = []
    return render_template("half_integral_weight_form_search.html", info=info, title=t, properties=properties, bread=bread)



def print_q_expansion(list):
     list=[str(c) for c in list]
     Qa=PolynomialRing(QQ,'a')
     Qq=PowerSeriesRing(Qa,'q')
     return str(Qq([c for c in list]).add_bigoh(len(list)+1))



def my_latex_from_qexp(s):
    ss = ""
    ss += re.sub('x\d', 'x', s)
    ss = re.sub("\^(\d+)", "^{\\1}", ss)
    ss = re.sub('\*', '', ss)
    ss = re.sub('zeta(\d+)', 'zeta_{\\1}', ss)
    ss = re.sub('zeta', '\zeta', ss)
    ss += ""
    return ss



@hiwf_page.route('/<label>')
def render_hiwf_webpage(**args):
    C = getDBConnection()
    data = None
    if 'label' in args:
        label = str(args['label'])
        data = C.halfintegralmf.forms.find_one({'label': label})
    if data is None:
        return "No such field"
    info = {}
    info.update(data)

    info['friends'] = []

    bread = [('Half Integral Weight Cusp Forms', url_for(".half_integral_weight_form_render_webpage")), ('%s' % data['label'], ' ')]
    t = "Half Integral Weight Cusp Forms %s" % info['label']
    credit = 'Samuele Anni and Soma Purkait'
    f = C.halfintegralmf.forms.find_one({'level': data['level'], 'weight': data['weight']})
 
    dim = f['dim']
    dimtheta = f['dimtheta']
    dimnew=dim-dimtheta 
    info['dimension'] = dim
    info['dimtheta']= dimtheta
    info['dimnew'] = dimnew
    chi = f['character']
    info['ch_lab']= chi.replace('.','/')
    chi1=chi.split(".") 
    chi2="\chi_{"+chi1[0]+"}("+chi1[1]+",\cdot)"    
    info['char']= chi2
    info['newpart']=f['newpart']
    new=[]
    for n in f['newpart']:
        v={}    
        v['dim'] = n['dim_image']
        s=[]
        for h in n['half_forms']:
            s.append(my_latex_from_qexp(print_q_expansion(h)))      
        v['hiwf'] = s
        v['mf'] = n['mf_label']
        v['nf'] = n['nf_label']
        v['field_knowl'] = nf_display_knowl(n['nf_label'], getDBConnection(), n['nf_label'])
        new.append(v)
    info['new']= new
    if dimtheta !=0:
        theta=[]
        for m in f['thetas']:
            for n in m:
                n_lab= n.replace('.','/')
                n_l=n.split(".")
                n_lat="\chi_{"+n_l[0]+"}("+n_l[1]+",\cdot)" 
                v=[n_lab, n_lat]
                theta.append(v)
        info['theta']= theta
    else:
        info['theta']= f['thetas']
    return render_template("half_integral_weight_form.html", info=info, credit=credit, title=t, bread=bread)



<|MERGE_RESOLUTION|>--- conflicted
+++ resolved
@@ -74,12 +74,8 @@
         res_clean.append(v_clean)
 
     info['forms'] = res_clean
-
-<<<<<<< HEAD
+    
     t = 'Half Integral Weight Cusp Forms Search Results'
-=======
-    t = 'Half Integral Weight Cusp Forms search results'
->>>>>>> 2c69538f
     bread = [('Half Integral Weight Cusp Forms', url_for(".half_integral_weight_form_render_webpage")),('Search Results', ' ')]
     properties = []
     return render_template("half_integral_weight_form_search.html", info=info, title=t, properties=properties, bread=bread)
