--- conflicted
+++ resolved
@@ -733,27 +733,17 @@
         bread_gp = label_to_breadcrumbs(br_gp)
 
         bread = get_bread([(br_g, './?genus='+br_g),('$'+pretty_group+'$','./?genus='+br_g + '&group='+bread_gp), (bread_sign,' ')])
-<<<<<<< HEAD
-        learnmore =[('Completeness of the data', url_for(".completeness_page")),
-                ('Source of the data', url_for(".how_computed_page")),
-                    ('Reliability of the data', url_for(".reliability_page")),
-                ('Labeling convention', url_for(".labels_page"))]
 
         if len(Ltopo_rep) == 0 or len(dataz) == 1:
-            downloads = [('Download Magma code', url_for(".hgcwa_code_download", label=label, download_type='magma')),
-                             ('Download Gap code', url_for(".hgcwa_code_download", label=label, download_type='gap'))]
+            downloads = [('Code to Magma', url_for(".hgcwa_code_download", label=label, download_type='magma')),
+                             ('Code to Gap', url_for(".hgcwa_code_download", label=label, download_type='gap'))]
         else:
-            downloads = [('Magma code', None),
+            downloads = [('Code to Magma', None),
                              (u'\u2003 All vectors', url_for(".hgcwa_code_download",  label=label, download_type='magma')),
                              (u'\u2003 Up to topological equivalence', url_for(".hgcwa_code_download", label=label, download_type='topo_magma')),
-                             ('Gap code', None),
+                             ('Code to Gap', None),
                              (u'\u2003 All vectors', url_for(".hgcwa_code_download",  label=label, download_type='gap')),
                              (u'\u2003 Up to topological equivalence', url_for(".hgcwa_code_download", label=label, download_type='topo_gap'))] 
-=======
-  
-        downloads = [('Code to Magma', url_for(".hgcwa_code_download",  label=label, download_type='magma')),
-                     ('Code to Gap', url_for(".hgcwa_code_download", label=label, download_type='gap'))]
->>>>>>> 2d804983
 
         return render_template("hgcwa-show-family.html",
                                title=title, bread=bread, info=info,
@@ -938,28 +928,19 @@
             ('$'+pretty_group+'$', './?genus='+br_g + '&group='+bread_gp),
             (bread_sign, urlstrng),
             (data['cc'][0], ' ')])
-<<<<<<< HEAD
-
-        learnmore = [('Completeness of the data', url_for(".completeness_page")),
-                     ('Source of the data', url_for(".how_computed_page")),
-                     ('Reliability of the data', url_for(".reliability_page")),
-                     ('Labeling convention', url_for(".labels_page"))]
 
         if numb == 1 or braid_length == 0:
-            downloads = [('Download Magma code', url_for(".hgcwa_code_download",  label=label, download_type='magma')),
-                             ('Download Gap code', url_for(".hgcwa_code_download", label=label, download_type='gap'))]
+            downloads = [('Code to Magma', url_for(".hgcwa_code_download",  label=label, download_type='magma')),
+                     ('Code to Gap', url_for(".hgcwa_code_download", label=label, download_type='gap'))]
+            
         else:
-            downloads = [('Magma code', None),
+            downloads = [('Code to Magma', None),
                              (u'\u2003 All vectors', url_for(".hgcwa_code_download",  label=label, download_type='magma')),
                              (u'\u2003 Up to braid equivalence', url_for(".hgcwa_code_download", label=label, download_type='braid_magma')),
-                             ('Gap code', None),
+                             ('Code to Gap', None),
                              (u'\u2003 All vectors', url_for(".hgcwa_code_download", label=label, download_type='gap')),
                              (u'\u2003 Up to braid equivalence', url_for(".hgcwa_code_download", label=label, download_type='braid_gap'))]
-=======
-       
-        downloads = [('Code to Magma', url_for(".hgcwa_code_download",  label=label, download_type='magma')),
-                     ('Code to Gap', url_for(".hgcwa_code_download", label=label, download_type='gap'))]
->>>>>>> 2d804983
+
 
         return render_template("hgcwa-show-passport.html",
                                title=title, bread=bread, info=info,
