# -*- coding: utf-8 -*-
# This Blueprint is about Higher Genus Curves
# Authors: Jen Paulhus, Lex Martin, David Neill Asanza
# (initial code copied from John Jones Local Fields)

import StringIO
import re
import ast
import yaml
import os
<<<<<<< HEAD
from lmfdb.db_backend import db
from flask import render_template, request, url_for, redirect, send_file
from lmfdb.utils import to_dict, flash_error
=======
from lmfdb import base
from flask import render_template, request, url_for, redirect, send_file, abort
from lmfdb.utils import to_dict, random_value_from_collection, flash_error
>>>>>>> 8a17fb7d
from lmfdb.search_parsing import parse_ints, parse_count, parse_start, clean_input, parse_bracketed_posints, parse_gap_id

from sage.all import Permutation
from lmfdb.higher_genus_w_automorphisms import higher_genus_w_automorphisms_page
from lmfdb.sato_tate_groups.main import sg_pretty
from lmfdb.higher_genus_w_automorphisms.hgcwa_stats import get_stats_object, db_hgcwa_stats


# Determining what kind of label
family_label_regex = re.compile(r'(\d+)\.(\d+-\d+)\.(\d+\.\d+-[^\.]*$)')
passport_label_regex = re.compile(r'((\d+)\.(\d+-\d+)\.(\d+\.\d+.*))\.(\d+)')
cc_label_regex = re.compile(r'((\d+)\.(\d+-\d+)\.(\d+)\.(\d+.*))\.(\d+)')

def label_is_one_family(lab):
    return family_label_regex.match(lab)

def label_is_one_passport(lab):
    return passport_label_regex.match(lab)


def split_family_label(lab):
    return family_label_regex.match(lab).groups()


def split_passport_label(lab):
    return passport_label_regex.match(lab).groups()


credit ='Jen Paulhus, using group and signature data originally computed by Thomas Breuer'


def get_bread(breads=[]):
    bc = [("Higher Genus", url_for(".index")),("C", url_for(".index")),("Aut", url_for(".index"))]
    for b in breads:
        bc.append(b)
    return bc

def tfTOyn(bool):
    if bool:
        return "Yes"
    else:
        return "No"


def sign_display(L):
    sizeL = len(L)
    signL = "[ " + str(L[0]) + "; "
    for i in range(1,sizeL-1):
        signL= signL + str(L[i]) + ", "

    signL=signL + str(L[sizeL-1]) + " ]"
    return signL

def cc_display(L):
    sizeL = len(L)
    if sizeL == 1:
        return str(L[0])
    stg = str(L[0])+ ", "
    for i in range(1,sizeL-1):
        stg =stg + str(L[i])+", "
    stg=stg+ str(L[sizeL-1])
    return stg


#for splitting permutations cycles
sep=' '

def split_perm(strg):
    startpoint = 0
    for i in range(0,len(strg)):
        if strg[i] == ")":
            yield strg[startpoint:i+1]
            startpoint = i+1

def sort_sign(L):
    L1 = L[1:]
    L1.sort()
    return [L[0]] +L1

def label_to_breadcrumbs(L):
    newsig = '['
    for i in range(0,len(L)):
        if (L[i] == '-'):
            newsig += ","
        elif (L[i] == '.'):
            newsig += ';'
        else:
            newsig += L[i]

    newsig += ']'
    return newsig

def decjac_format(decjac_list):
    entries = []
    for ints in decjac_list:
        entry = ""
        if ints[0] == 1:
            entry = entry + "E"
        else:
            entry = entry + "A_{" + str(ints[0]) + "}"
        if ints[1] != 1:
            entry = entry + "^{" + str(ints[1]) + "}"
        entries.append(entry)
    latex = "\\times ".join(entries)
    ccClasses = cc_display ([ints[2] for ints in decjac_list])
    return latex, ccClasses

@higher_genus_w_automorphisms_page.route("/")
def index():
    bread = get_bread()
    if request.args:
        return higher_genus_w_automorphisms_search(**request.args)
<<<<<<< HEAD
    genus_max = db.hgcwa_passports.max('genus')
    genus_list = range(2,genus_max+1)
    info = {'count': 20,'genus_list': genus_list}
=======

    C = base.getDBConnection()
    genus_max = C.curve_automorphisms.passports.find().sort('genus', pymongo.DESCENDING).limit(1)[0]['genus']  + 1
    genus_list = range(2,genus_max)
    info = {'count': 20,
            'genus_list': genus_list,
            'stats': get_stats_object().stats(),}

>>>>>>> 8a17fb7d

    learnmore = [('Source of the data', url_for(".how_computed_page")),
                ('Labeling convention', url_for(".labels_page")),
                ('Completeness of the data', url_for(".completeness_page"))]

    return render_template("hgcwa-index.html", title="Families of Higher Genus Curves with Automorphisms", bread=bread, credit=credit, info=info, learnmore=learnmore)


@higher_genus_w_automorphisms_page.route("/random")
def random_passport():
    label = db.hgcwa_passports.random('passport_label')
    return redirect(url_for(".by_passport_label", passport_label=label))

<<<<<<< HEAD
=======
@higher_genus_w_automorphisms_page.route("/stats")
def statistics():
    info = {
        'stats': get_stats_object().stats(),
    }
    title = 'Families of Higher Genus Curves with Automorphisms: statistics'
    bread = get_bread([('Statistics', ' ')])
    return render_template("hgcwa-stats.html", info=info, credit=credit, title=title, bread=bread)

@higher_genus_w_automorphisms_page.route("/stats/groups_per_genus/<genus>")
def groups_per_genus(genus):
    group_stats = db_hgcwa_stats().find_one({'_id':'bygenus/' + genus + '/group'})

    # Redirect to 404 if statistic is not found
    if not group_stats:
        return abort(404, 'Group statistics for curves of genus %s not found in database.' % genus)

    # Groups are stored in sorted order
    groups = group_stats['counts']

    # Create isomorphism classes
    hgcwa_group = re.compile(r'\[(\d+),(\d+)\]')
    iso_classes = []

    for group in groups:
        iso_classes.append(sg_pretty(re.sub(hgcwa_group, r'\1.\2', group[0])))

    info = {
        'genus' : genus,
        'groups': groups,
        'iso_classes' : iso_classes
    }

    title = 'Families of Higher Genus Curves with Automorphisms: genus ' + genus + ' group statistics'
    bread = get_bread([('Statistics', url_for('.statistics')), ('Groups per Genus', url_for('.statistics')), (str(genus), ' ')])
    return render_template("hgcwa-stats-groups-per-genus.html", info=info, credit=credit, title=title, bread=bread)

>>>>>>> 8a17fb7d
@higher_genus_w_automorphisms_page.route("/<label>")
def by_label(label):

    if label_is_one_passport(label):
        return render_passport({'passport_label': label})
    elif label_is_one_family(label):
        return render_family({'label': label})
    else:
        flash_error( "No family with label %s was found in the database.", label)
        return redirect(url_for(".index"))


@higher_genus_w_automorphisms_page.route("/<passport_label>")
def by_passport_label(label):
    return render_passport({'passport_label': label})

cur_expr = None
cur_index = 0

def is_letter(char):
    return (ord(char) >= ord('a') and ord(char) <= ord('z')) or (ord(char) >= ord('A') and ord(char) <= ord('Z'))

def expr_error(err):
    expr_getc()
    err_msg = ('-' * max(cur_index - 1, 0))
    err_msg_lst = list(err_msg)
    err_msg = "".join(err_msg_lst)
    err_msg += "^ " + err
    return err_msg

def expr_getc():
    global cur_expr, cur_index
    while cur_index < len(cur_expr):
        result = cur_expr[cur_index]
        cur_index += 1
        if result != ' ':
            return result
    else:
        return None

def expr_peekc():
    global cur_index
    result = expr_getc()
    if result != None: cur_index -= 1
    return result

def expr_expect_char(char):
    actual_char = expr_getc()

    if actual_char != char:
        return expr_error("expected '" + char +"' here")
    else:
        return None

def read_num():
    num = ""
    c = expr_peekc()
    while c != None and c.isdigit():
        num += c
        expr_getc()
        c = expr_peekc()
    return int(num)

def expect_var(vars):
    c = expr_peekc()
    is_valid_var = False
    for var in vars.keys():
        if var == c:
            is_valid_var = True
            break

    if is_valid_var:
        var = expr_getc()
        return (None, vars[var])
    else:
        return (expr_error("'" + c + "' is not a recognized variable"), None)

def expect_factor(vars):
    c = expr_peekc()
    if c == None:
        return (expr_error("expected factor here"), None)
    elif c.isdigit():
        return (None, read_num())
    elif is_letter(c):
        err, result = expect_var(vars)
        return err, result
    elif c == '(':
        expr_getc()
        err, result = expect_expr(vars)
        if err != None: return (err, None)
        err = expr_expect_char(')')
        if err != None: return (err, None)
        else: return (None, result)
    else:
        return (expr_error("'" + c + "' unexpected symbol"), None)

def expect_term(vars):
    err, result = expect_factor(vars)
    if err != None: return (err, None)

    c = expr_peekc()
    while c != None and (c.isdigit() or is_letter(c) or c == '('):
        err, factor_result = expect_factor(vars)
        if err != None: return (err, None)
        result *= factor_result
        c = expr_peekc()

    return (None, result)

def expect_expr(vars):
    err, result = expect_term(vars)
    if err != None: return (err, None)

    c = expr_peekc()
    while c == "+" or c == "-":
        expr_getc()
        err, term_result = expect_term(vars)
        if err != None: return (err, None)
        if c == "+":
            result += term_result
        elif c == "-":
            result -= term_result
        c = expr_peekc()

    return (None, result)

def evaluate_expr(expr, vars):
    global cur_expr, cur_index
    cur_expr = expr
    cur_index = 0
    err, result = expect_expr(vars)

    if err == None:
        if expr_peekc() != None:
            return (expr_error("unexpected symbol"), None)

    return (err, result)

def add_group_order_range(mongo_query, expr):
    # Support -- and .. as range
    query_range = expr.replace("--", "..")
    raw_parts = expr.split('..')
    raw_parts = filter(lambda x: x != '', raw_parts)    
    min_genus = 1
    max_genus = db.hgcwa_passports.max('genus')

    # when given A-B and A,B are integers treat A-B as a range not subtraction.
    special_case_parts = expr.split('-')
    #is_special_case_range = special_case_parts[0].isdigit() and special_case_parts[1].isdigit()
    is_special_case_range = len(special_case_parts) == 2 and special_case_parts[0].isdigit() and special_case_parts[1].isdigit()
    
    if is_special_case_range:
        mongo_query["group_order"] = {"$gte": int(special_case_parts[0]), "$lte": int(special_case_parts[1])}
        return (None, None)

    elif len(raw_parts) == 2:
        mongo_expr = []

        for cur_genus in range(min_genus, max_genus + 1):
            left_err, left_value   = evaluate_expr(raw_parts[0], {'g': cur_genus})
            right_err, right_value = evaluate_expr(raw_parts[1], {'g': cur_genus})
            if left_err == None and right_err == None:
                mongo_expr.append({"group_order": {"$gte": left_value, "$lte" : right_value}, "genus": cur_genus})
            elif left_err != None:
                mongo_query["$or"] = [{"genus": {"$lte": 0}}]
                return (raw_parts[0], left_err)
            else:
                mongo_query["$or"] = [{"genus": {"$lte": 0}}]
                return (raw_parts[1], right_err)

        mongo_query["$or"] = mongo_expr
        return (None, None)
    elif len(raw_parts) == 1:
        condition = ""

        if query_range.find('..') != -1:
            if query_range.index("..") == 0:
                condition = "$lte"
            else:
                condition = "$gte"
        else:
            condition = "$eq"

        mongo_expr = []
        for cur_genus in range(min_genus, max_genus + 1):
            err, value = evaluate_expr(raw_parts[0], {'g': cur_genus})
            if err == None:
                mongo_expr.append({"group_order": {condition: value}, "genus": {"$eq": cur_genus}})
            else:
                mongo_query["$or"] = [{"genus": {"$lte": 0}}]
                return (raw_parts[0], err)

        mongo_query["$or"] = mongo_expr
        return (None, None)
    else:
        return ("", "You must either specify a group size or range in the format Min..Max")


def higher_genus_w_automorphisms_search(**args):
    info = to_dict(args)
<<<<<<< HEAD
    bread = get_bread([("Search results",'')])
=======
    bread = get_bread([("Search Results",'')])
    C = base.getDBConnection()
>>>>>>> 8a17fb7d
    query = {}
    if 'jump_to' in info:
        labs = info['jump_to']
        if label_is_one_passport(labs):
            return render_passport({'passport_label': labs})
        elif label_is_one_family(labs):
            return render_family({'label': labs})
        else:
            flash_error ("The label %s is not a legitimate label for this data.",labs)
            return redirect(url_for(".index"))

    #allow for ; in signature
    if info.get('signature'):
        info['signature'] = info['signature'].replace(';',',')

    try:
        parse_gap_id(info,query,'group',name='Group',qfield='group')
        parse_ints(info,query,'genus',name='Genus')
        parse_bracketed_posints(info,query,'signature',split=False,name='Signature',keepbrackets=True)
        if query.get('signature'):
            query['signature'] = info['signature'] = str(sort_sign(ast.literal_eval(query['signature']))).replace(' ','')
        parse_ints(info,query,'dim',name='Dimension of the family')
        if 'inc_hyper' in info:
            if info['inc_hyper'] == 'exclude':
                query['hyperelliptic'] = False
            elif info['inc_hyper'] == 'only':
                query['hyperelliptic'] = True
        if 'inc_cyc_trig' in info:
            if info['inc_cyc_trig'] == 'exclude':
                query['cyclic_trigonal'] = False
            elif info['inc_cyc_trig'] == 'only':
                query['cyclic_trigonal'] = True
        if 'inc_full' in info:
            if info['inc_full'] == 'exclude':
                query['full_auto'] = {'$exists': True}
            elif info['inc_full'] == 'only':
                query['full_auto'] = {'$exists': False}
<<<<<<< HEAD
=======

>>>>>>> 8a17fb7d
        query['cc.1'] = 1

    except ValueError:
        return search_input_error(info, bread)
    if info.get('groupsize'):
        err, result = add_group_order_range(query, info['groupsize'])
        if err is not None:
            flash_error('Parse error on group order field. <font face="Courier New"><br />Given: ' + err + '<br />-------' + result + '</font>')
<<<<<<< HEAD
=======
    res = C.curve_automorphisms.passports.find(query).sort([(
         'genus', pymongo.ASCENDING), ('dim', pymongo.ASCENDING),
        ('cc'[0],pymongo.ASCENDING)])
>>>>>>> 8a17fb7d

    if 'result_count' in info:
        nres = db.hgcwa_passports.count(query)
        return jsonify({"nres":str(nres)})

    count = parse_count(info)
    start = parse_start(info)
    res = db.hgcwa_passports.search(query, limit=count, offset=start, info=info)

<<<<<<< HEAD
    for field in res:
        field['signature'] = ast.literal_eval(field['signature'])
    info['fields'] = res
=======
    L = [ ]
    for field in res:
        field['signature'] = ast.literal_eval(field['signature'])
        L.append(field)
>>>>>>> 8a17fb7d

    if 'download_magma' in info:
        return hgcwa_code_download_search(res,'magma')
    elif 'download_gap' in info:
        return hgcwa_code_download_search(res,'gap')

    info['group_display'] = sg_pretty
    info['show_downloads'] = len(res) > 0
    info['sign_display'] = sign_display
    return render_template("hgcwa-search.html", info=info, title="Families of Higher Genus Curves with Automorphisms Search Result", credit=credit, bread=bread)



def render_family(args):
    info = {}
    if 'label' in args:
        label = clean_input(args['label'])
        dataz = list(db.hgcwa_passports.search({'label':label}))
        if len(dataz) == 0:
            flash_error( "No family with label %s was found in the database.", label)
            return redirect(url_for(".index"))
        data=dataz[0]
        g = data['genus']
        GG = ast.literal_eval(data['group'])
        gn = GG[0]
        gt = GG[1]

        gp_string = str(gn) + '.' + str(gt)
        pretty_group = sg_pretty(gp_string)

        if gp_string == pretty_group:
            spname = False
        else:
            spname = True
        title = 'Family of genus ' + str(g) + ' curves with automorphism group $' + pretty_group +'$'
<<<<<<< HEAD
        smallgroup="[" + str(gn) + "," +str(gt) + "]"
=======
        smallgroup="[" + str(gn) + "," +str(gt) +"]"
>>>>>>> 8a17fb7d

        prop2 = [
            ('Genus', '\(%d\)' % g),
            ('Group', '\(%s\)' %  pretty_group),
            ('Signature', '\(%s\)' % sign_display(ast.literal_eval(data['signature'])))
        ]
        info.update({'genus': data['genus'],
                    'sign': sign_display(ast.literal_eval(data['signature'])),
                     'group': pretty_group,
                    'g0':data['g0'],
                    'dim':data['dim'],
                    'r':data['r'],
                    'gpid': smallgroup
                   })

        if spname:
            info.update({'specialname': True})

        Lcc=[]
        Lall=[]
        i=1
        for dat in dataz:
            if ast.literal_eval(dat['con']) not in Lcc:
                urlstrng=dat['passport_label']
                Lcc.append(ast.literal_eval(dat['con']))
                Lall.append([cc_display(ast.literal_eval(dat['con'])),dat['passport_label'],
                             urlstrng])
                i=i+1

        info.update({'passport': Lall})


        g2List = ['[2,1]','[4,2]','[8,3]','[10,2]','[12,4]','[24,8]','[48,29]']
        if g  == 2 and data['group'] in g2List:
            g2url = "/Genus2Curve/Q/?geom_aut_grp_id=" + data['group']
            friends = [("Genus 2 curves over $\Q$", g2url ) ]
        else:
            friends = [ ]


        br_g, br_gp, br_sign = split_family_label(label)

        bread_sign = label_to_breadcrumbs(br_sign)
        bread_gp = label_to_breadcrumbs(br_gp)

        bread = get_bread([(br_g, './?genus='+br_g),('$'+pretty_group+'$','./?genus='+br_g + '&group='+bread_gp), (bread_sign,' ')])
        learnmore =[('Completeness of the data', url_for(".completeness_page")),
                ('Source of the data', url_for(".how_computed_page")),
                ('Labeling convention', url_for(".labels_page"))]

        downloads = [('Download Magma code', url_for(".hgcwa_code_download",  label=label, download_type='magma')),
                     ('Download Gap code', url_for(".hgcwa_code_download", label=label, download_type='gap'))]

        return render_template("hgcwa-show-family.html",
                               title=title, bread=bread, info=info,
                               properties2=prop2, friends=friends,
                               learnmore=learnmore, downloads=downloads, credit=credit)


def render_passport(args):
    info = {}
    if 'passport_label' in args:
<<<<<<< HEAD
        label = clean_input(args['passport_label'])
        dataz = list(db.hgcwa_passports.search({'passport_label': label}))
        if len(dataz) == 0:
            bread = get_bread([("Search error", url_for('.search'))])
=======
        label =clean_input(args['passport_label'])

        C = base.getDBConnection()

        dataz = C.curve_automorphisms.passports.find({'passport_label': label})
        if dataz.count() is 0:
            bread = get_bread([("Search Error", url_for('.index'))])
>>>>>>> 8a17fb7d
            flash_error( "No refined passport with label %s was found in the database.", label)
            return redirect(url_for(".index"))
        data=dataz[0]
        g = data['genus']
        GG = ast.literal_eval(data['group'])
        gn = GG[0]
        gt = GG[1]

        gp_string=str(gn) + '.' + str(gt)
        pretty_group=sg_pretty(gp_string)

        if gp_string == pretty_group:
            spname=False
        else:
            spname=True

        numb = len(dataz)

        try:
            numgenvecs = request.args['numgenvecs']
            numgenvecs = int(numgenvecs)
        except:
            numgenvecs = 20
        info['numgenvecs']=numgenvecs

        title = 'One refined passport of genus ' + str(g) + ' with automorphism group $' + pretty_group +'$'
        smallgroup="[" + str(gn) + "," +str(gt) +"]"

        prop2 = [
            ('Genus', '\(%d\)' % g),
            ('Small Group', '\(%s\)' %  pretty_group),
            ('Signature', '\(%s\)' % sign_display(ast.literal_eval(data['signature']))),
            ('Generating Vectors','\(%d\)' % numb)
        ]
        info.update({'genus': data['genus'],
                    'cc': cc_display(data['con']),
                    'sign': sign_display(ast.literal_eval(data['signature'])),
                     'group': pretty_group,
                     'gpid': smallgroup,
                     'numb':numb,
                     'disp_numb':min(numb,numgenvecs)
                   })

        if spname:
            info.update({'specialname': True})

        Ldata=[]
        HypColumn = False
        Lfriends=[]
        for i in range (0, min(numgenvecs,numb)):
            dat= dataz[i]
            x1=dat['total_label']
            if 'full_auto' in dat:
                x2='No'
                if dat['full_label'] not in Lfriends:
                    Lfriends.append(dat['full_label'])
            else:
                x2='Yes'

            if 'hyperelliptic' in dat:
                x3=tfTOyn(dat['hyperelliptic'])
                HypColumn= True
            else:
                x3=' '

            x4=[]
            for perm in dat['gen_vectors']:
                cycperm=Permutation(perm).cycle_string()

                x4.append(sep.join(split_perm(cycperm)))

            Ldata.append([x1,x2,x3,x4])



        info.update({'genvects': Ldata, 'HypColumn' : HypColumn})

        info.update({'passport_cc': cc_display(ast.literal_eval(data['con']))})

        if 'eqn' in data:
            info.update({'eqns': data['eqn']})

        if 'ndim' in data:
            info.update({'Ndim': data['ndim']})

        other_data = False

        if 'hyperelliptic' in data:
            info.update({'ishyp':  tfTOyn(data['hyperelliptic'])})
            other_data = True

        if 'hyp_involution' in data:
            inv=Permutation(data['hyp_involution']).cycle_string()
            info.update({'hypinv': sep.join(split_perm(inv))})


        if 'cyclic_trigonal' in data:
            info.update({'iscyctrig':  tfTOyn(data['cyclic_trigonal'])})
            other_data = True

        if 'jacobian_decomp' in data:
            jcLatex, corrChar = decjac_format(data['jacobian_decomp'])
            info.update({'corrChar': corrChar, 'jacobian_decomp': jcLatex})


        if 'cinv' in data:
            cinv=Permutation(data['cinv']).cycle_string()
            info.update({'cinv': sep.join(split_perm(cinv))})

        info.update({'other_data': other_data})


        if 'full_auto' in data:
            full_G=ast.literal_eval(data['full_auto'])
            full_gn = full_G[0]
            full_gt = full_G[1]

            full_gp_string=str(full_gn) + '.' + str(full_gt)
            full_pretty_group=sg_pretty(full_gp_string)
            info.update({'fullauto': full_pretty_group,
                         'signH':sign_display(ast.literal_eval(data['signH'])),
                         'higgenlabel' : data['full_label'] })


        urlstrng,br_g, br_gp, br_sign, refined_p = split_passport_label(label)


        if Lfriends:
           for Lf in Lfriends:
              friends = [("Full automorphism " + Lf, Lf),("Family containing this refined passport ",  urlstrng) ]

        else:
            friends = [("Family containing this refined passport",  urlstrng) ]


        bread_sign = label_to_breadcrumbs(br_sign)
        bread_gp = label_to_breadcrumbs(br_gp)

        bread = get_bread([(br_g, './?genus='+br_g),('$'+pretty_group+'$','./?genus='+br_g + '&group='+bread_gp), (bread_sign, urlstrng),(data['cc'][0],' ')])

        learnmore =[('Completeness of the data', url_for(".completeness_page")),
                ('Source of the data', url_for(".how_computed_page")),
                ('Labeling convention', url_for(".labels_page"))]

        downloads = [('Download Magma code', url_for(".hgcwa_code_download",  label=label, download_type='magma')),
                     ('Download Gap code', url_for(".hgcwa_code_download", label=label, download_type='gap'))]

        return render_template("hgcwa-show-passport.html",
                               title=title, bread=bread, info=info,
                               properties2=prop2, friends=friends,
                               learnmore=learnmore, downloads=downloads, credit=credit)



def search_input_error(info, bread):
    return render_template("hgcwa-search.html", info=info, title='Families of Higher Genus Curve Search Input Error', bread=bread, credit=credit)



@higher_genus_w_automorphisms_page.route("/Completeness")
def completeness_page():
    t = 'Completeness of the automorphisms of curves data'
    bread = get_bread([("Completeness", )])
    learnmore = [('Source of the data', url_for(".how_computed_page")),
                ('Labeling convention', url_for(".labels_page"))]
    return render_template("single.html", kid='dq.curve.highergenus.aut.extent',
                            title=t, bread=bread,learnmore=learnmore, credit=credit)


@higher_genus_w_automorphisms_page.route("/Labels")
def labels_page():
    t = 'Label scheme for the data'
    bread = get_bread([("Labels", '')])
    learnmore = [('Completeness of the data', url_for(".completeness_page")),
                ('Source of the data', url_for(".how_computed_page"))]
    return render_template("single.html", kid='dq.curve.highergenus.aut.label',
                           learnmore=learnmore, title=t, bread=bread,credit=credit)

@higher_genus_w_automorphisms_page.route("/Source")
def how_computed_page():
    t = 'Source of the automorphisms of curve data'
    bread = get_bread([("Source", '')])
    learnmore = [('Completeness of the data', url_for(".completeness_page")),
                ('Labeling convention', url_for(".labels_page"))]
    return render_template("single.html", kid='dq.curve.highergenus.aut.source',
                           title=t, bread=bread, learnmore=learnmore, credit=credit)




_curdir = os.path.dirname(os.path.abspath(__file__))
code_list =  yaml.load(open(os.path.join(_curdir, "code.yaml")))


same_for_all =  ['signature', 'genus']
other_same_for_all = [ 'r', 'g0', 'dim','sym']
depends_on_action = ['gen_vectors']


Fullname = {'magma': 'Magma', 'gap': 'GAP'}
Comment = {'magma': '//', 'gap': '#'}
FileSuffix= {'magma': '.m', 'gap': '.g'} 

@higher_genus_w_automorphisms_page.route("/<label>/download/<download_type>")
def hgcwa_code_download(**args):
    import time
    label = args['label']
    lang = args['download_type']
    s = Comment[lang]
    filename= 'HigherGenusData' + str(label) + FileSuffix[lang] 
    code = s + " " + Fullname[lang]+  " code for the lmfdb family of higher genus curves " + str(label) + '\n'  
    code += s + " The results are stored in a list of records called 'data'\n\n" 
    code +=code_list['top_matter'][lang] + '\n' +'\n'
    code +="data:=[];" + '\n' +'\n'


    if label_is_one_passport(label):
        data = list(db.hgcwa_passports.search({"passport_label" : label}))

    elif label_is_one_family(label):
        data = list(db.hgcwa_passports.search({"label" : label}))
    
    code += s + code_list['gp_comment'][lang] +'\n'
    code += code_list['group'][lang] + str(data[0]['group'])+ ';\n'

    if lang == 'magma':
        code += code_list['group_construct'][lang] + '\n'

    for k in same_for_all:
        code += code_list[k][lang] + str(data[0][k])+ ';\n'

    for k in other_same_for_all:
        code += code_list[k][lang] + '\n'

    code += '\n'

    # create formatting templates to be filled in with each record in data
    startstr = s + ' Here we add an action to data.\n'
    stdfmt = ''
    for k in depends_on_action:
        stdfmt += code_list[k][lang] + '{' + k + '}'+ ';\n'

    if lang == 'magma':
        stdfmt += code_list['con'][lang] + '{con}' + ';\n'

    stdfmt += code_list['gen_gp'][lang]+ '\n'
    stdfmt += code_list['passport_label'][lang] + '{cc[0]}' + ';\n'
    stdfmt += code_list['gen_vect_label'][lang] + '{cc[1]}' + ';\n'

    # extended formatting template for when signH is present
    signHfmt = stdfmt
    signHfmt += code_list['full_auto'][lang] + '{full_auto}' + ';\n'
    signHfmt += code_list['full_sign'][lang] + '{signH}' + ';\n'
    signHfmt += code_list['add_to_total_full'][lang] + '\n'

    # additional info for hyperelliptic cases
    hypfmt = code_list['hyp'][lang] + code_list['tr'][lang] + ';\n'
    hypfmt += code_list['hyp_inv'][lang] + '{hyp_involution}' + code_list['hyp_inv_last'][lang]
    hypfmt += code_list['cyc'][lang] + code_list['fal'][lang] + ';\n'
    hypfmt += code_list['add_to_total_hyp'][lang] + '\n'
    cyctrigfmt = code_list['hyp'][lang] + code_list['fal'][lang] + ';\n'
    cyctrigfmt += code_list['cyc'][lang] + code_list['tr'][lang] + ';\n'
    cyctrigfmt += code_list['cyc_auto'][lang] + '{cinv}' + code_list['hyp_inv_last'][lang]
    cyctrigfmt += code_list['add_to_total_cyc_trig'][lang] + '\n'
    nhypcycstr = code_list['hyp'][lang] + code_list['fal'][lang] + ';\n'
    nhypcycstr += code_list['cyc'][lang] + code_list['fal'][lang] + ';\n'
    nhypcycstr += code_list['add_to_total_basic'][lang] + '\n'

    start = time.time()
    lines = [(startstr + (signHfmt if dataz.get('signH') is not None else stdfmt).format(**dataz) + ((hypfmt.format(**dataz) if dataz['hyperelliptic'] else cyctrigfmt.format(**dataz) if dataz['cyclic_trigonal'] else nhypcycstr) if dataz.get('hyperelliptic') else '')) for dataz in data]
    code += '\n'.join(lines)
    print "%s seconds for %d bytes" %(time.time() - start,len(code))
    strIO = StringIO.StringIO()
    strIO.write(code)
    strIO.seek(0)
    return send_file(strIO, attachment_filename=filename, as_attachment=True, add_etags=False)




#JEN TEST FUNCTION
@higher_genus_w_automorphisms_page.route("/download/<download_type>")
#def hgcwa_code_download_search(**args):
def hgcwa_code_download_search(res,download_type):
    import time
    lang = download_type
    s = Comment[lang]
    filename= 'HigherGenusSearch' + FileSuffix[lang] 
    code = s + " " + Fullname[lang]+  " CODE FOR SEACH RESULTS" + '\n' + '\n'
    code += s + " The results are stored in a list of records called 'data'\n\n" 
    code +=code_list['top_matter'][lang] + '\n' +'\n'
    code +="data:=[];" + '\n' +'\n'

    label_list=[]
    for field in res:
        label=field['label']
        if  label not in label_list:
            label_list.append(label)
            
            data = list(db.hgcwa_passports.search({"label" : label}))
            code += s + code_list['search_result_gp_comment'][lang] +'\n'
            code += code_list['group'][lang] + str(data[0]['group'])+ ';\n'

            if lang == 'magma':
                code += code_list['group_construct'][lang] + '\n'


            for k in same_for_all:
                code += code_list[k][lang] + str(data[0][k])+ ';\n'
        
            for k in other_same_for_all:
                code += code_list[k][lang] + '\n'

            code += '\n'

            # create formatting templates to be filled in with each record in data
            startstr = s + ' Here we add an action to data.\n'
            stdfmt = ''
            for k in depends_on_action:
                stdfmt += code_list[k][lang] + '{' + k + '}'+ ';\n'

            if lang == 'magma':
                stdfmt += code_list['con'][lang] + '{con}' + ';\n' 
         
            stdfmt += code_list['gen_gp'][lang]+ '\n'
            stdfmt += code_list['passport_label'][lang] + '{cc[0]}' + ';\n'
            stdfmt += code_list['gen_vect_label'][lang] + '{cc[1]}' + ';\n'
    
            # extended formatting template for when signH is present
            signHfmt = stdfmt
            signHfmt += code_list['full_auto'][lang] + '{full_auto}' + ';\n'
            signHfmt += code_list['full_sign'][lang] + '{signH}' + ';\n'        
            signHfmt += code_list['add_to_total_full'][lang] + '\n'

            # additional info for hyperelliptic cases
            hypfmt = code_list['hyp'][lang] + code_list['tr'][lang] + ';\n'
            hypfmt += code_list['hyp_inv'][lang] + '{hyp_involution}' + code_list['hyp_inv_last'][lang]
            hypfmt += code_list['cyc'][lang] + code_list['fal'][lang] + ';\n'
            hypfmt += code_list['add_to_total_hyp'][lang] + '\n'
            cyctrigfmt = code_list['hyp'][lang] + code_list['fal'][lang] + ';\n'
            cyctrigfmt += code_list['cyc'][lang] + code_list['tr'][lang] + ';\n'
            cyctrigfmt += code_list['cyc_auto'][lang] + '{cinv}' + code_list['hyp_inv_last'][lang]
            cyctrigfmt += code_list['add_to_total_cyc_trig'][lang] + '\n'
            nhypcycstr = code_list['hyp'][lang] + code_list['fal'][lang] + ';\n'
            nhypcycstr += code_list['cyc'][lang] + code_list['fal'][lang] + ';\n'
            nhypcycstr += code_list['add_to_total_basic'][lang] + '\n'
    
            start = time.time()
            lines = [(startstr + (signHfmt if 'signH' in dataz else stdfmt).format(**dataz) + ((hypfmt.format(**dataz) if dataz['hyperelliptic'] else cyctrigfmt.format(**dataz) if dataz['cyclic_trigonal'] else nhypcycstr) if 'hyperelliptic' in dataz else '')) for dataz in data]
            code += '\n'.join(lines)


            code +='\n'

    print "%s seconds for %d bytes" %(time.time() - start,len(code))
    strIO = StringIO.StringIO()
    strIO.write(code)
    strIO.seek(0)
    return send_file(strIO, attachment_filename=filename, as_attachment=True, add_etags=False)
<|MERGE_RESOLUTION|>--- conflicted
+++ resolved
@@ -8,15 +8,9 @@
 import ast
 import yaml
 import os
-<<<<<<< HEAD
 from lmfdb.db_backend import db
-from flask import render_template, request, url_for, redirect, send_file
+from flask import render_template, request, url_for, redirect, send_file, abort
 from lmfdb.utils import to_dict, flash_error
-=======
-from lmfdb import base
-from flask import render_template, request, url_for, redirect, send_file, abort
-from lmfdb.utils import to_dict, random_value_from_collection, flash_error
->>>>>>> 8a17fb7d
 from lmfdb.search_parsing import parse_ints, parse_count, parse_start, clean_input, parse_bracketed_posints, parse_gap_id
 
 from sage.all import Permutation
@@ -129,20 +123,11 @@
     bread = get_bread()
     if request.args:
         return higher_genus_w_automorphisms_search(**request.args)
-<<<<<<< HEAD
     genus_max = db.hgcwa_passports.max('genus')
     genus_list = range(2,genus_max+1)
-    info = {'count': 20,'genus_list': genus_list}
-=======
-
-    C = base.getDBConnection()
-    genus_max = C.curve_automorphisms.passports.find().sort('genus', pymongo.DESCENDING).limit(1)[0]['genus']  + 1
-    genus_list = range(2,genus_max)
     info = {'count': 20,
             'genus_list': genus_list,
             'stats': get_stats_object().stats(),}
-
->>>>>>> 8a17fb7d
 
     learnmore = [('Source of the data', url_for(".how_computed_page")),
                 ('Labeling convention', url_for(".labels_page")),
@@ -156,8 +141,6 @@
     label = db.hgcwa_passports.random('passport_label')
     return redirect(url_for(".by_passport_label", passport_label=label))
 
-<<<<<<< HEAD
-=======
 @higher_genus_w_automorphisms_page.route("/stats")
 def statistics():
     info = {
@@ -195,7 +178,6 @@
     bread = get_bread([('Statistics', url_for('.statistics')), ('Groups per Genus', url_for('.statistics')), (str(genus), ' ')])
     return render_template("hgcwa-stats-groups-per-genus.html", info=info, credit=credit, title=title, bread=bread)
 
->>>>>>> 8a17fb7d
 @higher_genus_w_automorphisms_page.route("/<label>")
 def by_label(label):
 
@@ -396,12 +378,7 @@
 
 def higher_genus_w_automorphisms_search(**args):
     info = to_dict(args)
-<<<<<<< HEAD
-    bread = get_bread([("Search results",'')])
-=======
     bread = get_bread([("Search Results",'')])
-    C = base.getDBConnection()
->>>>>>> 8a17fb7d
     query = {}
     if 'jump_to' in info:
         labs = info['jump_to']
@@ -439,10 +416,6 @@
                 query['full_auto'] = {'$exists': True}
             elif info['inc_full'] == 'only':
                 query['full_auto'] = {'$exists': False}
-<<<<<<< HEAD
-=======
-
->>>>>>> 8a17fb7d
         query['cc.1'] = 1
 
     except ValueError:
@@ -451,12 +424,6 @@
         err, result = add_group_order_range(query, info['groupsize'])
         if err is not None:
             flash_error('Parse error on group order field. <font face="Courier New"><br />Given: ' + err + '<br />-------' + result + '</font>')
-<<<<<<< HEAD
-=======
-    res = C.curve_automorphisms.passports.find(query).sort([(
-         'genus', pymongo.ASCENDING), ('dim', pymongo.ASCENDING),
-        ('cc'[0],pymongo.ASCENDING)])
->>>>>>> 8a17fb7d
 
     if 'result_count' in info:
         nres = db.hgcwa_passports.count(query)
@@ -466,16 +433,9 @@
     start = parse_start(info)
     res = db.hgcwa_passports.search(query, limit=count, offset=start, info=info)
 
-<<<<<<< HEAD
     for field in res:
         field['signature'] = ast.literal_eval(field['signature'])
     info['fields'] = res
-=======
-    L = [ ]
-    for field in res:
-        field['signature'] = ast.literal_eval(field['signature'])
-        L.append(field)
->>>>>>> 8a17fb7d
 
     if 'download_magma' in info:
         return hgcwa_code_download_search(res,'magma')
@@ -511,11 +471,7 @@
         else:
             spname = True
         title = 'Family of genus ' + str(g) + ' curves with automorphism group $' + pretty_group +'$'
-<<<<<<< HEAD
         smallgroup="[" + str(gn) + "," +str(gt) + "]"
-=======
-        smallgroup="[" + str(gn) + "," +str(gt) +"]"
->>>>>>> 8a17fb7d
 
         prop2 = [
             ('Genus', '\(%d\)' % g),
@@ -578,20 +534,10 @@
 def render_passport(args):
     info = {}
     if 'passport_label' in args:
-<<<<<<< HEAD
         label = clean_input(args['passport_label'])
         dataz = list(db.hgcwa_passports.search({'passport_label': label}))
         if len(dataz) == 0:
-            bread = get_bread([("Search error", url_for('.search'))])
-=======
-        label =clean_input(args['passport_label'])
-
-        C = base.getDBConnection()
-
-        dataz = C.curve_automorphisms.passports.find({'passport_label': label})
-        if dataz.count() is 0:
             bread = get_bread([("Search Error", url_for('.index'))])
->>>>>>> 8a17fb7d
             flash_error( "No refined passport with label %s was found in the database.", label)
             return redirect(url_for(".index"))
         data=dataz[0]
