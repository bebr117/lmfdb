--- conflicted
+++ resolved
@@ -859,87 +859,3 @@
     return send_file(strIO, attachment_filename=filename, as_attachment=True, add_etags=False)
 
 
-
-<<<<<<< HEAD
-
-
-=======
-@higher_genus_w_automorphisms_page.route("/download/<download_type>")
-#def hgcwa_code_download_search(**args):
-def hgcwa_code_download_search(res,download_type):
-    import time
-    lang = download_type
-    s = Comment[lang]
-    filename= 'HigherGenusSearch' + FileSuffix[lang] 
-    code = s + " " + Fullname[lang]+  " CODE FOR SEACH RESULTS" + '\n' + '\n'
-    code += s + " The results are stored in a list of records called 'data'\n\n" 
-    code +=code_list['top_matter'][lang] + '\n' +'\n'
-    code +="data:=[];" + '\n' +'\n'
-
-    label_list=[]
-    for field in res:
-        label=field['label']
-        if  label not in label_list:
-            label_list.append(label)
-            
-            data = list(db.hgcwa_passports.search({"label" : label}))
-            code += s + code_list['search_result_gp_comment'][lang] +'\n'
-            code += code_list['group'][lang] + str(data[0]['group'])+ ';\n'
-
-            if lang == 'magma':
-                code += code_list['group_construct'][lang] + '\n'
-
-
-            for k in same_for_all:
-                code += code_list[k][lang] + str(data[0][k])+ ';\n'
-        
-            for k in other_same_for_all:
-                code += code_list[k][lang] + '\n'
-
-            code += '\n'
-
-            # create formatting templates to be filled in with each record in data
-            startstr = s + ' Here we add an action to data.\n'
-            stdfmt = ''
-            for k in depends_on_action:
-                stdfmt += code_list[k][lang] + '{' + k + '}'+ ';\n'
-
-            if lang == 'magma':
-                stdfmt += code_list['con'][lang] + '{con}' + ';\n' 
-         
-            stdfmt += code_list['gen_gp'][lang]+ '\n'
-            stdfmt += code_list['passport_label'][lang] + '{cc[0]}' + ';\n'
-            stdfmt += code_list['gen_vect_label'][lang] + '{cc[1]}' + ';\n'
-    
-            # extended formatting template for when signH is present
-            signHfmt = stdfmt
-            signHfmt += code_list['full_auto'][lang] + '{full_auto}' + ';\n'
-            signHfmt += code_list['full_sign'][lang] + '{signH}' + ';\n'        
-            signHfmt += code_list['add_to_total_full'][lang] + '\n'
-
-            # additional info for hyperelliptic cases
-            hypfmt = code_list['hyp'][lang] + code_list['tr'][lang] + ';\n'
-            hypfmt += code_list['hyp_inv'][lang] + '{hyp_involution}' + code_list['hyp_inv_last'][lang]
-            hypfmt += code_list['cyc'][lang] + code_list['fal'][lang] + ';\n'
-            hypfmt += code_list['add_to_total_hyp'][lang] + '\n'
-            cyctrigfmt = code_list['hyp'][lang] + code_list['fal'][lang] + ';\n'
-            cyctrigfmt += code_list['cyc'][lang] + code_list['tr'][lang] + ';\n'
-            cyctrigfmt += code_list['cyc_auto'][lang] + '{cinv}' + code_list['hyp_inv_last'][lang]
-            cyctrigfmt += code_list['add_to_total_cyc_trig'][lang] + '\n'
-            nhypcycstr = code_list['hyp'][lang] + code_list['fal'][lang] + ';\n'
-            nhypcycstr += code_list['cyc'][lang] + code_list['fal'][lang] + ';\n'
-            nhypcycstr += code_list['add_to_total_basic'][lang] + '\n'
-    
-            start = time.time()
-            lines = [(startstr + (signHfmt if 'signH' in dataz else (stdfmt + (hypfmt if (dataz.get('hyperelliptic') and dataz['hyperelliptic']) else cyctrigfmt if (dataz.get('cyclic_trigonal') and dataz['cyclic_trigonal']) else nhypcycstr)))).format(**dataz) for dataz in data]
-            code += '\n'.join(lines)
-
-
-            code +='\n'
-
-    print "%s seconds for %d bytes" %(time.time() - start,len(code))
-    strIO = StringIO.StringIO()
-    strIO.write(code)
-    strIO.seek(0)
-    return send_file(strIO, attachment_filename=filename, as_attachment=True, add_etags=False)
->>>>>>> 20e4edfb
