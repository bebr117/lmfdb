# -*- coding: utf-8 -*-
# This Blueprint is about Higher Genus Curves
# Author: Jen Paulhus (copied from John Jones Local Fields)

import re
import pymongo
import ast
ASC = pymongo.ASCENDING
import yaml
import os
from lmfdb import base
from flask import render_template, request, url_for, make_response, redirect, abort
from lmfdb.utils import to_dict, random_value_from_collection, flash_error
from lmfdb.search_parsing import parse_ints, parse_count, parse_start, clean_input, parse_bracketed_posints, parse_gap_id

from sage.all import Permutation
from lmfdb.higher_genus_w_automorphisms import higher_genus_w_automorphisms_page
from lmfdb.sato_tate_groups.main import sg_pretty
from lmfdb.higher_genus_w_automorphisms.hgcwa_stats import get_stats_object, db_hgcwa_stats


# Determining what kind of label
family_label_regex = re.compile(r'(\d+)\.(\d+-\d+)\.(\d+\.\d+-[^\.]*$)')
passport_label_regex = re.compile(r'((\d+)\.(\d+-\d+)\.(\d+\.\d+.*))\.(\d+)')
cc_label_regex = re.compile(r'((\d+)\.(\d+-\d+)\.(\d+)\.(\d+.*))\.(\d+)')

def label_is_one_family(lab):
    return family_label_regex.match(lab)

def label_is_one_passport(lab):
    return passport_label_regex.match(lab)


def split_family_label(lab):
    return family_label_regex.match(lab).groups()


def split_passport_label(lab):
    return passport_label_regex.match(lab).groups()


credit ='Jen Paulhus, using group and signature data originally computed by Thomas Breuer'


def get_bread(breads=[]):
    bc = [("Higher Genus", url_for(".index")),("C", url_for(".index")),("Aut", url_for(".index"))]
    for b in breads:
        bc.append(b)
    return bc

def tfTOyn(bool):
    if bool:
        return "Yes"
    else:
        return "No"


def sign_display(L):
    sizeL = len(L)
    signL = "[ " + str(L[0]) + "; "
    for i in range(1,sizeL-1):
        signL= signL + str(L[i]) + ", "

    signL=signL + str(L[sizeL-1]) + " ]"
    return signL

def cc_display(L):
    sizeL = len(L)
    if sizeL == 1:
        return str(L[0])
    stg = str(L[0])+ ", "
    for i in range(1,sizeL-1):
        stg =stg + str(L[i])+", "
    stg=stg+ str(L[sizeL-1])
    return stg


#for splitting permutations cycles
sep=' '

def split_perm(strg):
    startpoint = 0
    for i in range(0,len(strg)):
        if strg[i] == ")":
            yield strg[startpoint:i+1]
            startpoint = i+1

def sort_sign(L):
    L1 = L[1:]
    L1.sort()
    return [L[0]] +L1

def label_to_breadcrumbs(L):
    newsig = '['
    for i in range(0,len(L)):
        if (L[i] == '-'):
            newsig += ","
        elif (L[i] == '.'):
            newsig += ';'
        else:
            newsig += L[i]

    newsig += ']'
    return newsig

def decjac_format(decjac_list):
    entries = []
    for ints in decjac_list:
        entry = ""
        if ints[0] == 1:
            entry = entry + "E"
        else:
            entry = entry + "A_{" + str(ints[0]) + "}"
        if ints[1] != 1:
            entry = entry + "^{" + str(ints[1]) + "}"
        entries.append(entry)
    latex = "\\times ".join(entries)
    ccClasses = cc_display ([ints[2] for ints in decjac_list])
    return latex, ccClasses

@higher_genus_w_automorphisms_page.route("/")
def index():
    bread = get_bread()
    if request.args:
        return higher_genus_w_automorphisms_search(**request.args)

    C = base.getDBConnection()
    genus_max = C.curve_automorphisms.passports.find().sort('genus', pymongo.DESCENDING).limit(1)[0]['genus']  + 1
    genus_list = range(2,genus_max)
    info = {'count': 20,
            'genus_list': genus_list,
            'stats': get_stats_object().stats(),}


    learnmore = [('Source of the data', url_for(".how_computed_page")),
                ('Labeling convention', url_for(".labels_page")),
                ('Completeness of the data', url_for(".completeness_page"))]

    return render_template("hgcwa-index.html", title="Families of Higher Genus Curves with Automorphisms", bread=bread, credit=credit, info=info, learnmore=learnmore)


@higher_genus_w_automorphisms_page.route("/random")
def random_passport():
    C = base.getDBConnection()
    label = random_value_from_collection(C.curve_automorphisms.passports,'passport_label')
    return redirect(url_for(".by_passport_label", passport_label=label))

@higher_genus_w_automorphisms_page.route("/stats")
def statistics():
    info = {
        'stats': get_stats_object().stats(),
    }
    title = 'Higher Genus Curves with Automorphisms: statistics'
    bread = get_bread([('statistics', ' ')])
    return render_template("hgcwa-stats.html", info=info, credit=credit, title=title, bread=bread)

@higher_genus_w_automorphisms_page.route("/stats/groups_per_genus/<genus>")
def groups_per_genus(genus):
    group_stats = db_hgcwa_stats().find_one({'_id':'bygenus/' + genus + '/group'})

    # Redirect to 404 if statistic is not found
    if not group_stats:
        return abort(404, 'Group statistics for curves of genus %s not found in database.' % genus)

    # Groups are stored in sorted order
    groups = group_stats['counts']

    # Create isomorphism classes
    hgcwa_group = re.compile(r'\[(\d+),(\d+)\]')
    iso_classes = []

    for group in groups:
        iso_classes.append(sg_pretty(re.sub(hgcwa_group, r'\1.\2', group[0])))

    info = {
        'genus' : genus,
        'groups': groups,
        'iso_classes' : iso_classes
    }

    title = 'Higher Genus Curves with Automorphisms: genus ' + genus + ' group statistics'
    bread = get_bread([('statistics', url_for('.statistics')), ('Groups per genus', url_for('.statistics')), (str(genus), ' ')])
    return render_template("hgcwa-stats-groups-per-genus.html", info=info, credit=credit, title=title, bread=bread)

@higher_genus_w_automorphisms_page.route("/<label>")
def by_label(label):

    if label_is_one_passport(label):
        return render_passport({'passport_label': label})
    elif label_is_one_family(label):
        return render_family({'label': label})
    else:
        flash_error( "No family with label %s was found in the database.", label)
        return redirect(url_for(".index"))


@higher_genus_w_automorphisms_page.route("/<passport_label>")
def by_passport_label(label):
    return render_passport({'passport_label': label})

cur_expr = None
cur_index = 0

def is_letter(char):
    return (ord(char) >= ord('a') and ord(char) <= ord('z')) or (ord(char) >= ord('A') and ord(char) <= ord('Z'))

def expr_error(err):
    expr_getc()
    err_msg = ('-' * max(cur_index - 1, 0))
    err_msg_lst = list(err_msg)
    err_msg = "".join(err_msg_lst)
    err_msg += "^ " + err
    return err_msg

def expr_getc():
    global cur_expr, cur_index
    while cur_index < len(cur_expr):
        result = cur_expr[cur_index]
        cur_index += 1
        if result != ' ':
            return result
    else:
        return None

def expr_peekc():
    global cur_index
    result = expr_getc()
    if result != None: cur_index -= 1
    return result

def expr_expect_char(char):
    #print "char"
    actual_char = expr_getc()

    if actual_char != char:
        return expr_error("expected '" + char +"' here")
    else:
        return None

def read_num():
    num = ""
    c = expr_peekc()
    while c != None and c.isdigit():
        num += c
        expr_getc()
        c = expr_peekc()
    return int(num)

def expect_var(vars):
    #print "var"
    c = expr_peekc()
    is_valid_var = False
    for var in vars.keys():
        if var == c:
            is_valid_var = True
            break

    if is_valid_var:
        var = expr_getc()
        return (None, vars[var])
    else:
        return (expr_error("'" + c + "' is not a recognized variable"), None)

def expect_factor(vars):
    #print "factor"

    c = expr_peekc()
    if c == None:
        return (expr_error("expected factor here"), None)
    elif c.isdigit():
        return (None, read_num())
    elif is_letter(c):
        err, result = expect_var(vars)
        return err, result
    elif c == '(':
        expr_getc()
        err, result = expect_expr(vars)
        if err != None: return (err, None)
        err = expr_expect_char(')')
        if err != None: return (err, None)
        else: return (None, result)
    else:
        return (expr_error("'" + c + "' unexpected symbol"), None)

def expect_term(vars):
    #print "term"
    err, result = expect_factor(vars)
    if err != None: return (err, None)
<<<<<<< HEAD

=======
    
>>>>>>> 23021493
    c = expr_peekc()
    while c != None and (c.isdigit() or is_letter(c) or c == '('):
        err, factor_result = expect_factor(vars)
        if err != None: return (err, None)
        result *= factor_result
        c = expr_peekc()

    return (None, result)

def expect_expr(vars):
    #print "expr"
    err, result = expect_term(vars)
    if err != None: return (err, None)
<<<<<<< HEAD

=======
    
>>>>>>> 23021493
    c = expr_peekc()
    while c == "+" or c == "-":
        expr_getc()
        err, term_result = expect_term(vars)
        if err != None: return (err, None)
        result += term_result
        c = expr_peekc()

    return (None, result)

def evaluate_expr(expr, vars):
    global cur_expr, cur_index
    cur_expr = expr
    cur_index = 0
    err, result = expect_expr(vars)

<<<<<<< HEAD
def is_value(token):
    return is_number(token) or is_letter(token)

def add_mul(expr):
    result = ""
    i = 0
    prev, i = get_token(expr, i)
    result += prev
    while prev != None:
        cur, i = get_token(expr, i)
        if cur == None: break
        two_vars = (is_value(prev) and is_value(cur))
        var_expr = (is_value(prev) and cur == '(')
        expr_var = (prev == ')' and is_value(cur))
        two_expr = (prev == ')' and cur == '(')
        mult_between = two_vars or var_expr or expr_var or two_expr

        if mult_between:
            result += "*"

        result += cur
        prev = cur
    return result
=======
    if err == None:
        if expr_peekc() != None:
            return (expr_error("unexpected symbol"), None)
>>>>>>> 23021493

    return (err, result)

def add_group_order_range(mongo_query, expr, db):
    # Support -- and .. as range
    query_range = expr.replace("--", "..")
    raw_parts = expr.split('..')
<<<<<<< HEAD
    raw_parts = filter(lambda x: x != '', raw_parts)

    # put a $ before every variable, makes later part easier
    processed_query_range = add_mul(query_range)
    for qvar in query_variables:
        processed_query_range = processed_query_range.replace(qvar, '$' + qvar)

    raw_parts = query_range.split('..')
    parts = processed_query_range.split('..')

    raw_parts = filter(lambda x: x != '', raw_parts)
    parts = filter(lambda x: x != '', parts)

    if len(parts) == 2:
        # This is a well formed range query
        left_half_err = is_valid_expr(raw_parts[0])
        right_half_err = is_valid_expr(raw_parts[1])

        if left_half_err == None and right_half_err == None:
            left_expr = query_variables[query_parameter] + ' >= (' + build_mongo_expr(parts[0]) + ')'
            right_expr = query_variables[query_parameter] + ' <= (' + build_mongo_expr(parts[1]) + ')'
            mongo_expr = '(' + left_expr + ') && (' + right_expr + ')'
            return (None, mongo_expr)
        elif left_half_err != None:
            #print "\n\n",left_half_err,"\n\n"
            return (raw_parts[0], left_half_err)
        else:
            #print "\n\n",right_half_err,"\n\n"
            return (raw_parts[1], right_half_err)
    elif len(parts) == 1 and query_range.find('..') != -1:
=======
    raw_parts = filter(lambda x: x != '', raw_parts)    

    min_genus = db.curve_automorphisms.passports.find().sort([("group_order", 1)]).limit(1)[0]["genus"]
    max_genus = db.curve_automorphisms.passports.find().sort([("group_order", -1)]).limit(1)[0]["genus"]

    if len(raw_parts) == 2:
        mongo_expr = []

        for cur_genus in range(min_genus, max_genus + 1):
            left_err, left_value   = evaluate_expr(raw_parts[0], {'g': cur_genus})
            right_err, right_value = evaluate_expr(raw_parts[1], {'g': cur_genus})
            if left_err == None and right_err == None:
                mongo_expr.append({"group_order": {"$gte": left_value, "$lte" : right_value}, "genus": cur_genus})
            elif left_err != None:
                mongo_query["$or"] = [{"genus": {"$lte": 0}}]
                #print "\n\nleft error\n\n"
                return (raw_parts[0], left_err)
            else:
                mongo_query["$or"] = [{"genus": {"$lte": 0}}]
                #print "\n\nright error\n\n"
                return (raw_parts[1], right_err)

        mongo_query["$or"] = mongo_expr 
        return (None, None)
    elif len(raw_parts) == 1:
>>>>>>> 23021493
        condition = ""

        if query_range.find('..') != -1:
            if query_range.index("..") == 0:
                condition = "$lte"
            else:
                condition = "$gte"
        else:
            condition = "$eq"

        for cur_genus in range(min_genus, max_genus + 1):
            err, value   = evaluate_expr(raw_parts[0], {'g': cur_genus})
            if err == None:
                mongo_expr = []
                mongo_expr.append({"group_order": {condition: value}, "genus": {"$eq": cur_genus}})
<<<<<<< HEAD
                mongo_query["$or"] = mongo_expr
                return (None, None)
            else:
                mongo_query["$or"] = [{"genus": {"$lte": 0}}]
                return (raw_parts[0], err)
=======
                mongo_query["$or"] = mongo_expr 
                return (None, None)
            else:
                mongo_query["$or"] = [{"genus": {"$lte": 0}}]
                return (raw_parts[0], err) 
>>>>>>> 23021493
    else:
        return ("", "You must either specify a group size or range in the format Min..Max")


def higher_genus_w_automorphisms_search(**args):
    info = to_dict(args)
    bread = get_bread([("Search results",'')])
    C = base.getDBConnection()
    query = {}
    if 'jump_to' in info:
        labs = info['jump_to']
        if label_is_one_passport(labs):
            return render_passport({'passport_label': labs})
        elif label_is_one_family(labs):
            return render_family({'label': labs})
        else:
            flash_error ("The label %s is not a legitimate label for this data.",labs)
            return redirect(url_for(".index"))

    #allow for ; in signature
    if info.get('signature'):
        info['signature'] = info['signature'].replace(';',',')

    try:
        parse_gap_id(info,query,'group','Group')
        parse_ints(info,query,'genus',name='Genus')
        parse_bracketed_posints(info,query,'signature',split=False,name='Signature',keepbrackets=True)
        if query.get('signature'):
            query['signature'] = info['signature'] = str(sort_sign(ast.literal_eval(query['signature']))).replace(' ','')
        parse_ints(info,query,'dim',name='Dimension of the family')
        if 'inc_hyper' in info:
            if info['inc_hyper'] == 'exclude':
                query['hyperelliptic'] = False
            elif info['inc_hyper'] == 'only':
                query['hyperelliptic'] = True
        if 'inc_cyc_trig' in info:
            if info['inc_cyc_trig'] == 'exclude':
                query['cyclic_trigonal'] = False
            elif info['inc_cyc_trig'] == 'only':
                query['cyclic_trigonal'] = True
        if 'inc_full' in info:
            if info['inc_full'] == 'exclude':
                query['full_auto'] = {'$exists': True}
            elif info['inc_full'] == 'only':
                query['full_auto'] = {'$exists': False}

        query['cc.1'] = 1

    except ValueError:
        return search_input_error(info, bread)
    count = parse_count(info)
    start = parse_start(info)

    if 'groupsize' in info and info['groupsize'] != '':
<<<<<<< HEAD
        err, result = variable_range_query('G', info['groupsize'])
        if err == None:
            #print "\n\n", result, "\n\n"
            query['$where'] = result
        else:
            flash_error('<font face="Courier New"> Parse error on group size range <br />' + err + '<br />' + result + '</font>')
            query['$where'] = "false"

=======
        err, result = add_group_order_range(query, info['groupsize'], C)
        if err != None:
            flash_error('Parse error on group order field. <font face="Courier New"><br />Given: ' + err + '<br />-------' + result + '</font>')
    """
>>>>>>> 23021493
    res = C.curve_automorphisms.passports.find(query).sort([(
         'genus', pymongo.ASCENDING), ('dim', pymongo.ASCENDING),
        ('cc'[0],pymongo.ASCENDING)])
    nres = res.count()
    res = res.skip(start).limit(count)

    if(start >= nres):
        start -= (1 + (start - nres) / count) * count
    if(start < 0):
        start = 0


    L = [ ]
<<<<<<< HEAD
    first_download_entry = True
=======
>>>>>>> 23021493
    for field in res:
        field['signature'] = ast.literal_eval(field['signature'])
        L.append(field)

    code = ""
    download_code = 'download' in info
    first_download_entry = True
    for field in L:
<<<<<<< HEAD
        field['signature'] = ast.literal_eval(field['signature'])
=======
        field['signature'] = ast.literal_eval(field['signature'])    
>>>>>>> 23021493
        if download_code:
            if first_download_entry:
                code += '\n'.join(hgcwa_code(label=field['passport_label'], download_type='magma').split('\n')[1:])
            else:
                code += hgcwa_code(label=field['passport_label'], download_type='magma').split('result_record:=[];')[1]
            first_download_entry = False

<<<<<<< HEAD


=======
    
    
>>>>>>> 23021493

    if 'download' in info:
        response = make_response(code)
        response.headers['Content-type'] = 'text/plain'
        return response
    """
<<<<<<< HEAD
=======

    res = C.curve_automorphisms.passports.find(query).sort([(
         'genus', pymongo.ASCENDING), ('dim', pymongo.ASCENDING),
        ('cc'[0],pymongo.ASCENDING)])

    if 'download_magma' in info:
        code = ""    
        first_download_entry = True
        for field in res:
            print field['group']
            if first_download_entry:
                code += '\n'.join(hgcwa_code(label=field['passport_label'], download_type='magma').split('\n')[1:])
            else:
                code += hgcwa_code(label=field['passport_label'], download_type='magma').split('result_record:=[];')[1]
            first_download_entry = False
        response = make_response(code)
        response.headers['Content-type'] = 'text/plain'
        return response
    elif 'download_gap' in info:
        code = ""    
        first_download_entry = True
        for field in res:
            print field['group']
            if first_download_entry:
                code += '\n'.join(hgcwa_code(label=field['passport_label'], download_type='gap').split('\n')[1:])
            else:
                code += hgcwa_code(label=field['passport_label'], download_type='magma').split('result_record:=[];')[1]
            first_download_entry = False
        response = make_response(code)
        response.headers['Content-type'] = 'text/plain'
        return response

    nres = res.count()
    res = res.skip(start).limit(count)

    if(start >= nres):
        start -= (1 + (start - nres) / count) * count
    if(start < 0):
        start = 0
        
    L = [ ]    
    for field in res:
        field['signature'] = ast.literal_eval(field['signature'])    
        L.append(field)
>>>>>>> 23021493

    res = C.curve_automorphisms.passports.find(query).sort([(
         'genus', pymongo.ASCENDING), ('dim', pymongo.ASCENDING),
        ('cc'[0],pymongo.ASCENDING)])

    if 'download_magma' in info:
        code = ""
        first_download_entry = True
        for field in res:
            print field['group']
            if first_download_entry:
                code += '\n'.join(hgcwa_code(label=field['passport_label'], download_type='magma').split('\n')[1:])
            else:
                code += hgcwa_code(label=field['passport_label'], download_type='magma').split('result_record:=[];')[1]
            first_download_entry = False
        response = make_response(code)
        response.headers['Content-type'] = 'text/plain'
        return response
    elif 'download_gap' in info:
        code = ""
        first_download_entry = True
        for field in res:
            print field['group']
            if first_download_entry:
                code += '\n'.join(hgcwa_code(label=field['passport_label'], download_type='gap').split('\n')[1:])
            else:
                code += hgcwa_code(label=field['passport_label'], download_type='magma').split('result_record:=[];')[1]
            first_download_entry = False
        response = make_response(code)
        response.headers['Content-type'] = 'text/plain'
        return response

    nres = res.count()
    res = res.skip(start).limit(count)

    if(start >= nres):
        start -= (1 + (start - nres) / count) * count
    if(start < 0):
        start = 0

    L = [ ]
    for field in res:
        field['signature'] = ast.literal_eval(field['signature'])
        L.append(field)

    info['fields'] = L
    info['number'] = nres
    info['group_display'] = sg_pretty
    info['show_downloads'] = len(L) > 0

    info['sign_display'] = sign_display
    info['start'] = start
    if nres == 1:
        info['report'] = 'unique match'
    else:
        if nres > count or start != 0:
            info['report'] = 'displaying matches %s-%s of %s' % (start + 1, min(
                               nres, start + count), nres)
        else:
            info['report'] = 'displaying all %s matches' % nres

    return render_template("hgcwa-search.html", info=info, title="Families of Higher Genus Curves with Automorphisms Search Result", credit=credit, bread=bread)



def render_family(args):
    info = {}
    if 'label' in args:
        label = clean_input(args['label'])
        C = base.getDBConnection()
        dataz = C.curve_automorphisms.passports.find({'label': label})
        if dataz.count() is 0:
            flash_error( "No family with label %s was found in the database.", label)
            return redirect(url_for(".index"))
        data=dataz[0]
        g = data['genus']
        GG = ast.literal_eval(data['group'])
        gn = GG[0]
        gt = GG[1]

        gp_string=str(gn) + '.' + str(gt)
        pretty_group=sg_pretty(gp_string)

        if gp_string == pretty_group:
            spname=False
        else:
            spname=True
        title = 'Family of genus ' + str(g) + ' curves with automorphism group $' + pretty_group +'$'
        smallgroup="[" + str(gn) + "," +str(gt) +"]"

        prop2 = [
            ('Genus', '\(%d\)' % g),
            ('Group', '\(%s\)' %  pretty_group),
            ('Signature', '\(%s\)' % sign_display(ast.literal_eval(data['signature'])))
        ]
        info.update({'genus': data['genus'],
                    'sign': sign_display(ast.literal_eval(data['signature'])),
                     'group': pretty_group,
                    'g0':data['g0'],
                    'dim':data['dim'],
                    'r':data['r'],
                    'gpid': smallgroup
                   })

        if spname:
            info.update({'specialname': True})

        Lcc=[]
        Lall=[]
        i=1
        for dat in dataz:
            if ast.literal_eval(dat['con']) not in Lcc:
                urlstrng=dat['passport_label']
                Lcc.append(ast.literal_eval(dat['con']))
                Lall.append([cc_display(ast.literal_eval(dat['con'])),dat['passport_label'],
                             urlstrng])
                i=i+1

        info.update({'passport': Lall})


        g2List = ['[2,1]','[4,2]','[8,3]','[10,2]','[12,4]','[24,8]','[48,29]']
        if g  == 2 and data['group'] in g2List:
            g2url = "/Genus2Curve/Q/?geom_aut_grp_id=" + data['group']
            friends = [("Genus 2 curves over $\Q$", g2url ) ]
        else:
            friends = [ ]


        br_g, br_gp, br_sign = split_family_label(label)

        bread_sign = label_to_breadcrumbs(br_sign)
        bread_gp = label_to_breadcrumbs(br_gp)

        bread = get_bread([(br_g, './?genus='+br_g),('$'+pretty_group+'$','./?genus='+br_g + '&group='+bread_gp), (bread_sign,' ')])
        learnmore =[('Completeness of the data', url_for(".completeness_page")),
                ('Source of the data', url_for(".how_computed_page")),
                ('Labeling convention', url_for(".labels_page"))]

        downloads = [('Download Magma code', url_for(".hgcwa_code_download",  label=label, download_type='magma')),
                     ('Download Gap code', url_for(".hgcwa_code_download", label=label, download_type='gap'))]

        return render_template("hgcwa-show-family.html",
                               title=title, bread=bread, info=info,
                               properties2=prop2, friends=friends,
                               learnmore=learnmore, downloads=downloads, credit=credit)

def render_passport(args):
    info = {}
    if 'passport_label' in args:
        label =clean_input(args['passport_label'])

        C = base.getDBConnection()

        dataz = C.curve_automorphisms.passports.find({'passport_label': label})
        if dataz.count() is 0:
            bread = get_bread([("Search error", url_for('.search'))])
            flash_error( "No refined passport with label %s was found in the database.", label)
            return redirect(url_for(".index"))
        data=dataz[0]
        g = data['genus']
        GG = ast.literal_eval(data['group'])
        gn = GG[0]
        gt = GG[1]

        gp_string=str(gn) + '.' + str(gt)
        pretty_group=sg_pretty(gp_string)

        if gp_string == pretty_group:
            spname=False
        else:
            spname=True

        numb = dataz.count()

        try:
            numgenvecs = request.args['numgenvecs']
            numgenvecs = int(numgenvecs)
        except:
            numgenvecs = 20
        info['numgenvecs']=numgenvecs

        title = 'One refined passport of genus ' + str(g) + ' with automorphism group $' + pretty_group +'$'
        smallgroup="[" + str(gn) + "," +str(gt) +"]"

        prop2 = [
            ('Genus', '\(%d\)' % g),
            ('Small Group', '\(%s\)' %  pretty_group),
            ('Signature', '\(%s\)' % sign_display(ast.literal_eval(data['signature']))),
            ('Generating Vectors','\(%d\)' % numb)
        ]
        info.update({'genus': data['genus'],
                    'cc': cc_display(data['con']),
                    'sign': sign_display(ast.literal_eval(data['signature'])),
                     'group': pretty_group,
                     'gpid': smallgroup,
                     'numb':numb,
                     'disp_numb':min(numb,numgenvecs)
                   })

        if spname:
            info.update({'specialname': True})

        Ldata=[]
        HypColumn = False
        Lfriends=[]
        for i in range (0, min(numgenvecs,numb)):
            dat= dataz[i]
            x1=dat['total_label']
            if 'full_auto' in dat:
                x2='No'
                if dat['full_label'] not in Lfriends:
                    Lfriends.append(dat['full_label'])
            else:
                x2='Yes'

            if 'hyperelliptic' in dat:
                x3=tfTOyn(dat['hyperelliptic'])
                HypColumn= True
            else:
                x3=' '

            x4=[]
            for perm in dat['gen_vectors']:
                cycperm=Permutation(perm).cycle_string()

                x4.append(sep.join(split_perm(cycperm)))

            Ldata.append([x1,x2,x3,x4])



        info.update({'genvects': Ldata, 'HypColumn' : HypColumn})

        info.update({'passport_cc': cc_display(ast.literal_eval(data['con']))})

        if 'eqn' in data:
            info.update({'eqns': data['eqn']})

        if 'ndim' in data:
            info.update({'Ndim': data['ndim']})

        other_data = False

        if 'hyperelliptic' in data:
            info.update({'ishyp':  tfTOyn(data['hyperelliptic'])})
            other_data = True

        if 'hyp_involution' in data:
            inv=Permutation(data['hyp_involution']).cycle_string()
            info.update({'hypinv': sep.join(split_perm(inv))})


        if 'cyclic_trigonal' in data:
            info.update({'iscyctrig':  tfTOyn(data['cyclic_trigonal'])})
            other_data = True

        if 'jacobian_decomp' in data:
            jcLatex, corrChar = decjac_format(data['jacobian_decomp'])
            info.update({'corrChar': corrChar, 'jacobian_decomp': jcLatex})


        if 'cinv' in data:
            cinv=Permutation(data['cinv']).cycle_string()
            info.update({'cinv': sep.join(split_perm(cinv))})

        info.update({'other_data': other_data})


        if 'full_auto' in data:
            full_G=ast.literal_eval(data['full_auto'])
            full_gn = full_G[0]
            full_gt = full_G[1]

            full_gp_string=str(full_gn) + '.' + str(full_gt)
            full_pretty_group=sg_pretty(full_gp_string)
            info.update({'fullauto': full_pretty_group,
                         'signH':sign_display(ast.literal_eval(data['signH'])),
                         'higgenlabel' : data['full_label'] })


        urlstrng,br_g, br_gp, br_sign, refined_p = split_passport_label(label)


        if Lfriends:
           for Lf in Lfriends:
              friends = [("Full automorphism " + Lf, Lf),("Family containing this refined passport ",  urlstrng) ]

        else:
            friends = [("Family containing this refined passport",  urlstrng) ]


        bread_sign = label_to_breadcrumbs(br_sign)
        bread_gp = label_to_breadcrumbs(br_gp)

        bread = get_bread([(br_g, './?genus='+br_g),('$'+pretty_group+'$','./?genus='+br_g + '&group='+bread_gp), (bread_sign, urlstrng),(data['cc'][0],' ')])

        learnmore =[('Completeness of the data', url_for(".completeness_page")),
                ('Source of the data', url_for(".how_computed_page")),
                ('Labeling convention', url_for(".labels_page"))]

        downloads = [('Download Magma code', url_for(".hgcwa_code_download",  label=label, download_type='magma')),
                     ('Download Gap code', url_for(".hgcwa_code_download", label=label, download_type='gap'))]

        return render_template("hgcwa-show-passport.html",
                               title=title, bread=bread, info=info,
                               properties2=prop2, friends=friends,
                               learnmore=learnmore, downloads=downloads, credit=credit)



def search_input_error(info, bread):
    return render_template("hgcwa-search.html", info=info, title='Families of Higher Genus Curve Search Input Error', bread=bread, credit=credit)



@higher_genus_w_automorphisms_page.route("/Completeness")
def completeness_page():
    t = 'Completeness of the automorphisms of curves data'
    bread = get_bread([("Completeness", )])
    learnmore = [('Source of the data', url_for(".how_computed_page")),
                ('Labeling convention', url_for(".labels_page"))]
    return render_template("single.html", kid='dq.curve.highergenus.aut.extent',
                            title=t, bread=bread,learnmore=learnmore, credit=credit)


@higher_genus_w_automorphisms_page.route("/Labels")
def labels_page():
    t = 'Label scheme for the data'
    bread = get_bread([("Labels", '')])
    learnmore = [('Completeness of the data', url_for(".completeness_page")),
                ('Source of the data', url_for(".how_computed_page"))]
    return render_template("single.html", kid='dq.curve.highergenus.aut.label',
                           learnmore=learnmore, title=t, bread=bread,credit=credit)

@higher_genus_w_automorphisms_page.route("/Source")
def how_computed_page():
    t = 'Source of the automorphisms of curve data'
    bread = get_bread([("Source", '')])
    learnmore = [('Completeness of the data', url_for(".completeness_page")),
                ('Labeling convention', url_for(".labels_page"))]
    return render_template("single.html", kid='dq.curve.highergenus.aut.source',
                           title=t, bread=bread, learnmore=learnmore, credit=credit)




_curdir = os.path.dirname(os.path.abspath(__file__))
code_list =  yaml.load(open(os.path.join(_curdir, "code.yaml")))

@higher_genus_w_automorphisms_page.route("/<label>/download/<download_type>")
def hgcwa_code_download(**args):
    response = make_response(hgcwa_code(**args))
    response.headers['Content-type'] = 'text/plain'
    return response


same_for_all =  ['signature', 'genus']
other_same_for_all = [ 'r', 'g0', 'dim','sym']
depends_on_action = ['gen_vectors']


Fullname = {'magma': 'Magma', 'gap': 'GAP'}
Comment = {'magma': '//', 'gap': '#'}

def hgcwa_code(**args):
    import time
    label = args['label']
    C = base.getDBConnection()
    lang = args['download_type']
    code = "%s %s code for the lmfdb family of higher genus curves %s\n" % (Comment[lang],Fullname[lang],label)
    code +="%s The results are stored in a list of records called 'result_record'\n\n" % (Comment[lang])
    code +=code_list['top_matter'][lang] + '\n' +'\n'
    code +="result_record:=[];" + '\n' +'\n'


    if label_is_one_passport(label):
        data = C.curve_automorphisms.passports.find({"passport_label" : label})

    elif label_is_one_family(label):
        data = C.curve_automorphisms.passports.find({"label" : label})

    code += Comment[lang] + code_list['gp_comment'][lang] +'\n'
    code += code_list['group'][lang] + str(data[0]['group'])+ ';\n'

    if lang == 'magma':
        code += code_list['group_construct'][lang] + '\n'

    for k in same_for_all:
        code += code_list[k][lang] + str(data[0][k])+ ';\n'

    for k in other_same_for_all:
        code += code_list[k][lang] + '\n'

    code += '\n'

    # create formatting templates to be filled in with each record in data
    startstr = Comment[lang] + ' Here we add an action to result_record.\n'
    stdfmt = ''
    for k in depends_on_action:
        stdfmt += code_list[k][lang] + '{' + k + '}'+ ';\n'

    if lang == 'magma':
        stdfmt += code_list['con'][lang] + '{con}' + ';\n'

    stdfmt += code_list['gen_gp'][lang]+ '\n'
    stdfmt += code_list['passport_label'][lang] + '{cc[0]}' + ';\n'
    stdfmt += code_list['gen_vect_label'][lang] + '{cc[1]}' + ';\n'

    # extended formatting template for when signH is present
    signHfmt = stdfmt
    signHfmt += code_list['full_auto'][lang] + '{full_auto}' + ';\n'
    signHfmt += code_list['full_sign'][lang] + '{signH}' + ';\n'
    signHfmt += code_list['add_to_total_full'][lang] + '\n'

    # additional info for hyperelliptic cases
    hypfmt = code_list['hyp'][lang] + code_list['tr'][lang] + ';\n'
    hypfmt += code_list['hyp_inv'][lang] + '{hyp_involution}' + code_list['hyp_inv_last'][lang]
    hypfmt += code_list['cyc'][lang] + code_list['fal'][lang] + ';\n'
    hypfmt += code_list['add_to_total_hyp'][lang] + '\n'
    cyctrigfmt = code_list['hyp'][lang] + code_list['fal'][lang] + ';\n'
    cyctrigfmt += code_list['cyc'][lang] + code_list['tr'][lang] + ';\n'
    cyctrigfmt += code_list['cyc_auto'][lang] + '{cinv}' + code_list['hyp_inv_last'][lang]
    cyctrigfmt += code_list['add_to_total_cyc_trig'][lang] + '\n'
    nhypcycstr = code_list['hyp'][lang] + code_list['fal'][lang] + ';\n'
    nhypcycstr += code_list['cyc'][lang] + code_list['fal'][lang] + ';\n'
    nhypcycstr += code_list['add_to_total_basic'][lang] + '\n'

    start = time.time()
    lines = [(startstr + (signHfmt if 'signH' in dataz else stdfmt).format(**dataz) + ((hypfmt.format(**dataz) if dataz['hyperelliptic'] else cyctrigfmt.format(**dataz) if dataz['cyclic_trigonal'] else nhypcycstr) if 'hyperelliptic' in dataz else '')) for dataz in data]
    code += '\n'.join(lines)
    print "%s seconds for %d bytes" %(time.time() - start,len(code))
    return code<|MERGE_RESOLUTION|>--- conflicted
+++ resolved
@@ -286,11 +286,7 @@
     #print "term"
     err, result = expect_factor(vars)
     if err != None: return (err, None)
-<<<<<<< HEAD
-
-=======
-    
->>>>>>> 23021493
+
     c = expr_peekc()
     while c != None and (c.isdigit() or is_letter(c) or c == '('):
         err, factor_result = expect_factor(vars)
@@ -304,11 +300,7 @@
     #print "expr"
     err, result = expect_term(vars)
     if err != None: return (err, None)
-<<<<<<< HEAD
-
-=======
-    
->>>>>>> 23021493
+
     c = expr_peekc()
     while c == "+" or c == "-":
         expr_getc()
@@ -325,35 +317,9 @@
     cur_index = 0
     err, result = expect_expr(vars)
 
-<<<<<<< HEAD
-def is_value(token):
-    return is_number(token) or is_letter(token)
-
-def add_mul(expr):
-    result = ""
-    i = 0
-    prev, i = get_token(expr, i)
-    result += prev
-    while prev != None:
-        cur, i = get_token(expr, i)
-        if cur == None: break
-        two_vars = (is_value(prev) and is_value(cur))
-        var_expr = (is_value(prev) and cur == '(')
-        expr_var = (prev == ')' and is_value(cur))
-        two_expr = (prev == ')' and cur == '(')
-        mult_between = two_vars or var_expr or expr_var or two_expr
-
-        if mult_between:
-            result += "*"
-
-        result += cur
-        prev = cur
-    return result
-=======
     if err == None:
         if expr_peekc() != None:
             return (expr_error("unexpected symbol"), None)
->>>>>>> 23021493
 
     return (err, result)
 
@@ -361,38 +327,6 @@
     # Support -- and .. as range
     query_range = expr.replace("--", "..")
     raw_parts = expr.split('..')
-<<<<<<< HEAD
-    raw_parts = filter(lambda x: x != '', raw_parts)
-
-    # put a $ before every variable, makes later part easier
-    processed_query_range = add_mul(query_range)
-    for qvar in query_variables:
-        processed_query_range = processed_query_range.replace(qvar, '$' + qvar)
-
-    raw_parts = query_range.split('..')
-    parts = processed_query_range.split('..')
-
-    raw_parts = filter(lambda x: x != '', raw_parts)
-    parts = filter(lambda x: x != '', parts)
-
-    if len(parts) == 2:
-        # This is a well formed range query
-        left_half_err = is_valid_expr(raw_parts[0])
-        right_half_err = is_valid_expr(raw_parts[1])
-
-        if left_half_err == None and right_half_err == None:
-            left_expr = query_variables[query_parameter] + ' >= (' + build_mongo_expr(parts[0]) + ')'
-            right_expr = query_variables[query_parameter] + ' <= (' + build_mongo_expr(parts[1]) + ')'
-            mongo_expr = '(' + left_expr + ') && (' + right_expr + ')'
-            return (None, mongo_expr)
-        elif left_half_err != None:
-            #print "\n\n",left_half_err,"\n\n"
-            return (raw_parts[0], left_half_err)
-        else:
-            #print "\n\n",right_half_err,"\n\n"
-            return (raw_parts[1], right_half_err)
-    elif len(parts) == 1 and query_range.find('..') != -1:
-=======
     raw_parts = filter(lambda x: x != '', raw_parts)    
 
     min_genus = db.curve_automorphisms.passports.find().sort([("group_order", 1)]).limit(1)[0]["genus"]
@@ -415,10 +349,9 @@
                 #print "\n\nright error\n\n"
                 return (raw_parts[1], right_err)
 
-        mongo_query["$or"] = mongo_expr 
+        mongo_query["$or"] = mongo_expr
         return (None, None)
     elif len(raw_parts) == 1:
->>>>>>> 23021493
         condition = ""
 
         if query_range.find('..') != -1:
@@ -434,19 +367,11 @@
             if err == None:
                 mongo_expr = []
                 mongo_expr.append({"group_order": {condition: value}, "genus": {"$eq": cur_genus}})
-<<<<<<< HEAD
                 mongo_query["$or"] = mongo_expr
                 return (None, None)
             else:
                 mongo_query["$or"] = [{"genus": {"$lte": 0}}]
                 return (raw_parts[0], err)
-=======
-                mongo_query["$or"] = mongo_expr 
-                return (None, None)
-            else:
-                mongo_query["$or"] = [{"genus": {"$lte": 0}}]
-                return (raw_parts[0], err) 
->>>>>>> 23021493
     else:
         return ("", "You must either specify a group size or range in the format Min..Max")
 
@@ -501,21 +426,10 @@
     start = parse_start(info)
 
     if 'groupsize' in info and info['groupsize'] != '':
-<<<<<<< HEAD
-        err, result = variable_range_query('G', info['groupsize'])
-        if err == None:
-            #print "\n\n", result, "\n\n"
-            query['$where'] = result
-        else:
-            flash_error('<font face="Courier New"> Parse error on group size range <br />' + err + '<br />' + result + '</font>')
-            query['$where'] = "false"
-
-=======
         err, result = add_group_order_range(query, info['groupsize'], C)
         if err != None:
             flash_error('Parse error on group order field. <font face="Courier New"><br />Given: ' + err + '<br />-------' + result + '</font>')
     """
->>>>>>> 23021493
     res = C.curve_automorphisms.passports.find(query).sort([(
          'genus', pymongo.ASCENDING), ('dim', pymongo.ASCENDING),
         ('cc'[0],pymongo.ASCENDING)])
@@ -529,10 +443,6 @@
 
 
     L = [ ]
-<<<<<<< HEAD
-    first_download_entry = True
-=======
->>>>>>> 23021493
     for field in res:
         field['signature'] = ast.literal_eval(field['signature'])
         L.append(field)
@@ -541,11 +451,7 @@
     download_code = 'download' in info
     first_download_entry = True
     for field in L:
-<<<<<<< HEAD
         field['signature'] = ast.literal_eval(field['signature'])
-=======
-        field['signature'] = ast.literal_eval(field['signature'])    
->>>>>>> 23021493
         if download_code:
             if first_download_entry:
                 code += '\n'.join(hgcwa_code(label=field['passport_label'], download_type='magma').split('\n')[1:])
@@ -553,66 +459,14 @@
                 code += hgcwa_code(label=field['passport_label'], download_type='magma').split('result_record:=[];')[1]
             first_download_entry = False
 
-<<<<<<< HEAD
-
-
-=======
-    
-    
->>>>>>> 23021493
+
+
 
     if 'download' in info:
         response = make_response(code)
         response.headers['Content-type'] = 'text/plain'
         return response
     """
-<<<<<<< HEAD
-=======
-
-    res = C.curve_automorphisms.passports.find(query).sort([(
-         'genus', pymongo.ASCENDING), ('dim', pymongo.ASCENDING),
-        ('cc'[0],pymongo.ASCENDING)])
-
-    if 'download_magma' in info:
-        code = ""    
-        first_download_entry = True
-        for field in res:
-            print field['group']
-            if first_download_entry:
-                code += '\n'.join(hgcwa_code(label=field['passport_label'], download_type='magma').split('\n')[1:])
-            else:
-                code += hgcwa_code(label=field['passport_label'], download_type='magma').split('result_record:=[];')[1]
-            first_download_entry = False
-        response = make_response(code)
-        response.headers['Content-type'] = 'text/plain'
-        return response
-    elif 'download_gap' in info:
-        code = ""    
-        first_download_entry = True
-        for field in res:
-            print field['group']
-            if first_download_entry:
-                code += '\n'.join(hgcwa_code(label=field['passport_label'], download_type='gap').split('\n')[1:])
-            else:
-                code += hgcwa_code(label=field['passport_label'], download_type='magma').split('result_record:=[];')[1]
-            first_download_entry = False
-        response = make_response(code)
-        response.headers['Content-type'] = 'text/plain'
-        return response
-
-    nres = res.count()
-    res = res.skip(start).limit(count)
-
-    if(start >= nres):
-        start -= (1 + (start - nres) / count) * count
-    if(start < 0):
-        start = 0
-        
-    L = [ ]    
-    for field in res:
-        field['signature'] = ast.literal_eval(field['signature'])    
-        L.append(field)
->>>>>>> 23021493
 
     res = C.curve_automorphisms.passports.find(query).sort([(
          'genus', pymongo.ASCENDING), ('dim', pymongo.ASCENDING),
@@ -658,6 +512,50 @@
         field['signature'] = ast.literal_eval(field['signature'])
         L.append(field)
 
+    res = C.curve_automorphisms.passports.find(query).sort([(
+         'genus', pymongo.ASCENDING), ('dim', pymongo.ASCENDING),
+        ('cc'[0],pymongo.ASCENDING)])
+
+    if 'download_magma' in info:
+        code = ""
+        first_download_entry = True
+        for field in res:
+            print field['group']
+            if first_download_entry:
+                code += '\n'.join(hgcwa_code(label=field['passport_label'], download_type='magma').split('\n')[1:])
+            else:
+                code += hgcwa_code(label=field['passport_label'], download_type='magma').split('result_record:=[];')[1]
+            first_download_entry = False
+        response = make_response(code)
+        response.headers['Content-type'] = 'text/plain'
+        return response
+    elif 'download_gap' in info:
+        code = ""
+        first_download_entry = True
+        for field in res:
+            print field['group']
+            if first_download_entry:
+                code += '\n'.join(hgcwa_code(label=field['passport_label'], download_type='gap').split('\n')[1:])
+            else:
+                code += hgcwa_code(label=field['passport_label'], download_type='magma').split('result_record:=[];')[1]
+            first_download_entry = False
+        response = make_response(code)
+        response.headers['Content-type'] = 'text/plain'
+        return response
+
+    nres = res.count()
+    res = res.skip(start).limit(count)
+
+    if(start >= nres):
+        start -= (1 + (start - nres) / count) * count
+    if(start < 0):
+        start = 0
+
+    L = [ ]
+    for field in res:
+        field['signature'] = ast.literal_eval(field['signature'])
+        L.append(field)
+
     info['fields'] = L
     info['number'] = nres
     info['group_display'] = sg_pretty
