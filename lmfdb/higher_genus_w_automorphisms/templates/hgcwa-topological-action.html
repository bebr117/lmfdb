{% extends 'homepage.html' %}
{% block content %}

{% if info.braid_num == 1%}
<h2>Generating vectors in the orbit of {{info.representative}} grouped into
  the unique braid inequivalent action.</h2>
{% else %}
<h2>Generating vectors in the orbit of {{info.representative}} grouped into
  {{info.braid_num}} braid inequivalent actions.</h2>
{% endif %}

<div>
  <table cellpadding=3 class="ntdata">

    <thead>
      <tr>
        <th>{{KNOWL('curve.highergenus.aut.generatingvector',title='Generating
<<<<<<< HEAD
          Vectors')}}</th>
=======
          vectors')}}</th>
>>>>>>> d577297a
        <th>Conjugacy classes</th>
      </tr>
    </thead>

   
    <tbody>
      {% for braid in info.topological_class %}
      <tr>
        <td>
            {% for element in braid %}
              <a href={{url_for('.by_passport_label', passport_label=element[0])}}>
              {{element[1]}}</a>
              {% endfor %}
        </td>
        
        <td>
	
            {% for element in braid %}
	        
                     {{element[2]}}
	       
	 <br>
            {% endfor %}
        </td>
      </tr>
      {% endfor %}
    </tbody>
  </table>
</div>

{% endblock %}<|MERGE_RESOLUTION|>--- conflicted
+++ resolved
@@ -15,11 +15,7 @@
     <thead>
       <tr>
         <th>{{KNOWL('curve.highergenus.aut.generatingvector',title='Generating
-<<<<<<< HEAD
-          Vectors')}}</th>
-=======
           vectors')}}</th>
->>>>>>> d577297a
         <th>Conjugacy classes</th>
       </tr>
     </thead>
