--- conflicted
+++ resolved
@@ -22,10 +22,6 @@
         L = self.tc.get('/HigherGenus/C/Aut/?genus=2&group=%5B48%2C29%5D&signature=&dim=&hyperelliptic=include&count=20&Submit=Search')
         assert 'both matches' in L.data
 
-<<<<<<< HEAD
-
-=======
->>>>>>> 5b5c0b9b
     def test_magma_download(self):
         L = self.tc.get('/HigherGenus/C/Aut/5.32-27.0.2-2-2-4.1/download/magma')
         assert '// Here we add an action to data.' in L.data
@@ -45,11 +41,7 @@
     def test_unique_groups_pages(self):
         L = self.tc.get('/HigherGenus/C/Aut/stats/groups_per_genus/5')
         assert 'Distribution of groups in curves of genus 5' in L.data
-<<<<<<< HEAD
-        
-=======
 
->>>>>>> 5b5c0b9b
     def test_quo_genus_gt_0(self):
         L = self.tc.get('/HigherGenus/C/Aut/3.2-1.2.0.1')
         assert '[2;-]' in L.data
