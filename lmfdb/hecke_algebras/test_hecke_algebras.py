--- conflicted
+++ resolved
@@ -3,19 +3,6 @@
 from lmfdb.tests import LmfdbTest
 
 class HomePageTest(LmfdbTest):
-<<<<<<< HEAD
-
-    def check(self,homepage,path,text):
-        assert path in homepage
-        assert text in self.tc.get(path).get_data(as_text=True)
-
-    def check_external(self, homepage, path, text):
-        from six.moves.urllib.request import urlopen
-        assert path in homepage
-        assert text in urlopen(path).read()
-
-=======
->>>>>>> b839d0b5
     # Hecke algebra browse page
     def test_hecke_algebra(self):
         homepage = self.tc.get("/ModularForm/GL2/Q/HeckeAlgebra/").get_data(as_text=True)
