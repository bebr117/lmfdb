--- conflicted
+++ resolved
@@ -32,11 +32,7 @@
 </ul>
 
 <p>
-<<<<<<< HEAD
 Some <a href="{{url_for('.interesting')}}">interesting number fields</a> or a <a href={{url_for('.by_label', label='random')}}>random number field</a>
-=======
-A <a href={{url_for('.by_label', label='random')}}>random number field</a> from the database
->>>>>>> b3d3dbb5
 </p>
 
 
