--- conflicted
+++ resolved
@@ -306,14 +306,9 @@
         with "Dirichlet Series" and nothing else.
         """
         title = self._title
-<<<<<<< HEAD
-        if self._quality=='beta' and g.BETA:
-            title += " (beta status)"
-=======
-        from flask import g
+        #from flask import g
         # if self._quality=='beta' and g.BETA:
         #     title += " (beta status)"
->>>>>>> 91bcd582
         return title
 
     @title.setter
