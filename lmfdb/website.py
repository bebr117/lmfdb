#-*- coding: utf8 -*-
# LMFDB - L-function and Modular Forms Database web-site - www.lmfdb.org
# Copyright (C) 2010-2012 by the LMFDB authors
#
# This library is free software; you can redistribute it and/or
# modify it under the terms of the GNU Library General Public
# License as published by the Free Software Foundation; either
# version 2 of the License, or (at your option) any later version.
"""
start this via $ sage -python website.py --port <portnumber>
add --debug if you are developing (auto-restart, full stacktrace in browser, ...)
"""

# Import top-level modules that makeup the site
# Note that this necessarily includes everything, even clode in still in an alpha state
import pages
assert pages
import api
assert api
import hilbert_modular_forms
assert hilbert_modular_forms
import half_integral_weight_forms
assert half_integral_weight_forms
import siegel_modular_forms
assert siegel_modular_forms
import modular_forms
assert modular_forms
import elliptic_curves
assert elliptic_curves
import ecnf
assert ecnf
import number_fields
assert number_fields
import lfunction_db
assert lfunction_db
import lfunctions
assert lfunctions
import genus2_curves
assert genus2_curves
import sato_tate_groups
assert sato_tate_groups
import users
assert users
import knowledge
assert knowledge
import characters
assert characters
import local_fields
assert local_fields
import galois_groups
assert galois_groups
import artin_representations
assert artin_representations
import tensor_products
assert tensor_products
import zeros
assert zeros
import crystals
assert crystals
import permutations
assert permutations
import hypergm
assert hypergm
import motives
assert motives
import riemann
assert riemann
import lattice
assert lattice
import higher_genus_w_automorphisms
<<<<<<< HEAD
import abvar
import abvar.fq
=======
assert higher_genus_w_automorphisms
import modlmf
assert modlmf
import rep_galois_modl
assert rep_galois_modl
>>>>>>> 3fa7de6c

# Currently uploading is not supported
# import upload

import logging
import utils
import os
import sys
import time
import getopt
from pymongo import ReadPreference
from base import app, set_logfocus, get_logfocus, _init
from flask import g, render_template, request, make_response, redirect, url_for, current_app, abort
import sage

DEFAULT_DB_PORT = 37010
LMFDB_SAGE_VERSION = '7.1'

def timestamp():
    return '[%s UTC]'%time.strftime("%Y-%m-%d %H:%M:%S",time.gmtime())

@app.before_request
def redirect_nonwww():
    """Redirect lmfdb.org requests to www.lmfdb.org"""
    from urlparse import urlparse, urlunparse
    urlparts = urlparse(request.url)
    if urlparts.netloc == 'lmfdb.org':
        replaced = urlparts._replace(netloc='www.lmfdb.org')
        return redirect(urlunparse(replaced), code=301)

@app.errorhandler(404)
def not_found_404(error):
    app.logger.info('%s 404 error for URL %s %s'%(timestamp(),request.url,error.description))
    messages = error.description if isinstance(error.description,(list,tuple)) else (error.description,)
    return render_template("404.html", title='LMFDB page not found', messages=messages), 404

@app.errorhandler(500)
def not_found_500(error):
    app.logger.error("%s 500 error on URL %s %s"%(timestamp(),request.url, error.args))
    return render_template("500.html", title='LMFDB error'), 500

@app.errorhandler(503)
def not_found_503(error):
    return render_template("503.html"), 503

#@app.route("/") is now handled in pages.py

def root_static_file(name):
    def static_fn():
        fn = os.path.join(os.path.dirname(os.path.abspath(__file__)), "static", name)
        if os.path.exists(fn):
            return open(fn).read()
        logging.critical("root_static_file: file %s not found!" % fn)
        return abort(404, 'static file %s not found.' % fn)
    app.add_url_rule('/%s' % name, 'static_%s' % name, static_fn)
map(root_static_file, ['favicon.ico'])


@app.route("/robots.txt")
def robots_txt():
    if "www.lmfdb.org".lower() in request.url_root.lower():
        fn = os.path.join(os.path.dirname(os.path.abspath(__file__)), "static", "robots.txt")
        if os.path.exists(fn):
            return open(fn).read()
    return "User-agent: *\nDisallow: / \n"

@app.route("/style.css")
def css():
    response = make_response(render_template("style.css"))
    response.headers['Content-type'] = 'text/css'
    # don't cache css file, if in debug mode.
    if current_app.debug:
        response.headers['Cache-Control'] = 'no-cache, no-store'
    else:
        response.headers['Cache-Control'] = 'public, max-age=600'
    return response

@app.before_request
def get_menu_cookie():
    g.show_menu = request.cookies.get('showmenu') != "False"

@app.after_request
def set_menu_cookie(response):
    if hasattr(g, 'show_menu'):
        response.set_cookie("showmenu", str(g.show_menu))
    return response

@app.route('/_menutoggle/<show>')
def menutoggle(show):
    g.show_menu = show != "False"
    url = request.referrer or url_for('index')
    return redirect(url)

@app.route("/not_yet_implemented")
def not_yet_implemented():
    return render_template("not_yet_implemented.html", title="Not Yet Implemented")

# the checklist is used for human testing on a high-level, supplements test.sh

@app.route("/checklist-list")
def checklist_list():
    return render_template("checklist.html", body_class="checklist")


@app.route("/checklist")
def checklist():
    return render_template("checklist-fs.html")


def usage():
    print """
Usage: %s [OPTION]...

  -p, --port=NUM            bind to port NUM (default 37777)
  -h, --host=HOST           bind to host HOST (default "127.0.0.1")
  -l, --log=FILE            log to FILE (default "flasklog")
  -m, --mongo-client=FILE   config file for connecting to MongoDB (default is "mongoclient.config")
      --logfocus=NAME       name of a logger to focus on
      --debug               enable debug mode
      --dbport=NUM          bind the MongoDB to the given port (default base.DEFAULT_DB_PORT)
      --dbmon=NAME          monitor MongoDB commands to the specified database (use NAME=* to monitor everything, NAME=~DB to monitor all but DB)
      --help                show this help
""" % sys.argv[0]

def get_configuration():

    # default flask options
    flask_options = {"port": 37777, "host": "127.0.0.1", "debug": False}
    logging_options = {"logfile": "flasklog"}

    # default options to pass to the MongoClient
    mongo_client_options = {"port": DEFAULT_DB_PORT, "host": "localhost", "replicaset": None, "read_preference": ReadPreference.NEAREST};
    read_preference_classes = {"PRIMARY": ReadPreference.PRIMARY, "PRIMARY_PREFERRED": ReadPreference.PRIMARY_PREFERRED , "SECONDARY": ReadPreference.SECONDARY, "SECONDARY_PREFERRED": ReadPreference.SECONDARY_PREFERRED, "NEAREST": ReadPreference.NEAREST };
    
    #setups the default mongo_client_config_filename
    mongo_client_config_filename = "mongoclient.config"
    config_dir = '/'.join( os.path.dirname(os.path.abspath(__file__)).split('/')[0:-1])
    mongo_client_config_filename = '{0}/{1}'.format(config_dir,mongo_client_config_filename)

    if not 'sage' in sys.argv[0] and not sys.argv[0].endswith('nosetests'):
        try:
            opts, args = getopt.getopt(
                                        sys.argv[1:],
                                        "p:h:l:tm:",
                                       [
                                           "port=",
                                           "host=", 
                                           "dbport=", 
                                           "log=", 
                                           "logfocus=", 
                                           "dbmon=",
                                           "debug",
                                           "help", 
                                           "mongo-client=",
                                            # undocumented, see below
                                            "enable-reloader", "disable-reloader",
                                            "enable-debugger", "disable-debugger",
                                            "enable-profiler"
                                            # not currently used
                                            "threading"
                                        ]
                                       )
        except getopt.GetoptError, err:
            sys.stderr.write("%s: %s\n" % (sys.argv[0], err))
            sys.stderr.write("Try '%s --help' for usage\n" % sys.argv[0])
            sys.exit(2)

        for opt, arg in opts:
            if opt == "--help":
                usage()
                sys.exit(0)
            elif opt in ("-p", "--port"):
                flask_options["port"] = int(arg)
            elif opt in ("-h", "--host"):
                flask_options["host"] = arg
            #FIXME logfile isn't used
            elif opt in ("-l", "--log"):
                logging_options["logfile"] = arg
            elif opt in ("--dbport"):
                mongo_client_options["port"] = int(arg)
            elif opt in ("--dbmon"):
                mongo_client_options["dbmon"] = arg
            elif opt == "--debug":
                flask_options["debug"] = True
            elif opt == "--logfocus":
                logging_options["logfocus"] = arg
            elif opt in ("-m", "--mongo-client"):
                if os.path.exists(arg):
                    mongo_client_config_filename = arg
                else:
                    sys.stderr.write("%s doesn't exist\n" % arg);
                    sys.exit(2);

            # undocumented: the following allow changing the defaults for
            # these options to werkzeug (they both default to False unless
            # --debug is set, in which case they default to True but can
            # be turned off)
            elif opt == "--enable-reloader":
                flask_options["use_reloader"] = True
            elif opt == "--disable-reloader":
                flask_options["use_reloader"] = False
            elif opt == "--enable-debugger":
                flask_options["use_debugger"] = True
            elif opt == "--disable-debugger":
                flask_options["use_debugger"] = False
            elif opt =="--enable-profiler":
                flask_options["PROFILE"] = True

    #reads the kwargs from  mongo_client_config_filename  
    if os.path.exists(mongo_client_config_filename):
        from ConfigParser import ConfigParser;
        parser = ConfigParser()
        parser.read(mongo_client_config_filename);
        for key, value in parser.items("db"):
            if key == "read_preference":
                if value in read_preference_classes:
                    mongo_client_options["read_preference"] = read_preference_classes[value];
                else:
                    try:
                        mongo_client_options["read_preference"] = int(value);
                    except ValueError:
                        #it wasn't a number...
                        pass;
            elif key == "replicaset":
                #if the string is empty
                if not value:
                    #enforcing None to be the default if
                    mongo_client_options["replicaset"] = None
                else: 
                    mongo_client_options["replicaset"] = value
            else:
                # tries to see if it is an integer valued keyword argument, if so converts it
                if value == "":
                    value = None
                else:
                    try: 
                        value = int(value);
                    except ValueError:
                        pass;
                mongo_client_options[key] = value;       
    return { 'flask_options' : flask_options, 'mongo_client_options' : mongo_client_options, 'logging_options' : logging_options }

configuration = None


def main():
    logging.info("... done.")

    if "PROFILE" in configuration['flask_options'] and configuration['flask_options']["PROFILE"]:
        print "Profiling!"
        from werkzeug.contrib.profiler import ProfilerMiddleware
        app.wsgi_app = ProfilerMiddleware(app.wsgi_app, restrictions = [30], sort_by=('cumulative','time','calls'))
        del configuration['flask_options']["PROFILE"]

    app.run(**configuration['flask_options'])

if True:
    # this bit is so that we can import website.py to use with gunicorn
    if not configuration:
        configuration = get_configuration()

    file_handler = logging.FileHandler(configuration['logging_options']['logfile'])
    file_handler.setLevel(logging.WARNING)
    if 'logfocus' in configuration['logging_options']:
        set_logfocus(configuration['logging_options']['logfocus'])
        logging.getLogger(get_logfocus()).setLevel(logging.DEBUG)

    root_logger = logging.getLogger()
    root_logger.setLevel(logging.INFO)
    root_logger.name = "LMFDB"

    formatter = logging.Formatter(utils.LmfdbFormatter.fmtString.split(r'[')[0])
    ch = logging.StreamHandler()
    ch.setFormatter(formatter)
    root_logger.addHandler(ch)

    logging.info("configuration: %s" % configuration)
    _init(**configuration['mongo_client_options'])
    app.logger.addHandler(file_handler)
    if [int(c) for c in sage.version.version.split(".")[:2]] < [int(c) for c in LMFDB_SAGE_VERSION.split(".")[:2]]:
        logging.warning("*** WARNING: SAGE VERSION %s IS OLDER THAN %s ***"%(sage.version.version,LMFDB_SAGE_VERSION))<|MERGE_RESOLUTION|>--- conflicted
+++ resolved
@@ -1,4 +1,4 @@
-#-*- coding: utf8 -*-
+#-*- coding: utf-8 -*-
 # LMFDB - L-function and Modular Forms Database web-site - www.lmfdb.org
 # Copyright (C) 2010-2012 by the LMFDB authors
 #
@@ -68,16 +68,13 @@
 import lattice
 assert lattice
 import higher_genus_w_automorphisms
-<<<<<<< HEAD
 import abvar
 import abvar.fq
-=======
 assert higher_genus_w_automorphisms
 import modlmf
 assert modlmf
 import rep_galois_modl
 assert rep_galois_modl
->>>>>>> 3fa7de6c
 
 # Currently uploading is not supported
 # import upload
