{% extends 'homepage.html' %}
{% block content %}
<style>
<div.ip>span { white-space: nowrap; font-family: serif; }
</style>

{% macro code(codes, item) %}
{% set code = codes() %}
{% for L in code[item] %}
{# N.B. whitespace is preserved in the following div since the CSS has
white-space: pre in order to keep line breaks! #}
<div class="{{ [L,'nodisplay', 'codebox'] | join(' ')}}">{% for c in code[item][L] %}{{code.prompt[L]}}&nbsp;{{c}}<br>{% endfor %}</div>
{% endfor %}
{% endmacro %}

<script type="text/javascript"
        src="http://cdn.mathjax.org/mathjax/latest/MathJax.js"></script>
<script type="text/javascript"
src="http://code.jquery.com/jquery-latest.min.js"></script>
{#
<script src="http://aleph.sagemath.org/embedded_sagecell.js"></script>

<style type="text/css">
  .sagecell .CodeMirror-scroll { height: auto; overflow-y: hidden;
    overflow-x: auto; }

  .sagecell-practice .CodeMirror-scroll {
    height: 150px;
  }

  .sagecell button.sagecell_evalButton {
      font-size: 80%;
  }

  .sagecell_sessionContainer {
      margin-bottom:1em;
  }
</style>


<script>
//  $(sagecell.init(
//      function() {
//          singlecell.makeSagecell({
//              inputLocation: '#myin',
//              replaceOutput: true,
//              hide: ['messages', 'computationID', 'files', 'sageMode',
//                     'editorToggle', 'sessionTitle', 'done'],
//              evalButtonText: 'Evaluate'})
//      }
//   ))
  </script>
#}

{#
    <div align = "center">
      {{ KNOWL('sage.test', title='Start a Sage cell', kwargs='n=2')
      }}
    </div>
#}

    {% set KNOWL_ID = "ec.q.%s"|format(data['lmfdb_label']) %}
    <h2>{{ KNOWL_INC(KNOWL_ID+'.top',title='') }}</h2>
    <h2> {{ KNOWL('ec.q.minimal_weierstrass_equation', title='Minimal Weierstrass equation') }} </h2>

    {{ place_code('curve') }}

    <p> {{ data.data.equation }} </p>


    <h2> {{ KNOWL('ec.q.mordell-weil', title='Mordell-Weil group') }} structure</h2>
   <div>{% if data.mw.rank==1 %}{% if data.mw.tor_order!=1 %} \(\Z\times {{data.mw.tor_struct}}\)
    {%endif%}  {%endif%}     </div>

    <div>{% if data.mw.rank==1 %}{% if data.mw.tor_order==1 %}\(\Z\) {%endif%}  {%endif%} </div>
    <div> {% if data.mw.rank !=0 and data.mw.rank!=1 %} {% if data.mw.tor_order!=1 %}\(\Z^{{data.mw.rank}} \times {{data.mw.tor_struct}}\) {%endif%}  {%endif%} </div>
    <div> {% if data.mw.rank !=0 and data.mw.rank!=1%} {% if data.mw.tor_order==1 %} \(\Z^{{data.mw.rank}}\){%endif%}  {%endif%} </div>
    <div> {% if data.mw.rank ==0 %} {% if data.mw.tor_order!=1 %} \({{data.mw.tor_struct}}\){%endif%}  {%endif%} </div>
    <div> {% if data.mw.rank ==0 %} {% if data.mw.tor_order==1 %}
    Trivial {%endif%}  {%endif%} </div>

    {% if data.mw.rank!=0 %}
    {% if data.mw.rank==1 %}
    <p><h3> Infinite order Mordell-Weil generator and height</h3>
    {% else %}
    <p><h3> Infinite order Mordell-Weil generators and heights</h3>
    {% endif %}
      {{ place_code('gens') }}
      <div style='overflow:auto'><p>
      <table>
        <tr><td>\(P\)</td><td>&nbsp;=&nbsp;</td>
          {% for pt in data.mw.generators %}<td>{{pt}}</td>{% endfor %}
          </tr>
        <tr><td>\(\hat{h}(P)\)</td><td>&nbsp;&approx;&nbsp;</td>
          {% for ht in data.mw.heights %}<td>{{ht}}</td>{% endfor %}
          </tr>
        </table>
      </p></div>
    </p>
    {%endif %}

    {% if data.mw.tor_order!=1 %}
    <h2> {{ KNOWL('ec.q.torsion_generators', title='Torsion generators') }}</h2>
      {{ place_code('tors') }}
    <p> {{ data.mw.tor_gens }} </p>
    {%endif %}


    <p><h2> {{ KNOWL('ec.q.integral_points', title='Integral points') }}</h2>
      {{ place_code('intpts') }}
    {% if data.xintcoords %}
    <div class="ip">
      <p>
      {{data.mw.int_points}}
      </p>
    </div>
    <div> Note: only one of each pair $\pm P$ is listed. </div>
    {%else %}
    <div> None </div>
    {%endif %}

    <h2> {{ KNOWL('ec.q.invariants', title='Invariants') }}  </h2>
        <table>

        <tr>
        <td colspan="6">
          {{ place_code('cond') }}
        </td>
        </tr>
        <tr>
        <td>\( N \) </td>
        <td>&nbsp;=&nbsp;</td>
        <td>{{ data.data.cond_latex }}</td>
        <td>&nbsp;=&nbsp;</td>
        <td>\({{ data.data.cond_factor }}\)</td>
        </tr>

        <tr>
        <td colspan="6">
          {{ place_code('disc') }}
        </td>
        </tr>
        <tr>
        <td> \(\Delta\) </td>
        <td>&nbsp;=&nbsp;</td>
        <td>\({{ data.data.disc }} \)</td>
        <td>&nbsp;=&nbsp;</td>
        <td>\({{ data.data.disc_factor }} \)</td>
        </tr>

        <tr>
        <td colspan="6">
          {{ place_code('jinv') }}
        </td>
        </tr>
        <tr>
        <td> \(j \)</td>
        <td>&nbsp;=&nbsp;</td>
        <td>{{ data.data.j_inv_latex }}</td>
        <td>&nbsp;=&nbsp;</td>
        <td>\({{ data.data.j_inv_factor }}\)</td>
        </tr>

        <tr>
        <td> \( \text{End} (E) \)</td>
        <td>&nbsp;=&nbsp;</td>
        <td>{{ data.data.EndE }}</td>
        <td>&nbsp;</td>
        <td>({%if not data.data.CMD %}no {%endif %}
{{ KNOWL('ec.complex_multiplication', title='Complex Multiplication') }})
        </td>
        </tr>

        <tr>
        <td> \( \text{ST} (E) \)</td>
        <td>&nbsp;=&nbsp;</td>
        <td>{{ data.data.ST|safe }}</td>
        </tr>

       </table>

    <h2> {{ KNOWL('ec.q.bsd_invariants', title='BSD invariants') }} </h2>
    <div></div>
    <p>
        <table>

        <tr>
        <td colspan="4">
          {{ place_code('rank') }}
        </td>
        </tr>
        <tr>
        <td> \( r \)</td>
        <td>&nbsp;=&nbsp;</td>
        <td> \({{ data.rank }}\)
        </td>
        </tr>


        <tr>
        <td colspan="4">
          {{ place_code('reg') }}
        </td>
        </tr>
        <tr>
        <td>\( \text{Reg} \) </td>
        {% if data.rank==0 %}
        <td>&nbsp;=&nbsp;</td><td> \(1\)</td>
        {% else %}
        <td>&nbsp;&approx;&nbsp;</td><td> \({{ data.bsd.reg }}\)</td>
        {% endif %}
        </tr>

        <tr>
        <td colspan="4">
          {{ place_code('real_period') }}
        </td>
        </tr>
        <tr>
        <td>\( \Omega \) </td><td>&nbsp;&approx;&nbsp;</td>
        <td> \({{ data.bsd.omega }}\)</td>
        </tr>

        <tr>
        <td colspan="4">
          {{ place_code('cp') }}
        </td>
        </tr>
        <tr>
        <td>\( \prod_p c_p \)</td>
        <td>&nbsp;=&nbsp;</td>
        <td>\( {{ data.bsd.tamagawa_product }} \)
          {% if data.bsd.tamagawa_factors %}
          &nbsp;=&nbsp;\( {{ data.bsd.tamagawa_factors }} \)
          {% endif %}
        </td>
        </tr>

        <tr>
        <td colspan="4">
          {{ place_code('ntors') }}
        </td>
        </tr>
        <tr>
        <td> \( \#E_{\text{tor}} \)</td>
        <td>&nbsp;=&nbsp;</td><td>\({{ data.mw.tor_order }}\)</td>
        </tr>

        <tr>
        <td colspan="4">
          {{ place_code('sha') }}
        </td>
        </tr>
        <tr>
        <td> &#1064;\(_{\text{an}} \) </td>
        <td>&nbsp;
          {%- if data.rank > 1 -%}&approx;{% else %}={% endif %}
        &nbsp;</td>
        <td>\({{data.bsd.sha }}\)
          {% if data.rank > 1 %}
          ({{ KNOWL('ec.q.analytic_sha_value',title="rounded") }})
          {% else %}
          ({{ KNOWL('ec.q.analytic_sha_value',title="exact") }})
          {% endif %}
        </td>
        </tr>

        </table>
    </p>

{# %%%%%%%%%%%%%%%% END OF TABLE %%%%%%%%%%%%%%%%%%% #}

    <h2> {{KNOWL('ec.q.modular_parametrization', title='Modular invariants')}}</h2>
<<<<<<< HEAD
    <h3> {{KNOWL('ec.q.modular_form', title='Modular form')}}
          {{data.newform_label}} </h3>
          {{ code(data.code,'qexp') }}
=======
    <h3> {{KNOWL('ec.q.modular_form', title='Modular form')}} </h3>
          {{ place_code('qexp') }}
>>>>>>> ba355767
    <p>
{#
    <form>
#}
        <div class="output"><span id="modform_output">{{ data.data.newform | safe }}</span></div>
        <div class="emptyspace"><br></div>
{#
        <button id="morebutton">More coefficients</button>
    </form>
#}
      For more coefficients, see the Downloads section to the right.
    </p>

    <h3> {{ KNOWL('ec.q.modular_degree', title='Modular degree') }}
      and {{ KNOWL('ec.q.optimal', title='optimality') }}</h3>
    {{ place_code('moddeg') }}
      {% if data.data.degree==0 %}
      Not available
      {% else %}
      {{ data.data.degree }}
      {% endif %}
      : curve is
      {% if not data.data.Gamma0optimal %}
      not
      {% endif %}
      \( \Gamma_0(N) \)-optimal
    </p>

    <p>
      <h3> {{KNOWL('ec.q.special_value', title='Special L-value', special_value = data.special_value)}} attached to the curve </h3>
    {{ place_code('L1') }}
    <p>
        \( {{ data.bsd.lder_name }} \) &approx; \( {{ data.bsd.lder }} \)
    </p>

    <h2> Local data </h2>

<style type="text/css">
#local_data th, #local_data td {
padding : 4px;
text-align: center;
}
</style>

    {{ place_code('localdata') }}

<table id = "local_data">
<tr>
<th>prime</th>
<th>{{KNOWL('ec.q.tamagawa_numbers', title='Tamagawa number')}}</th>
<th>{{KNOWL('ec.q.kodaira_symbol', title='Kodaira symbol')}}</th>
<th>{{KNOWL('ec.q.reduction_type', title='Reduction type')}}</th>
<th>{{KNOWL('ec.conductor_valuation', title='ord(\(N\))')}}</th>
<th>{{KNOWL('ec.discriminant_valuation', title='ord(\(\Delta\))')}}</th>
<th>{{KNOWL('ec.j_invariant_denominator_valuation', title='ord\((j)_{-}\)')}}</th>
</tr>
{% for pr in data.local_data %}
<tr>
<td> \({{pr.p}}\)</td>
<td>\({{pr.cp}}\)</td>
<td>{{pr.kod}}</td>
<td>
{% if pr.red==0 %}
 Additive
 {% elif pr.red==1 %}
  Split multiplicative
  {% elif pr.red==-1 %}
   Non-split multiplicative
{% endif %}
</td>
<td>{{pr.ord_cond}}</td>
<td>{{pr.ord_disc}}</td>
<td>{{pr.ord_den_j}}</td>
</tr>
{% endfor %}
</table>


    <h2> {{KNOWL('ec.galois_rep', title='Galois representations')}} </h2>

{% if data.data.CMD %} {% else %}
{% if data.twoadic_index == 1 %}
<p>
The {{KNOWL('ec.galois_rep',title='2-adic representation')}} attached
to this elliptic curve is surjective.
</p>
{% else %}
<p>
The image of the {{KNOWL('ec.galois_rep',title='2-adic representation')}} attached to this elliptic curve
is the subgroup of $\GL(2,\Z_2)$ with {{KNOWL('ec.rouse_label', title='Rouse label')}}
 <a href="{{data.data.twoadic_rouse_url}}" target="_blank">{{data.twoadic_label}}</a>.
</p>
<p>
This subgroup is the pull-back of the subgroup of
$\GL(2,\Z_2/2^{{data.twoadic_log_level}}\Z_2)$ generated by
${{data.data.twoadic_gen_matrices}}$ and has index {{
data.twoadic_index }}.
</p>
{% endif %}
{% endif %}


    {{ place_code('galrep') }}

{% if data.data.galois_data %}
<p>
{% if data.data.CMD %}
The mod \( p \) {{KNOWL('ec.galois_rep', title='Galois
representations')}} of an elliptic curve with {{
KNOWL('ec.complex_multiplication', title='Complex Multiplication') }}
are non-surjective for all odd primes \( p \).  We only show the image for
primes \( p\le 37 \).
{% else %}
The mod \( p \) {{KNOWL('ec.galois_rep', title='Galois
representation')}} is surjective for all primes \( p \) except those
    listed.
{% endif %}
</p>
<table>
<tr>
<th>prime</th>
<th>{{KNOWL('ec.q.galois_rep_image', title='Image of Galois representation')}}</th>
</tr>
{% for pr in data.data.galois_data %}
<tr>
<td align=center> \({{pr.p}}\)</td>
<td align=center>{{pr.image}}</td>
</tr>
{% endfor %}
</table>
{% else %}
<p>
The mod \( p \) {{KNOWL('ec.galois_rep', title='Galois
representation')}} is surjective for all primes \( p \).
</p>
{% endif %}



    <h2> p-adic data </h2>

    {{ place_code('padicreg') }}

    <p>
{% if data.bsd.rank==0 %}
All \(p\)-adic regulators are identically \(1\) since the rank is \(0\).
{% else %}
{% if data.data.p_adic_data_exists %}
<p>
Note: \(p\)-adic data only exists for primes \(p\ge5\) of good ordinary
reduction.
</p>
        <select onchange="$('#padic').load('{{url_for('.padic_data', label=data.lmfdb_label, p='xxx', rank=data.mw.rank).replace('xxx', "'+this.value+'")}}', function() { MathJax.Hub.Queue(['Typeset',MathJax.Hub,'padic']);}); ">
        <option value=''>Choose a prime...</option>
        {% for p in data.data.p_adic_primes %}
        <option value="{{ p }}">{{ p }}</option>
        {% endfor %}
        </select>
        <div id='padic'>
        </div>
{% elif data.data.Gamma0optimal %}
No \(p\)-adic data exists for this curve.
{% else %}
\(p\)-adic regulators are not yet computed for curves that are not \(\Gamma_0\)-optimal.
{% endif %}
{% endif %}
    </p>

{#
    <h2> Plot of real points</h2>
    <div class='sage nodisplay code'><img src ="http://www.sagemath.org/pix/sage_logo_new.png" width = "50px">&nbsp;E.plot()</div>
    <div class='pari nodisplay code'> </div>
    <div class='magma nodisplay code'> </div>
    <center>
    <img src="{{data.plot}}" />
    </center>
#}

<script type="text/javascript">
var number_of_coefficients = 10;
function more_handler(evt) {
    number_of_coefficients += number_of_coefficients;
    evt.preventDefault();
    $("#modform_output").load("{{data.modform_display}}"+number_of_coefficients,
        function() {
            {# tell mathjx to render the output #}
            MathJax.Hub.Queue(['Typeset', MathJax.Hub, "modform_output"]);
        });
}
$(function() {
    $("#morebutton").click(function(e) {more_handler(e)});
});
</script>

    {% set KNOWL_ID = "ec.q.%s"|format(data['lmfdb_label']) %}
    <h2>{{ KNOWL_INC(KNOWL_ID+'.bottom', title='') }}</h2>

{% if DEBUG %}
<hr>
<div>
Raw elliptic curve data:<br>
{% for k in data.__dict__ %}
{% if not k=='plot' and not k=='plot_link' and not k=='properties' %}
{{k}}: {{data[k]}} <br>
{% endif %}
{% endfor %}
</div>
{% endif %}


{% endblock %}<|MERGE_RESOLUTION|>--- conflicted
+++ resolved
@@ -271,14 +271,9 @@
 {# %%%%%%%%%%%%%%%% END OF TABLE %%%%%%%%%%%%%%%%%%% #}
 
     <h2> {{KNOWL('ec.q.modular_parametrization', title='Modular invariants')}}</h2>
-<<<<<<< HEAD
     <h3> {{KNOWL('ec.q.modular_form', title='Modular form')}}
           {{data.newform_label}} </h3>
-          {{ code(data.code,'qexp') }}
-=======
-    <h3> {{KNOWL('ec.q.modular_form', title='Modular form')}} </h3>
           {{ place_code('qexp') }}
->>>>>>> ba355767
     <p>
 {#
     <form>
