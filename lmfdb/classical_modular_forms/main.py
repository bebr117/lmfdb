# -*- coding: utf-8 -*-
from collections import defaultdict
import re

from flask import render_template, url_for, redirect, abort, request, flash
from markupsafe import Markup
from sage.all import ZZ, next_prime, cartesian_product_iterator, cached_function, prime_range, prod
from sage.databases.cremona import class_to_int, cremona_letter_code

from lmfdb import db
from lmfdb.utils import (
    parse_ints, parse_floats, parse_bool, parse_primes, parse_nf_string, parse_noop,
    parse_equality_constraints, integer_options, parse_subset,
    search_wrap,
    flash_error, to_dict, comma, display_knowl, bigint_knowl,
    StatsDisplay, proportioners, totaler)
from lmfdb.utils.search_parsing import search_parser
from lmfdb.classical_modular_forms import cmf
from lmfdb.classical_modular_forms.web_newform import (
    WebNewform, convert_newformlabel_from_conrey,
    quad_field_knowl, cyc_display, field_display_gen)
from lmfdb.classical_modular_forms.web_space import (
    WebNewformSpace, WebGamma1Space, DimGrid, convert_spacelabel_from_conrey,
    get_bread, get_search_bread, get_dim_bread, newform_search_link,
    ALdim_table, OLDLABEL_RE as OLD_SPACE_LABEL_RE)
from lmfdb.classical_modular_forms.download import CMF_download

def learnmore_list():
    return [('Completeness of the data', url_for(".completeness_page")),
            ('Source of the data', url_for(".how_computed_page")),
            ('Reliability of the data', url_for(".reliability_page")),
            ('Classical modular form labels', url_for(".labels_page"))]

# Return the learnmore list with the matchstring entry removed
def learnmore_list_remove(matchstring):
    return filter(lambda t:t[0].find(matchstring) <0, learnmore_list())

def credit():
    return "Alex J Best, Jonathan Bober, Andrew Booker, Edgar Costa, John Cremona, David Roe, Andrew Sutherland, John Voight"

@cached_function
def Nk2_bound(nontriv=None):
    if nontriv:
        return db.mf_newforms.max('Nk2',{'char_order':{'$ne':1}})
    else:
        return db.mf_newforms.max('Nk2')
@cached_function
def weight_bound(nontriv=None):
    if nontriv:
        return db.mf_newforms.max('weight',{'char_order':{'$ne':1}})
    else:
        return db.mf_newforms.max('weight')

@cached_function
def level_bound(nontriv=None):
    if nontriv:
        return db.mf_newforms.max('level',{'char_order':{'$ne':1}})
    else:
        return db.mf_newforms.max('level')

def ALdims_knowl(al_dims, level, weight):
    dim_dict = {}
    for vec, dim, cnt in al_dims:
        dim_dict[tuple(ev for (p, ev) in vec)] = dim
    short = "+".join(r'\(%s\)'%dim_dict.get(vec,0) for vec in cartesian_product_iterator([[1,-1] for _ in range(len(al_dims[0][0]))]))
    # We erase plus_dim and minus_dim if they're obvious
    AL_table = ALdim_table(al_dims, level, weight)
    return r'<a title="[ALdims]" knowl="dynamic_show" kwargs="%s">%s</a>'%(AL_table, short)

def set_info_funcs(info):
    info["mf_url"] = lambda mf: url_for_label(mf['label'])
    def nf_link(mf):
        m = mf.get('field_poly_root_of_unity')
        d = mf.get('dim')
        if m and d != 2:
            return cyc_display(m, d, mf.get('field_poly_is_real_cyclotomic'))
        else:
            return field_display_gen(mf.get('nf_label'), mf.get('field_poly'), mf.get('field_disc_factorization'), truncate=16)

    info["nf_link"] = nf_link

    def quad_links(mf, is_field, disc_field):
        if mf[is_field]:
            return ', '.join( map(quad_field_knowl, mf[disc_field]) )
        else:
            return "None"
    info["cm_link"] = lambda mf: quad_links(mf, 'is_cm', 'cm_discs')
    info["rm_link"] = lambda mf: quad_links(mf, 'is_rm', 'rm_discs')

    info["space_type"] = {'M':'Modular forms',
                          'S':'Cusp forms',
                          'E':'Eisenstein series'}
    def display_AL(results):
        if not results:
            return False
        N = results[0]['level']
        if not all(mf['level'] == N for mf in results):
            return False
        if N == 1:
            return False
        return all(mf['char_order'] == 1 for mf in results)
    info["display_AL"] = display_AL

    def display_Fricke(results):
        # only called if display_AL has returned False
        return any(mf['char_order'] == 1 for mf in results)
    info["display_Fricke"] = display_Fricke

    def all_weight1(results):
        return all(mf.get('weight') == 1 for mf in results)
    info["all_weight1"] = all_weight1
    def any_weight1(results):
        return any(mf.get('weight') == 1 for mf in results)
    info["any_weight1"] = any_weight1

    # assumes the format Dn A4 S4 S5
    info["display_projective_image"] = lambda mf: ('%s_{%s}' % (mf['projective_image'][:1], mf['projective_image'][1:])) if 'projective_image' in mf else ''

    # For spaces
    def display_decomp(space):
        hecke_orbit_dims = space.get('hecke_orbit_dims')
        if hecke_orbit_dims is None: # shouldn't happen
            return 'unknown'
        dim_dict = defaultdict(int)
        terms = []
        for dim in hecke_orbit_dims:
            dim_dict[dim] += 1
        for dim in sorted(dim_dict.keys()):
            count = dim_dict[dim]
            query = {'weight':space['weight'],
                     'char_label':'%s.%s'%(space['level'],space['char_orbit_label']),
                     'dim':dim}
            if count > 3:
                short = r'\({0}\)+\(\cdots\)+\({0}\)'.format(dim)
                title = '%s newforms' % count
            else:
                short = '+'.join([r'\(%s\)'%dim]*count)
                title=None
            if count == 1:
                query['jump'] = 'yes'
            link = newform_search_link(short, title=title, **query)
            terms.append(link)
        return r'+'.join(terms)
    info['display_decomp'] = display_decomp

    info['show_ALdims_col'] = lambda spaces: any(space.get('AL_dims') for space in spaces)
    def display_ALdims(space):
        al_dims = space.get('AL_dims')
        if al_dims:
            return ALdims_knowl(al_dims, space['level'], space['weight'])
        else:
            return ''
    info['display_ALdims'] = display_ALdims

    info['download_spaces'] = lambda results: any(space['dim'] > 1 for space in results)
    info['bigint_knowl'] = bigint_knowl


favorite_newform_labels = [[('23.1.b.a','Smallest analytic conductor'),
                            ('11.2.a.a','First weight 2 form'),
                            ('39.1.d.a','First D2 form'),
                            ('7.3.b.a','First CM-form with weight at least 2'),
                            ('23.2.a.a','First trivial-character non-rational form'),
                            ('1.12.a.a','Delta')],
                           [('124.1.i.a','First non-dihedral weight 1 form'),
                            ('148.1.f.a','First S4 form'),
                            ('633.1.m.b','First A5 form'),
                            ('163.3.b.a','Best q-expansion'),
                            ('8.14.b.a','Large weight, non-self dual, analytic rank 1'),
                            ('8.21.d.b','Large coefficient ring index'),
                            ('3600.1.e.a','Many zeros in q-expansion'),
                            ('983.2.c.a','Large dimension'),
                            ('3997.1.cz.a','Largest projective image')]]
favorite_space_labels = [[('1161.1.i', 'Has A5, S4, D3 forms'),
                          ('23.10', 'Mile high 11s'),
                          ('3311.1.h', 'Most weight 1 forms'),
                          ('1200.2.a', 'All forms rational'),
                          ('9450.2.a','Most newforms'),
                          ('4000.1.bf', 'Two large A5 forms')]]

@cmf.route("/")
def index():
    if len(request.args) > 0:
        info = to_dict(request.args)
        # hidden_search_type for prev/next buttons
        info['search_type'] = search_type = info.get('search_type', info.get('hst', 'List'))

        if search_type == 'List':
            return newform_search(info)
        elif search_type == 'Spaces':
            return space_search(info)
        elif search_type == 'Dimensions':
            return dimension_form_search(info)
        elif search_type == 'SpaceDimensions':
            bad_keys = [key for key in newform_only_fields if key in info]
            if bad_keys:
                flash_error("%s invalid for searching spaces" % (", ".join(bad_keys)))
            return dimension_space_search(info)
        elif search_type == 'Traces':
            return trace_search(info)
        elif search_type == 'SpaceTraces':
            return space_trace_search(info)
        elif search_type == 'Random':
            return newform_search(info, random=True)
        elif search_type == 'RandomSpace':
            return space_search(info, random=True)
        assert False
    info = {"stats": CMF_stats()}
    info["newform_list"] = [[{'label':label,'url':url_for_label(label),'reason':reason} for label, reason in sublist] for sublist in favorite_newform_labels]
    info["space_list"] = [[{'label':label,'url':url_for_label(label),'reason':reason} for label, reason in sublist] for sublist in favorite_space_labels]
    info["weight_list"] = ('1', '2', '3', '4', '5-8', '9-16', '17-32', '33-64', '65-%d' % weight_bound() )
    info["level_list"] = ('1', '2-10', '11-100', '101-1000', '1001-2000', '2001-4000', '4001-6000', '6001-8000', '8001-%d' % level_bound() )
    return render_template("cmf_browse.html",
                           info=info,
                           credit=credit(),
                           title="Classical Modular Forms",
                           learnmore=learnmore_list(),
                           bread=get_bread())

@cmf.route("/random")
def random_form():
    if len(request.args) > 0:
        info = to_dict(request.args)
        return newform_search(info, random=True)
    else:
        label = db.mf_newforms.random()
        return redirect(url_for_label(label), 307)

# Add routing for specifying an initial segment of level, weight, etc.
# Also url_for_...

def parse_n(info, newform, primes_only):
    p, maxp = 2, 10
    if primes_only:
        while p <= maxp:
            if newform.level % p == 0:
                maxp = next_prime(maxp)
            p = next_prime(p)
    errs = []
    info['default_nrange'] = '2-%s'%maxp
    nrange = info.get('n', '2-%s'%maxp)
    try:
        info['CC_n'] = integer_options(nrange, 1000)
    except (ValueError, TypeError) as err:
        info['CC_n'] = range(2,maxp+1)
        if err.args and err.args[0] == 'Too many options':
            errs.append(r"Only \(a_n\) up to %s are available"%(newform.cqexp_prec-1))
        else:
            errs.append("<span style='color:black'>n</span> must be an integer, range of integers or comma separated list of integers")
    if min(info['CC_n']) < 1:
        errs.append(r"We only show \(a_n\) with n at least 1")
        info['CC_n'] = [n for n in info['CC_n'] if n >= 1]
    if primes_only:
        info['CC_n'] = [n for n in info['CC_n'] if ZZ(n).is_prime() and newform.level % n != 0]
        if len(info['CC_n']) == 0:
            errs.append("No good primes within n range; resetting to default")
            info['CC_n'] = [n for n in prime_range(maxp+1) if newform.level % n != 0]
    elif len(info['CC_n']) == 0:
        errs.append("No n in specified range; restting to default")
        info['CC_n'] = range(maxp+1)
    return errs

def parse_m(info, newform):
    errs = []
    maxm = min(newform.dim, 20)
    info['default_mrange'] = '1-%s'%maxm
    mrange = info.get('m', '1-%s'%maxm)
    if '.' in mrange:
        # replace embedding codes with the corresponding integers
        # If error, need to replace 'm' by default
        try:
            mrange = re.sub(r'\d+\.\d+', newform.embedding_from_embedding_label, mrange)
        except ValueError:
            errs.append("Invalid embedding label")
            mrange = info['m'] = '1-%s'%maxm
    try:
        info['CC_m'] = integer_options(mrange, 1000)
    except (ValueError, TypeError) as err:
        info['CC_m'] = range(1,maxm+1)
        if err.args and err.args[0] == 'Too many options':
            errs.append('Web interface only supports 1000 embeddings at a time.  Use download link to get more (may take some time).')
        else:
            errs.append("<span style='color:black'>Embeddings</span> must consist of integers or embedding codes")
    if max(info['CC_m']) > newform.dim:
        errs.append("Only %s embeddings exist" % newform.dim)
        info['CC_m'] = [m for m in info['CC_m'] if m <= newform.dim]
    elif min(info['CC_m']) < 1:
        errs.append("Embeddings are labeled by positive integers")
        info['CC_m'] = [m for m in info['CC_m'] if m >= 1]
    return errs

def parse_prec(info):
    try:
        info['emb_prec'] = int(info.get('prec',6))
        if info['emb_prec'] < 1 or info['emb_prec'] > 15:
            raise ValueError
    except (ValueError, TypeError):
        info['emb_prec'] = 6
        return ["<span style='color:black'>Precision</span> must be a positive integer, at most 15 (for higher precision, use the download button)"]
    return []

def render_newform_webpage(label):
    try:
        newform = WebNewform.by_label(label)
    except (KeyError,ValueError) as err:
        return abort(404, err.args)
    info = to_dict(request.args)
    info['format'] = info.get('format', 'embed')
    errs = parse_n(info, newform, info['format'] in ['satake', 'satake_angle'])
    errs.extend(parse_m(info, newform))
    errs.extend(parse_prec(info))
    newform.setup_cc_data(info)
    if newform.cqexp_prec != 0:
        if max(info['CC_n']) >= newform.cqexp_prec:
            errs.append(r"Only \(a_n\) up to %s are available"%(newform.cqexp_prec-1))
            info['CC_n'] = [n for n in info['CC_n'] if n < newform.cqexp_prec]
    if errs:
        flash(Markup("<br>".join(errs)), "error")
    return render_template("cmf_newform.html",
                           info=info,
                           newform=newform,
                           properties2=newform.properties,
                           downloads=newform.downloads,
                           credit=credit(),
                           bread=newform.bread,
                           learnmore=learnmore_list(),
                           title=newform.title,
                           friends=newform.friends)

def render_embedded_newform_webpage(newform_label, embedding_label):
    try:
        newform = WebNewform.by_label(newform_label, embedding_label = embedding_label)
    except (KeyError,ValueError) as err:
        return abort(404, err.args)
    info = to_dict(request.args)
<<<<<<< HEAD
    info['format'] = info.get('format', 'primes')
    errs = parse_n(info, newform, info['format'] in ['primes', 'all'])
    m = int(newform.embedding_from_embedding_label(embedding_label))
=======
    info['format'] = info.get('format', 'embed')
    errs = parse_n(info, newform, info['format'] in ['satake', 'satake_angle'])
    try:
        m = int(newform.embedding_from_embedding_label(embedding_label))
    except ValueError as err:
        return abort(404, err.args)
>>>>>>> 5721b800
    info['CC_m'] = [m]
    errs.extend(parse_prec(info))
    newform.setup_cc_data(info)
    if newform.cqexp_prec != 0:
        if max(info['CC_n']) >= newform.cqexp_prec:
            errs.append(r"Only \(a_n\) up to %s are available"%(newform.cqexp_prec-1))
            info['CC_n'] = [n for n in info['CC_n'] if n < newform.cqexp_prec]
    if errs:
        flash(Markup("<br>".join(errs)), "error")
    return render_template("cmf_embedded_newform.html",
                           info=info,
                           newform=newform,
                           properties2=newform.properties,
                           downloads=newform.downloads,
                           credit=credit(),
                           bread=newform.bread,
                           learnmore=learnmore_list(),
                           title=newform.embedded_title(m),
                           friends=newform.friends)

def render_space_webpage(label):
    try:
        space = WebNewformSpace.by_label(label)
    except (TypeError,KeyError,ValueError) as err:
        return abort(404, err.args)
    info = {'results':space.newforms} # so we can reuse search result code
    set_info_funcs(info)
    return render_template("cmf_space.html",
                           info=info,
                           space=space,
                           properties2=space.properties,
                           downloads=space.downloads,
                           credit=credit(),
                           bread=space.bread,
                           learnmore=learnmore_list(),
                           title=space.title,
                           friends=space.friends)

def render_full_gamma1_space_webpage(label):
    try:
        space = WebGamma1Space.by_label(label)
    except (TypeError,KeyError,ValueError) as err:
        return abort(404, err.args)
    info={}
    set_info_funcs(info)
    return render_template("cmf_full_gamma1_space.html",
                           info=info,
                           space=space,
                           properties2=space.properties,
                           downloads=space.downloads,
                           credit=credit(),
                           bread=space.bread,
                           learnmore=learnmore_list(),
                           title=space.title,
                           friends=space.friends)

@cmf.route("/<level>/")
def by_url_level(level):
    if "." in level:
        return redirect(url_for_label(label = level), code=301)
    info = to_dict(request.args)
    if 'level' in info:
        return redirect(url_for('.index', **request.args), code=307)
    else:
        info['level'] = level
    return newform_search(info)

@cmf.route("/<int:level>/<int:weight>/")
def by_url_full_gammma1_space_label(level, weight):
    label = str(level)+"."+str(weight)
    return render_full_gamma1_space_webpage(label)

@cmf.route("/<int:level>/<int:weight>/<char_orbit_label>/")
def by_url_space_label(level, weight, char_orbit_label):
    label = str(level)+"."+str(weight)+"."+char_orbit_label
    return render_space_webpage(label)

# Backward compatibility from before 2018
@cmf.route("/<int:level>/<int:weight>/<int:conrey_index>/")
def by_url_space_conreylabel(level, weight, conrey_index):
    label = convert_spacelabel_from_conrey(str(level)+"."+str(weight)+"."+str(conrey_index))
    return redirect(url_for_label(label), code=301)

@cmf.route("/<int:level>/<int:weight>/<char_orbit_label>/<hecke_orbit>/")
def by_url_newform_label(level, weight, char_orbit_label, hecke_orbit):
    label = ".".join(map(str, [level, weight, char_orbit_label, hecke_orbit]))
    return render_newform_webpage(label)

# Backward compatibility from before 2018
@cmf.route("/<int:level>/<int:weight>/<int:conrey_index>/<hecke_orbit>/")
def by_url_newform_conreylabel(level, weight, conrey_index, hecke_orbit):
    label = convert_newformlabel_from_conrey(str(level)+"."+str(weight)+"."+str(conrey_index)+"."+hecke_orbit)
    return redirect(url_for_label(label), code=301)

# Embedded modular form
@cmf.route("/<int:level>/<int:weight>/<char_orbit_label>/<hecke_orbit>/<int:conrey_index>/<int:embedding>/")
def by_url_newform_conreylabel_with_embedding(level, weight, char_orbit_label, hecke_orbit, conrey_index, embedding):
    assert conrey_index > 0
    assert embedding > 0
    newform_label = ".".join(map(str, [level, weight, char_orbit_label, hecke_orbit]))
    embedding_label = ".".join(map(str, [conrey_index, embedding]))
    return render_embedded_newform_webpage(newform_label, embedding_label)

def url_for_label(label):
    slabel = label.split(".")
    if len(slabel) == 4:
        return url_for(".by_url_newform_label", level=slabel[0], weight=slabel[1], char_orbit_label=slabel[2], hecke_orbit=slabel[3])
    elif len(slabel) == 3:
        return url_for(".by_url_space_label", level=slabel[0], weight=slabel[1], char_orbit_label=slabel[2])
    elif len(slabel) == 2:
        return url_for(".by_url_full_gammma1_space_label", level=slabel[0], weight=slabel[1])
    elif len(slabel) == 1:
        return url_for(".by_url_level", level=slabel[0])
    else:
        raise ValueError("Invalid label")

def jump_box(info):
    jump = info.pop("jump").strip()
    errmsg = None
    if OLD_SPACE_LABEL_RE.match(jump):
        jump = convert_spacelabel_from_conrey(jump)
    #handle direct trace_hash search
    if re.match(r'^\#\d+$',jump) and long(jump[1:]) < 2**61:
        label = db.mf_newforms.lucky({'trace_hash': long(jump[1:].strip())}, projection="label")
        if label:
            return redirect(url_for_label(label), 301)
        else:
            errmsg = "hash %s not found"
    elif jump == 'yes':
        query = {}
        newform_parse(info, query)
        jump = db.mf_newforms.lucky(query, 'label', sort = None)
        if jump is None:
            errmsg = "There are no newforms specified by the query %s"
            jump = query
    if errmsg is None:
        # Add feature for Drew
        if ':' in jump:
            jump = jump.split(':')
            if len(jump) > 2 and jump[2].isdigit():
                jump[2] = str(cremona_letter_code(int(jump[2])-1))
            if len(jump) > 3 and jump[3].isdigit():
                jump[3] = str(cremona_letter_code(int(jump[3])-1))
            jump = '.'.join(jump)
        try:
            return redirect(url_for_label(jump), 301)
        except ValueError:
            errmsg = "%s is not a valid newform or space label"
    flash_error (errmsg, jump)
    return redirect(url_for(".index"))


@cmf.route("/download_qexp/<label>")
def download_qexp(label):
    return CMF_download().download_qexp(label, lang='sage')

@cmf.route("/download_traces/<label>")
def download_traces(label):
    return CMF_download().download_traces(label)

@cmf.route("/download_cc_data/<label>")
def download_cc_data(label):
    return CMF_download().download_cc_data(label)

@cmf.route("/download_satake_angles/<label>")
def download_satake_angles(label):
    return CMF_download().download_satake_angles(label)

@cmf.route("/download_newform_to_magma/<label>")
def download_newform_to_magma(label):
    return CMF_download().download_newform_to_magma(label)

@cmf.route("/download_newform/<label>")
def download_newform(label):
    return CMF_download().download_newform(label)

@cmf.route("/download_newspace/<label>")
def download_newspace(label):
    return CMF_download().download_newspace(label)

@cmf.route("/download_full_space/<label>")
def download_full_space(label):
    return CMF_download().download_full_space(label)

@search_parser # see SearchParser.__call__ for actual arguments when calling
def parse_character(inp, query, qfield, prim=False):
    # qfield will be set to something by the logic in SearchParser.__call__, but we want it determined by prim
    if prim:
        qfield = 'prim_orbit_index'
        level_field = 'char_conductor'
    else:
        qfield = 'char_orbit_index'
        level_field = 'level'
    pair = inp.split('.')
    if len(pair) != 2:
        raise ValueError("It must be of the form N.i")
    level, orbit = pair
    level = int(level)
    def contains_level(D):
        if D == level:
            return True
        if isinstance(D, dict):
            a = D.get('$gte')
            b = D.get('$lte')
            return (a is None or level >= a) and (b is None or level <= b)
    # Check that the provided constraint on level is consistent with the one
    # given by the character, and update level/$or
    if '$or' in query and all(level_field in D for D in query['$or']):
        if not any(contains_level(D) for D in query['$or']):
            raise ValueError("Inconsistent level")
        del query['$or']
    elif level_field in query:
        if not contains_level(query[level_field]):
            raise ValueError("Inconsistent level")
    query[level_field] = level
    if orbit.isalpha():
        orbit = class_to_int(orbit) + 1 # we don't store the prim_orbit_label
        if prim:
            if level > 10000:
                raise ValueError("The level is too large.")
            # Check that this character is actually primitive
            conductor = db.char_dir_orbits.lucky({'modulus':level, 'orbit_index': orbit}, 'conductor')
            if conductor is None:
                raise ValueError("No character orbit with this label exists.")
            if conductor != level:
                raise ValueError("It has level %d and is thus not primitive." % conductor)
        query[qfield] = orbit
    else:
        if prim:
            raise ValueError("You must use the orbit label when searching by primitive character")
        query['conrey_indexes'] = {'$contains': int(orbit)}

newform_only_fields = {
    'nf_label': 'Coefficient field',
    'cm': 'Self-twists',
    'rm': 'Self-twists',
    'cm_discs': 'CM discriminant',
    'rm_discs': 'RM discriminant',
    'inner_twist_count': 'Inner twist count',
    'analytic_rank': 'Analytic rank',
    'is_self_dual': 'Is self dual',
}
def common_parse(info, query):
    parse_ints(info, query, 'level', name="Level")
    parse_character(info, query, 'char_label', name='Character orbit', prim=False)
    parse_character(info, query, 'prim_label', name='Primitive character', prim=True)
    parse_ints(info, query, 'weight', name="Weight")
    if 'weight_parity' in info:
        parity=info['weight_parity']
        if parity == 'even':
            query['weight_parity'] = 1
        elif parity == 'odd':
            query['weight_parity'] = -1
    if 'char_parity' in info:
        parity=info['char_parity']
        if parity == 'even':
            query['char_parity'] = 1
        elif parity == 'odd':
            query['char_parity'] = -1
    if info.get('level_type'):
        query['level_is_' + info['level_type']] = True
    parse_floats(info, query, 'analytic_conductor', name="Analytic conductor")
    parse_ints(info, query, 'Nk2', name=r"\(Nk^2\)")
    parse_ints(info, query, 'char_order', name="Character order")
    prime_mode = info['prime_quantifier'] = info.get('prime_quantifier', '')
    parse_primes(info, query, 'level_primes', name='Primes dividing level', mode=prime_mode, radical='level_radical')
    if info.get('search_type') != 'SpaceDimensions':
        if info.get('dim_type') == 'rel':
            parse_ints(info, query, 'dim', qfield='relative_dim', name="Dimension")
        else:
            parse_ints(info, query, 'dim', name="Dimension")


def parse_discriminant(d, sign = 0):
    d = int(d)
    if d*sign < 0:
        raise ValueError('%d %s 0' % (d, '<' if sign > 0 else '>'))
    if (d % 4) not in [0, 1]:
        raise ValueError('%d != 0 or 1 mod 4' % d)
    return d

def parse_sort(info, query, spaces=False):
    if info.get('sort_order') == '':
        query['__sort__'] = ['analytic_conductor', 'level']
    elif info.get('sort_order') == 'Nk2':
        query['__sort__'] = ['Nk2', 'level']
    elif info.get('sort_order') == 'dim':
        query['__sort__'] = ['dim', 'level', 'weight']
    elif info.get('sort_order') == 'reldim':
        query['__sort__'] = ['relative_dim', 'level', 'weight']
    elif info.get('sort_order') == 'N':
        query['__sort__'] = ['level', 'weight']
    elif info.get('sort_order') == 'k':
        query['__sort__'] = ['weight', 'level']
    else:
        return
    if spaces:
        query['__sort__'].append('char_orbit_index')
    else:
        query['__sort__'].extend(['char_orbit_index', 'hecke_orbit'])

def newform_parse(info, query):
    common_parse(info, query)
    parse_nf_string(info, query,'nf_label', name="Coefficient field")
    parse_bool(info, query, 'cm', qfield='is_cm', name='Self-twists')
    parse_bool(info, query, 'rm', qfield='is_rm', name='Self-twists')
    parse_subset(info, query, 'self_twist_discs', name="CM/RM discriminant", parse_singleton=lambda d: parse_discriminant(d))
    parse_bool(info, query, 'is_twist_minimal')
    parse_ints(info, query, 'inner_twist_count')
    parse_ints(info, query, 'analytic_rank')
    parse_noop(info, query, 'atkin_lehner_string')
    parse_ints(info, query, 'fricke_eigenval')
    parse_bool(info, query, 'is_self_dual')
    parse_noop(info, query, 'projective_image', func=str.upper)
    parse_noop(info, query, 'projective_image_type')
    parse_ints(info, query, 'artin_degree', name="Artin degree")
    parse_sort(info, query)

def newspace_parse(info, query):
    for key, display in newform_only_fields.items():
        if key in info:
            msg = "%s not valid when searching for spaces" % display
            flash_error(msg)
            raise ValueError(msg)
    if 'dim' not in info and 'hst' not in info:
        # When coming from browse page, add dim condition to only show non-empty spaces
        info['dim'] = '1-'
    if info.get('all_spaces') == 'yes' and 'num_forms' in query:
        msg = "Cannot specify number of newforms while requesting all spaces"
        flash_error(msg)
        raise ValueError(msg)
    common_parse(info, query)
    if info['search_type'] != 'SpaceDimensions':
        parse_ints(info, query, 'num_forms', name='Number of newforms')
        if 'num_forms' not in query and info.get('all_spaces') != 'yes':
            # Don't show spaces that only include dimension data but no newforms (Nk2 > 4000, nontrivial character)
            query['num_forms'] = {'$exists':True}
    parse_sort(info, query, spaces=True)


@search_wrap(template="cmf_newform_search_results.html",
             table=db.mf_newforms,
             title='Newform Search Results',
             err_title='Newform Search Input Error',
             shortcuts={'jump':jump_box,
                        'download':CMF_download(),
                        #'download_exact':download_exact,
                        #'download_complex':download_complex
             },
             projection=['label', 'level', 'weight', 'dim', 'analytic_conductor', 'trace_display', 'atkin_lehner_eigenvals', 'qexp_display', 'char_order', 'hecke_orbit_code', 'projective_image', 'field_poly', 'nf_label', 'is_cm', 'is_rm', 'cm_discs', 'rm_discs', 'field_poly_root_of_unity', 'field_poly_is_real_cyclotomic', 'field_disc', 'field_disc_factorization', 'fricke_eigenval', 'is_self_twist', 'self_twist_discs'],
             url_for_label=url_for_label,
             bread=get_search_bread,
             learnmore=learnmore_list,
             credit=credit)
def newform_search(info, query):
    newform_parse(info, query)
    set_info_funcs(info)

def trace_postprocess(res, info, query, spaces=False):
    if res:
        if info.get('view_modp') == 'reductions':
            q = int(info['an_modulo'])
        else:
            q = None
        hecke_codes = [mf['hecke_orbit_code'] for mf in res]
        trace_dict = defaultdict(dict)
        table = db.mf_hecke_newspace_traces if spaces else db.mf_hecke_traces
        for rec in table.search({'n':{'$in': info['Tr_n']}, 'hecke_orbit_code':{'$in':hecke_codes}}, projection=['hecke_orbit_code', 'n', 'trace_an'], sort=[]):
            if q:
                trace_dict[rec['hecke_orbit_code']][rec['n']] = (rec['trace_an'] % q)
            else:
                trace_dict[rec['hecke_orbit_code']][rec['n']] = rec['trace_an']
        for mf in res:
            mf['tr_an'] = trace_dict[mf['hecke_orbit_code']]
    return res
def space_trace_postprocess(res, info, query):
    return trace_postprocess(res, info, query, True)
def process_an_constraints(info, query):
    q = info.get('an_modulo','').strip()
    if q:
        try:
            q = int(q)
            if q <= 0:
                raise ValueError
        except (ValueError, TypeError):
            msg = "Modulo must be a positive integer"
            flash_error(msg)
            raise ValueError(msg)
        parse_equality_constraints(info, query, 'an_constraints', qfield='traces',
                                   parse_singleton=(lambda x: {'$mod':[int(x),q]}))
    else:
        parse_equality_constraints(info, query, 'an_constraints', qfield='traces')
        if info.get('view_modp') == 'reductions':
            msg = "Must set Modulo input in order to view reductions"
            flash_error(msg)
            raise ValueError(msg)
def set_Trn(info, query):
    ns = info.get('n', '1-40')
    n_primality = info['n_primality'] = info.get('n_primality', 'primes')
    Trn = integer_options(ns, 1000)
    if n_primality == 'primes':
        Trn = [n for n in Trn if n > 1 and ZZ(n).is_prime()]
    elif n_primality == 'prime_powers':
        Trn = [n for n in Trn if n > 1 and ZZ(n).is_prime_power()]
    else:
        Trn = [n for n in Trn if n > 1]
    if any(n > 1000 for n in Trn):
        msg = "Cannot display traces above 1000; more may be available by downloading individual forms"
        flash_error(msg)
        raise ValueError(msg)
    info['Tr_n'] = Trn
    info['download_limit'] = 1000

@search_wrap(template="cmf_trace_search_results.html",
             table=db.mf_newforms,
             title='Newform Search Results',
             err_title='Newform Search Input Error',
             shortcuts={'jump':jump_box,
                        'download':CMF_download().download_multiple_traces},
             projection=['label', 'dim', 'hecke_orbit_code', 'weight'],
             postprocess=trace_postprocess,
             bread=get_search_bread,
             learnmore=learnmore_list,
             credit=credit)
def trace_search(info, query):
    set_Trn(info, query)
    newform_parse(info, query)
    process_an_constraints(info, query)
    set_info_funcs(info)

@search_wrap(template="cmf_space_trace_search_results.html",
             table=db.mf_newspaces,
             title='Newform Space Search Results',
             err_title='Newform Space Search Input Error',
             shortcuts={'jump':jump_box,
                        'download':CMF_download().download_multiple_space_traces},
             projection=['label', 'dim', 'hecke_orbit_code', 'weight'],
             postprocess=space_trace_postprocess,
             bread=get_search_bread,
             learnmore=learnmore_list,
             credit=credit)
def space_trace_search(info, query):
    set_Trn(info, query)
    newspace_parse(info, query)
    process_an_constraints(info, query)
    set_info_funcs(info)

def set_rows_cols(info, query):
    """
    Sets weight_list and level_list, which are the row and column headers
    """
    try:
        info['weight_list'] = integer_options(info['weight'], max_opts=200)
    except ValueError:
        raise ValueError("Table too large: at most 200 options for weight")
    if 'weight_parity' in query:
        if query['weight_parity'] == -1:
            info['weight_list'] = [k for k in info['weight_list'] if k%2 == 1]
        else:
            info['weight_list'] = [k for k in info['weight_list'] if k%2 == 0]
    if 'char_orbit_index' in query:
        # Character was set, consistent with level
        info['level_list'] = [query['level']]
    else:
        try:
            info['level_list'] = integer_options(info['level'], max_opts=100000)
        except ValueError:
            raise ValueError("Table too large: at most 1000 options for level")
        if not info['level_list']:
            raise ValueError("Must include at least one level")
    if 'char_conductor' in query:
        info['level_list'] = [N for N in info['level_list'] if (N % query['char_conductor']) == 0]
    if info['prime_quantifier'] == '':
        rad = query.get('level_radical')
        if rad:
            info['level_list'] = [N for N in info['level_list'] if ZZ(N).radical() == rad]
    else:
        primes = info.get('level_primes','').strip()
        if primes:
            try:
                rad = prod(map(ZZ, primes.split(',')))
                if info['prime_quantifier'] == 'subsets':
                    info['level_list'] = [N for N in info['level_list'] if (rad % ZZ(N).radical()) == 0]
                elif info['prime_quantifier'] == 'append':
                    info['level_list'] = [N for N in info['level_list'] if (N % rad) == 0]
            except (ValueError, TypeError):
                pass
    if not info['level_list']:
        raise ValueError("No valid levels consistent with specified characters and bad primes")
    if len(info['level_list']) > 1000:
        raise ValueError("Table too large: at most 1000 options for level")
    if len(info['weight_list']) * len(info['level_list']) > 10000:
        raise ValueError("Table too large: must have at most 10000 entries")
na_msg_nontriv = '"n/a" means that not all modular forms of this weight and level are available, but those of trivial character may be; set character order to 1 to restrict to newforms of trivial character.'
na_msg_triv = '"n/a" means that no modular forms of this weight and level are available.'

def dimension_common_postprocess(info, query, cusp_types, newness_types, url_generator, pick_table, switch_text=None):
    set_rows_cols(info, query)
    set_info_funcs(info)
    info['level_width'] = min(2 + len(info['level_list']), 5)
    info['level_extra'] = 2 + len(info['level_list']) - info['level_width']
    info['pick_table'] = pick_table
    info['cusp_types'] = cusp_types
    info['newness_types'] = newness_types
    info['url_generator'] = url_generator
    if switch_text:
        info['switch_text'] = switch_text
    info['count'] = 50 # put count back in so that it doesn't show up as none in url

def delete_false(D):
    for key, val in list(D.items()): # for py3 compat: can't iterate over items while deleting
        if val is False:
            del D[key]
def dimension_space_postprocess(res, info, query):
    if ((query.get('weight_parity') == -1 and query.get('char_parity') == 1)
            or
        (query.get('weight_parity') == 1  and query.get('char_parity') == -1)):
        raise ValueError("Inconsistent parity for character and weight")
    urlgen_info = dict(info)
    urlgen_info['count'] = 50
    # Remove entries that are unused for dimension tables
    urlgen_info.pop('hidden_search_type', None)
    urlgen_info.pop('number', None)
    urlgen_info.pop('numforms', None)
    urlgen_info.pop('dim', None)
    def url_generator_list(N, k):
        info_copy = dict(urlgen_info)
        info_copy['search_type'] = 'Spaces'
        info_copy['level'] = str(N)
        info_copy['weight'] = str(k)
        return url_for(".index", **info_copy)
    if 'char_orbit_index' in query or 'prim_orbit_index' in query:
        url_generator = url_generator_list
    elif query.get('char_order') == 1:
        def url_generator(N, k):
            return url_for(".by_url_space_label", level=N, weight=k, char_orbit_label="a")
    elif 'char_order' in query:
        url_generator = url_generator_list
    else:
        def url_generator(N, k):
            return url_for(".by_url_full_gammma1_space_label", level=N, weight=k)
    def pick_table(entry, X, typ):
        return entry[X][typ]
    def switch_text(X, typ):
        space_type = {'M':' modular forms',
                      'S':' cusp forms',
                      'E':' Eisenstein series'}
        return typ.capitalize() + space_type[X]
    dimension_common_postprocess(info, query, ['M', 'S', 'E'], ['all', 'new', 'old'],
                                 url_generator, pick_table, switch_text)
    dim_dict = {}
    for space in res:
        N = space['level']
        k = space['weight']
        dims = DimGrid.from_db(space)
        if space.get('num_forms') is None:
            dim_dict[N,k] = False
        elif (N,k) not in dim_dict:
            dim_dict[N,k] = dims
        elif dim_dict[N,k] is not False:
            dim_dict[N,k] += dims
    delete_false(dim_dict)
    return dim_dict

def dimension_form_postprocess(res, info, query):
    urlgen_info = dict(info)
    urlgen_info['count'] = 50
    urlgen_info.pop('hidden_search_type', None)
    urlgen_info.pop('number', None)
    def url_generator(N, k):
        info_copy = dict(urlgen_info)
        info_copy['search_type'] = 'List'
        info_copy['level'] = str(N)
        info_copy['weight'] = str(k)
        return url_for(".index", **info_copy)
    def pick_table(entry, X, typ):
        # Only support one table
        return entry
    dimension_common_postprocess(info, query, ['S'], ['new'], url_generator, pick_table)
    # Determine which entries should have an "n/a"
    na_query = {}
    common_parse(info, na_query)
    dim_dict = {}
    for rec in db.mf_newspaces.search(na_query, ['level', 'weight', 'num_forms']):
        N = rec['level']
        k = rec['weight']
        if (N,k) not in dim_dict:
            dim_dict[N,k] = 0
        if rec.get('num_forms') is None:
            dim_dict[N,k] = False
    delete_false(dim_dict)
    for form in res:
        N = form['level']
        k = form['weight']
        if (N,k) in dim_dict:
            dim_dict[N,k] += form['dim']
    return dim_dict

@search_wrap(template="cmf_dimension_search_results.html",
             table=db.mf_newforms,
             title='Dimension Search Results',
             err_title='Dimension Search Input Error',
             per_page=None,
             projection=['level', 'weight', 'dim'],
             postprocess=dimension_form_postprocess,
             bread=get_dim_bread,
             learnmore=learnmore_list,
             credit=credit)
def dimension_form_search(info, query):
    info.pop('count',None) # remove per_page so that we get all results
    if 'weight' not in info:
        info['weight'] = '1-12'
    if 'level' not in info:
        info['level'] = '1-24'
    newform_parse(info, query)
    # We don't need to sort, since the dimensions are just getting added up
    query['__sort__'] = []

@search_wrap(template="cmf_dimension_space_search_results.html",
             table=db.mf_newspaces,
             title='Dimension Search Results',
             err_title='Dimension Search Input Error',
             per_page=None,
             projection=['label', 'analytic_conductor', 'level', 'weight', 'conrey_indexes', 'dim', 'hecke_orbit_dims', 'AL_dims', 'char_conductor','eis_dim','eis_new_dim','cusp_dim', 'mf_dim', 'mf_new_dim', 'plus_dim', 'num_forms'],
             postprocess=dimension_space_postprocess,
             bread=get_dim_bread,
             learnmore=learnmore_list,
             credit=credit)
def dimension_space_search(info, query):
    info.pop('count',None) # remove per_page so that we get all results
    if 'weight' not in info:
        info['weight'] = '1-12'
    if 'level' not in info:
        info['level'] = '1-24'
    newspace_parse(info, query)
    # We don't need to sort, since the dimensions are just getting added up
    query['__sort__'] = []

@search_wrap(template="cmf_space_search_results.html",
             table=db.mf_newspaces,
             title='Newform Space Search Results',
             err_title='Newform Space Search Input Error',
             shortcuts={'jump':jump_box,
                        'download':CMF_download().download_spaces},
             projection=['label', 'analytic_conductor', 'level', 'weight', 'conrey_indexes', 'dim', 'hecke_orbit_dims', 'AL_dims', 'char_order', 'char_orbit_label'],
             url_for_label=url_for_label,
             bread=get_search_bread,
             learnmore=learnmore_list,
             credit=credit)
def space_search(info, query):
    newspace_parse(info, query)
    set_info_funcs(info)

@cmf.route("/Completeness")
def completeness_page():
    t = 'Completeness of classical modular form data'
    return render_template("single.html", kid='dq.mf.elliptic.extent',
                           credit=credit(), title=t,
                           bread=get_bread(other='Completeness'),
                           learnmore=learnmore_list_remove('Completeness'))


@cmf.route("/Source")
def how_computed_page():
    t = 'Source of classical modular form data'
    return render_template("single.html", kid='dq.mf.elliptic.source',
                           credit=credit(), title=t,
                           bread=get_bread(other='Source'),
                           learnmore=learnmore_list_remove('Source'))

@cmf.route("/Labels")
def labels_page():
    t = 'Labels for classical modular forms'
    return render_template("single.html", kid='mf.elliptic.label',
                           credit=credit(), title=t,
                           bread=get_bread(other='Labels'),
                           learnmore=learnmore_list_remove('labels'))

@cmf.route("/Reliability")
def reliability_page():
    t = 'Reliability of classical modular form data'
    return render_template("single.html", kid='dq.mf.elliptic.reliability',
                           credit=credit(), title=t,
                           bread=get_bread(other='Reliability'),
                           learnmore=learnmore_list_remove('Reliability'))


def projective_image_sort_key(im_type):
    if im_type == 'A4':
        return -3
    elif im_type == 'S4':
        return -2
    elif im_type == 'A5':
        return -1
    else:
        return int(im_type[1:])

def self_twist_type_formatter(x):
    if x == 0:
        return 'neither'
    if x == 1:
        return 'CM only'
    if x == 2:
        return 'RM only'
    if x == 3:
        return 'both'
    return x # c = 'neither', 'CM only', 'RM only' or 'both'

def rel_dim_formatter(x):
    return 'dim=%s&dim_type=rel' % x

def self_twist_type_query_formatter(x):
    if x in [0, 'neither']:
        return 'cm=no&rm=no'
    elif x in [1, 'CM only']:
        return 'cm=yes&rm=no'
    elif x in [2, 'RM only']:
        return 'cm=no&rm=yes'
    elif x in [3, 'both']:
        return 'cm=yes&rm=yes'

def level_primes_formatter(x):
    subset = x.get('$containedin')
    if subset:
        return 'level_primes=%s&prime_quantifier=subsets' % (','.join(map(str, subset)))
    supset = x.get('$contains')
    if supset:
        return 'level_primes=%s&prime_quantifier=append' % (','.join(map(str, supset)))
    raise ValueError

def level_radical_formatter(x):
    # Hopefully people won't enter multiple large primes....
    factors = [p for p,e in ZZ(x).factor()]
    return 'level_primes=%s' % (','.join(map(str, factors)))

class CMF_stats(StatsDisplay):
    """
    Class for creating and displaying statistics for classical modular forms
    """
    def __init__(self):
        self.nforms = comma(db.mf_newforms.count())
        self.nspaces = comma(db.mf_newspaces.count({'num_forms':{'$gt':0}}))
        self.ndim = comma(db.mf_hecke_cc.count())
        #self.weight_knowl = display_knowl('mf.elliptic.weight', title='weight')
        #self.level_knowl = display_knowl('mf.elliptic.level', title='level')
        self.newform_knowl = display_knowl('mf.elliptic.newform', title='newforms')
        self.newspace_knowl = display_knowl('mf.elliptic.newspace', title='newspaces')
        #stats_url = url_for(".statistics")

    @property
    def short_summary(self):
        return r'The database currently contains %s (Galois orbits of) %s, corresponding to %s modular forms over the complex numbers.' % (self.nforms, self.newform_knowl, self.ndim)

    @property
    def summary(self):
        return r"The database currently contains %s (Galois orbits of) %s and %s nonzero %s, corresponding to %s modular forms over the complex numbers.  In addition to the statistics below, you can also <a href='%s'>create your own</a>." % (self.nforms, self.newform_knowl, self.nspaces, self.newspace_knowl, self.ndim, url_for(".dynamic_statistics"))

    extent_knowl = 'mf.elliptic.statistics_extent'

    table = db.mf_newforms
    baseurl_func = ".index"
    buckets = {'level':['1','2-10','11-100','101-1000','1001-2000', '2001-4000','4001-6000','6001-8000','8001-%d'%level_bound()],
               'weight':['1','2','3','4','5-8','9-16','17-32','33-64','65-%d'%weight_bound()],
               'dim':['1','2','3','4','5','6-10','11-20','21-100','101-1000','1001-10000','10001-100000'],
               'relative_dim':['1','2','3','4','5','6-10','11-20','21-100','101-1000'],
               'char_order':['1','2','3','4','5','6-10','11-20','21-100','101-1000'],
               'char_degree':['1','2','3','4','5','6-10','11-20','21-100','101-1000']}
    reverses = {'cm_discs': True}
    sort_keys = {'projective_image': projective_image_sort_key}
    knowls = {'level': 'mf.elliptic.level',
              'weight': 'mf.elliptic.weight',
              'dim': 'mf.elliptic.dimension',
              'relative_dim': 'mf.elliptic.dimension',
              'char_order': 'character.dirichlet.order',
              'char_degree': 'character.dirichlet.degree',
              'analytic_rank': 'mf.elliptic.analytic_rank',
              'projective_image': 'mf.elliptic.projective_image',
              'num_forms': 'mf.elliptic.galois-orbits',
              'inner_twist_count': 'mf.elliptic.inner_twist',
              'self_twist_type': 'mf.elliptic.self_twist',
              'cm_discs': 'mf.elliptic.cm_form',
              'rm_discs': 'mf.elliptic.rm_form'}
    top_titles = {'dim': 'absolute dimension',
                  'relative_dim': 'relative dimension',
                  'inner_twist_count': 'inner twists',
                  'cm_discs': 'complex multiplication',
                  'rm_discs': 'real multiplication'}
    short_display = {'char_order': 'character order',
                     'char_degree': 'character degree',
                     'num_forms': 'newforms',
                     'inner_twist_count': 'inner twists',
                     'cm_discs': 'CM disc',
                     'rm_discs': 'RM disc',
                     'dim': 'abs. dimension',
                     'relative_dim': 'rel. dimension'}
    formatters = {'projective_image': (lambda t: r'\(%s_{%s}\)' % (t[0], t[1:])),
                  'char_parity': (lambda t: 'odd' if t in [-1,'-1'] else 'even'),
                  'inner_twist_count': (lambda x: ('Unknown' if x == -1 else str(x))),
                  'self_twist_type': self_twist_type_formatter}
    query_formatters = {'projective_image': (lambda t: r'projective_image=%s' % (t,)),
                        'self_twist_type': self_twist_type_query_formatter,
                        'inner_twist_count': (lambda x: 'inner_twist_count={0}'.format(x if x != 'Unknown' else '-1')),
                        'relative_dim': rel_dim_formatter,
                        'level_primes': level_primes_formatter,
                        'level_radical': level_radical_formatter}
    split_lists = {'cm_discs': True,
                   'rm_discs': True}
    stat_list = [
        {'cols': ['level', 'weight'],
         'proportioner': proportioners.per_col_total,
         'totaler': totaler()},
        {'cols': ['level', 'dim'],
         'proportioner': proportioners.per_row_total,
         'totaler': totaler()},
        {'cols': ['char_order', 'relative_dim'],
         'proportioner': proportioners.per_row_total,
         'totaler': totaler()},
        {'cols':'analytic_rank',
         'totaler':{'avg':True}},
        {'cols':'projective_image',
         'top_title':[('projective images', 'mf.elliptic.projective_image'),
                      ('for weight 1 forms', None)]},
        {'cols':'num_forms',
         'table':db.mf_newspaces,
         'top_title': [('number of newforms', 'mf.elliptic.galois-orbits'), (r'in \(S_k(N, \chi)\)', None)],
         'url_extras': 'search_type=Spaces&'},
        {'cols':'inner_twist_count'},
        {'cols':['self_twist_type', 'weight'],
         'title_joiner': ' by ',
         'proportioner': proportioners.per_col_total,
         'totaler': totaler(col_counts=False, corner_count=False)},
        {'cols': 'cm_discs',
         'totaler':{}},
        {'cols': 'rm_discs',
         'totaler':{}},
    ]
    # Used for dynamic stats
    dynamic_parse = staticmethod(newform_parse)
    dynamic_parent_page = "cmf_refine_search.html"
    dynamic_cols = ['level', 'weight', 'dim', 'relative_dim', 'analytic_conductor', 'char_order', 'char_degree', 'self_twist_type', 'inner_twist_count', 'analytic_rank', 'char_parity', 'projective_image', 'projective_image_type', 'artin_degree']

@cmf.route("/stats")
def statistics():
    title = 'Cuspidal Newforms: Statistics'
    return render_template("display_stats.html", info=CMF_stats(), credit=credit(), title=title, bread=get_bread(other='Statistics'), learnmore=learnmore_list())

@cmf.route("/dynamic_stats")
def dynamic_statistics():
    if len(request.args) > 0:
        info = to_dict(request.args)
    else:
        info = {}
    CMF_stats().dynamic_setup(info)
    title = 'Cuspidal Newforms: Dynamic Statistics'
    return render_template("dynamic_stats.html", info=info, credit=credit(), title=title, bread=get_bread(other='Dynamic Statistics'), learnmore=learnmore_list())<|MERGE_RESOLUTION|>--- conflicted
+++ resolved
@@ -333,18 +333,12 @@
     except (KeyError,ValueError) as err:
         return abort(404, err.args)
     info = to_dict(request.args)
-<<<<<<< HEAD
     info['format'] = info.get('format', 'primes')
     errs = parse_n(info, newform, info['format'] in ['primes', 'all'])
-    m = int(newform.embedding_from_embedding_label(embedding_label))
-=======
-    info['format'] = info.get('format', 'embed')
-    errs = parse_n(info, newform, info['format'] in ['satake', 'satake_angle'])
     try:
         m = int(newform.embedding_from_embedding_label(embedding_label))
     except ValueError as err:
         return abort(404, err.args)
->>>>>>> 5721b800
     info['CC_m'] = [m]
     errs.extend(parse_prec(info))
     newform.setup_cc_data(info)
