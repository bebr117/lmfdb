from flask import render_template, url_for, redirect, abort, request, flash
from markupsafe import Markup
from collections import defaultdict
from ast import literal_eval
from lmfdb.db_backend import db
from lmfdb.db_encoding import Json
from lmfdb.classical_modular_forms import cmf
from lmfdb.search_parsing import parse_ints, parse_floats, parse_bool, parse_bool_unknown, parse_primes, parse_nf_string, parse_noop, parse_equality_constraints, integer_options, search_parser
from lmfdb.search_wrapper import search_wrap
from lmfdb.downloader import Downloader
from lmfdb.utils import flash_error, to_dict, comma, display_knowl, polyquo_knowl
from lmfdb.WebNumberField import field_pretty, nf_display_knowl
from lmfdb.classical_modular_forms.web_newform import WebNewform, convert_newformlabel_from_conrey, encode_hecke_orbit
from lmfdb.classical_modular_forms.web_space import WebNewformSpace, WebGamma1Space, DimGrid, convert_spacelabel_from_conrey, get_bread, get_search_bread, get_dim_bread, newform_search_link, ALdim_table, OLDLABEL_RE as OLD_SPACE_LABEL_RE
from lmfdb.display_stats import StatsDisplay, boolean_unknown_format
from sage.databases.cremona import class_to_int
from sage.all import ZZ, next_prime, cartesian_product_iterator, cached_function
import re

def learnmore_list():
    return [('Completeness of the data', url_for(".completeness_page")),
            ('Source of the data', url_for(".how_computed_page")),
            ('Reliability of the data', url_for(".reliability_page")),
            ('Classical modular form labels', url_for(".labels_page"))]

# Return the learnmore list with the matchstring entry removed
def learnmore_list_remove(matchstring):
    return filter(lambda t:t[0].find(matchstring) <0, learnmore_list())

def credit():
    return "Alex J Best, Jonathan Bober, Andrew Booker, Edgar Costa, John Cremona, David Roe, Andrew Sutherland, John Voight"

@cached_function
def Nk2_bound():
    return db.mf_newforms.max('Nk2')
@cached_function
def weight_bound():
    return db.mf_newforms.max('weight')

@cached_function
def level_bound():
    return db.mf_newforms.max('level')


def ALdims_knowl(al_dims, level, weight):
    dim_dict = {}
    for vec, dim, cnt in al_dims:
        dim_dict[tuple(ev for (p, ev) in vec)] = dim
    short = "+".join(r'\(%s\)'%dim_dict.get(vec,0) for vec in cartesian_product_iterator([[1,-1] for _ in range(len(al_dims[0][0]))]))
    # We erase plus_dim and minus_dim if they're obvious
    AL_table = ALdim_table(al_dims, level, weight)
    return r'<a title="[ALdims]" knowl="dynamic_show" kwargs="%s">%s</a>'%(AL_table, short)

def set_info_funcs(info):
    info["mf_url"] = lambda mf: url_for_label(mf['label'])
    def nf_link(mf):
        nf_label = mf.get('nf_label')
        if nf_label:
            name = field_pretty(nf_label)
            if name == nf_label and len(name) > 16:
                # truncate if too long
                parts = nf_label.split('.')
                parts[2] = r'\(\cdots\)'
                name = '.'.join(parts)
            return nf_display_knowl(nf_label, name)
        elif mf['dim'] == mf['char_degree'] and mf.get('field_poly_root_of_unity'):
            return r'\(\Q(\zeta_{%s})\)' % mf['field_poly_root_of_unity']
        else:
            poly = mf.get('field_poly')
            if poly:
                return polyquo_knowl(poly)
            return ""

    info["nf_link"] = nf_link

    def cm_link(mf):
        if mf['is_cm'] == -1:
            return "No"
        elif mf['is_cm'] == 0:
            return ""
        else:
            cm_label = "2.0.%s.1"%(-mf['cm_disc'])
            cm_name = field_pretty(cm_label)
            return nf_display_knowl(cm_label, cm_name)
    info["cm_link"] = cm_link

    info["space_type"] = {'M':'Modular forms',
                          'S':'Cusp forms',
                          'E':'Eisenstein series'}
    def display_AL(results):
        if not results:
            return False
        N = results[0]['level']
        if not all(mf['level'] == N for mf in results):
            return False
        if N == 1:
            return False
        return all(mf['char_order'] == 1 for mf in results)
    info["display_AL"] = display_AL

    def display_Fricke(results):
        # only called if display_AL has returned False
        return any(mf['char_order'] == 1 for mf in results)
    info["display_Fricke"] = display_Fricke

    def display_Projective(results):
        return all(mf['weight'] == 1 for mf in results)
    info["display_Projective"] = display_Projective

    # assumes the format Dn A4 S4 S5
    info["display_projective_image"] = lambda mf: mf['projective_image'][:1] + '_' + mf['projective_image'][1:] if 'projective_image' in mf else '?'

    def display_decomp(space):
        hecke_orbit_dims = space.get('hecke_orbit_dims')
        if hecke_orbit_dims is None: # shouldn't happen
            return 'unknown'
        dim_dict = defaultdict(int)
        terms = []
        for dim in hecke_orbit_dims:
            dim_dict[dim] += 1
        for dim in sorted(dim_dict.keys()):
            count = dim_dict[dim]
            query = {'weight':space['weight'],
                     'char_label':'%s.%s'%(space['level'],space['char_orbit_label']),
                     'dim':dim}
            short = '+'.join([r'\(%s\)'%dim]*count)
            if count == 1:
                query['jump'] = 'yes'
            link = newform_search_link(short, **query)
            terms.append(link)
        return r'+'.join(terms)
    info['display_decomp'] = display_decomp

    def display_ALdims(space):
        al_dims = space.get('AL_dims')
        if al_dims:
            return ALdims_knowl(al_dims, space['level'], space['weight'])
        else:
            return ''
    info['display_ALdims'] = display_ALdims

@cmf.route("/")
def index():
    if len(request.args) > 0:
        info = to_dict(request.args)
        # hidden_search_type for prev/next buttons
        info['search_type'] = search_type = info.get('search_type', info.get('hidden_search_type', 'List'))
        if search_type == 'Dimensions':
            for key in newform_only_fields:
                if key in info:
                    return dimension_form_search(info)
            return dimension_space_search(info)
        elif search_type == 'Spaces':
            return space_search(info)
        elif search_type == 'Traces':
            return trace_search(info)
        elif search_type == 'Random':
            return newform_search(info, random=True)
        elif search_type == 'List':
            return newform_search(info)
        assert False
    info = {"stats": CMF_stats()}
<<<<<<< HEAD
    newform_labels = ('1.12.a.a','11.2.a.a', '49.2.e.b', '983.2.c.a')
=======
    newform_labels = ('1.12.a.a','11.2.a.a', '23.2.a.a', '49.2.e.b', '95.6.a.a', '983.2.c.a')
>>>>>>> 08be7a73
    info["newform_list"] = [ {'label':label,'url':url_for_label(label)} for label in newform_labels ]
    space_labels = ('20.5','60.2','55.3.d', '147.5.n', '148.4.q', '164.4.o', '244.4.w', '292.3.u', '847.2.f', '309.3.n', '356.3.n', '580.2.be')
    info["space_list"] = [ {'label':label,'url':url_for_label(label)} for label in space_labels ]
    info["weight_list"] = ('1', '2', '3', '4', '5', '6-10', '11-20', '21-40', '41-%d' % weight_bound() )
    info["level_list"] = ('1', '2-100', '101-500', '501-1000', '1001-2000', '2001-%d' % level_bound() )
    return render_template("cmf_browse.html",
                           info=info,
                           credit=credit(),
                           title="Classical Modular Forms",
                           learnmore=learnmore_list(),
                           bread=get_bread())

@cmf.route("/random")
def random_form():
    if len(request.args) > 0:
        info = to_dict(request.args)
        return newform_search(info, random=True)
    else:
        label = db.mf_newforms.random()
        return redirect(url_for_label(label), 307)

# Add routing for specifying an initial segment of level, weight, etc.
# Also url_for_...

def render_newform_webpage(label):
    try:
        newform = WebNewform.by_label(label)
    except (KeyError,ValueError) as err:
        return abort(404, err.args)
    info = to_dict(request.args)
    info['format'] = info.get('format','embed' if newform.dim > 1 else 'satake')
    p, maxp = 2, 10
    if info['format'] in ['satake', 'satake_angle']:
        while p <= maxp:
            if newform.level % p == 0:
                maxp = next_prime(maxp)
            p = next_prime(p)
    errs = []
    info['n'] = info.get('n', '2-%s'%maxp)
    try:
        info['CC_n'] = integer_options(info['n'], 1000)
    except (ValueError, TypeError) as err:
        info['n'] = '2-%s'%maxp
        info['CC_n'] = range(2,maxp+1)
        if err.args and err.args[0] == 'Too many options':
            errs.append(r"Only \(a_n\) up to %s are available"%(newform.cqexp_prec-1))
        else:
            errs.append("<span style='color:black'>n</span> must be an integer, range of integers or comma separated list of integers")
    maxm = min(newform.dim, 20)
    info['m'] = info.get('m', '1-%s'%maxm)
    try:
        info['CC_m'] = integer_options(info['m'], 1000)
    except (ValueError, TypeError) as err:
        info['m'] = '1-%s'%maxm
        info['CC_m'] = range(1,maxm+1)
        if err.args and err.args[0] == 'Too many options':
            errs.append('Web interface only supports 1000 embeddings at a time.  Use download link to get more (may take some time).')
        else:
            errs.append("<span style='color:black'>Embeddings</span> must be an integer, range of integers or comma separated list of integers")
    try:
        info['prec'] = int(info.get('prec',6))
        if info['prec'] < 1 or info['prec'] > 15:
            raise ValueError
    except (ValueError, TypeError):
        info['prec'] = 6
        errs.append("<span style='color:black'>Precision</span> must be a positive integer, at most 15 (for higher precision, use the download button)")
    newform.setup_cc_data(info)
    if newform.cqexp_prec != 0 and max(info['CC_n']) >= newform.cqexp_prec:
        errs.append(r"Only \(a_n\) up to %s are available"%(newform.cqexp_prec-1))
    if errs:
        flash(Markup("<br>".join(errs)), "error")
    return render_template("cmf_newform.html",
                           info=info,
                           newform=newform,
                           properties2=newform.properties,
                           downloads=newform.downloads,
                           credit=credit(),
                           bread=newform.bread,
                           learnmore=learnmore_list(),
                           title=newform.title,
                           friends=newform.friends)

def render_space_webpage(label):
    try:
        space = WebNewformSpace.by_label(label)
    except (TypeError,KeyError,ValueError) as err:
        return abort(404, err.args)
    info = {'results':space.newforms} # so we can reuse search result code
    set_info_funcs(info)
    return render_template("cmf_space.html",
                           info=info,
                           space=space,
                           properties2=space.properties,
                           downloads=space.downloads,
                           credit=credit(),
                           bread=space.bread,
                           learnmore=learnmore_list(),
                           title=space.title,
                           friends=space.friends)

def render_full_gamma1_space_webpage(label):
    try:
        space = WebGamma1Space.by_label(label)
    except (TypeError,KeyError,ValueError) as err:
        return abort(404, err.args)
    info={}
    set_info_funcs(info)
    return render_template("cmf_full_gamma1_space.html",
                           info=info,
                           space=space,
                           properties2=space.properties,
                           downloads=space.downloads,
                           credit=credit(),
                           bread=space.bread,
                           learnmore=learnmore_list(),
                           title=space.title,
                           friends=space.friends)

@cmf.route("/<int:level>/")
def by_url_level(level):
    info = to_dict(request.args)
    if 'level' in info:
        return redirect(url_for('.index', **request.args), code=307)
    else:
        info['level'] = level
    return newform_search(info)

@cmf.route("/<int:level>/<int:weight>/")
def by_url_full_gammma1_space_label(level, weight):
    label = str(level)+"."+str(weight)
    return render_full_gamma1_space_webpage(label)

@cmf.route("/<int:level>/<int:weight>/<char_orbit_label>/")
def by_url_space_label(level, weight, char_orbit_label):
    label = str(level)+"."+str(weight)+"."+char_orbit_label
    return render_space_webpage(label)

# Backward compatibility from before 2018
@cmf.route("/<int:level>/<int:weight>/<int:conrey_label>/")
def by_url_space_conreylabel(level, weight, conrey_label):
    label = convert_spacelabel_from_conrey(str(level)+"."+str(weight)+"."+str(conrey_label))
    return redirect(url_for_label(label), code=301)

@cmf.route("/<int:level>/<int:weight>/<char_orbit_label>/<hecke_orbit>/")
def by_url_newform_label(level, weight, char_orbit_label, hecke_orbit):
    label = str(level)+"."+str(weight)+"."+char_orbit_label+"."+hecke_orbit
    return render_newform_webpage(label)

# Backward compatibility from before 2018
@cmf.route("/<int:level>/<int:weight>/<int:conrey_label>/<hecke_orbit>/")
def by_url_newform_conreylabel(level, weight, conrey_label, hecke_orbit):
    label = convert_newformlabel_from_conrey(str(level)+"."+str(weight)+"."+str(conrey_label)+"."+hecke_orbit)
    return redirect(url_for_label(label), code=301)

# From L-functions
@cmf.route("/<int:level>/<int:weight>/<char_orbit_label>/<hecke_orbit>/<int:conrey_label>/<int:embedding>/")
def by_url_newform_conreylabel_with_embedding(level, weight, char_orbit_label, hecke_orbit, conrey_label, embedding):
    assert conrey_label > 0
    assert embedding > 0
    return by_url_newform_label(level, weight, char_orbit_label, hecke_orbit)




def url_for_label(label):
    slabel = label.split(".")
    if len(slabel) == 4:
        return url_for(".by_url_newform_label", level=slabel[0], weight=slabel[1], char_orbit_label=slabel[2], hecke_orbit=slabel[3])
    elif len(slabel) == 3:
        return url_for(".by_url_space_label", level=slabel[0], weight=slabel[1], char_orbit_label=slabel[2])
    elif len(slabel) == 2:
        return url_for(".by_url_full_gammma1_space_label", level=slabel[0], weight=slabel[1])
    elif len(slabel) == 1:
        return url_for(".by_url_level", level=slabel[0])
    else:
        raise ValueError("Invalid label")

def jump_box(info):
    jump = info.pop("jump").strip()
    errmsg = None
    if OLD_SPACE_LABEL_RE.match(jump):
        jump = convert_spacelabel_from_conrey(jump)
    #handle direct trace_hash search
    if re.match(r'^\#\d+$',jump) and long(jump[1:]) < 2**61:
        label = db.mf_newforms.lucky({'trace_hash': long(jump[1:].strip())}, projection="label")
        if label:
            return redirect(url_for_label(label), 301)
        else:
            errmsg = "hash %s not found"
    elif jump == 'yes':
        query = {}
        newform_parse(info, query)
        jump = db.mf_newforms.lucky(query, 'label')
        if jump is None:
            errmsg = "There are no newforms specified by the query %s"%(query)
    if errmsg is None:
        try:
            return redirect(url_for_label(jump), 301)
        except ValueError:
            errmsg = "%s is not a valid newform or space label"
    flash_error (errmsg, jump)
    return redirect(url_for(".index"))

class CMF_download(Downloader):
    table = db.mf_newforms
    title = 'Classical modular forms'
    data_format = ['N=level', 'k=weight', 'dim', 'N*k^2', 'defining polynomial', 'number field label', 'CM discriminant', 'first few traces']
    columns = ['level','weight', 'dim', 'analytic_conductor', 'field_poly', 'nf_label', 'cm_disc', 'trace_display']

    def _get_hecke_nf(self, label):
        try:
            code = encode_hecke_orbit(label)
        except ValueError:
            return abort(404, "Invalid label: %s"%label)
        eigenvals = db.mf_hecke_nf.search({'hecke_orbit_code':code}, ['n','an','trace_an'], sort=['n'])
        if not eigenvals:
            return abort(404, "No form found for %s"%(label))
        data = []
        for i, ev in enumerate(eigenvals):
            if ev['n'] != i+1:
                return abort(404, "Database error (please report): %s missing a(%s)"%(label, i+1))
            data.append((ev.get('an'),ev.get('trace_an')))
        return data

    qexp_function_body = {'sage': ['R.<x> = PolynomialRing(QQ)',
                                   'f = R(poly_data)',
                                   'K.<a> = NumberField(f)',
                                   'betas = [K([c/den for c in num]) for num, den in basis_data]',
                                   'S.<q> = PowerSeriesRing(K)',
                                   'return S([sum(c*beta for c, beta in zip(coeffs, betas)) for coeffs in data])']}
    qexp_dim1_function_body = {'sage': ['S.<q> = PowerSeriesRing(QQ)',
                                        'return S(data)']}
    def download_qexp(self, label, lang='sage'):
        data = self._get_hecke_nf(label)
        if not isinstance(data,list):
            return data
        #filename = label + self.file_suffix[lang]
        dim = None
        qexp = []
        for an, trace_an in data:
            if not an:
                # only had traces
                return abort(404, "No q-expansion found for %s"%(label))
            if dim is None:
                dim = len(an)
                qexp.append([0] * dim)
            qexp.append(an)
        c = self.comment_prefix[lang]
        func_start = self.get('function_start',{}).get(lang,[])
        func_end = self.get('function_end',{}).get(lang,[])
        explain = '\n'
        data = 'data ' + self.assignment_defn[lang] + self.start_and_end[lang][0] + '\\\n'
        code = ''
        if dim == 1:
            func_body = self.get('qexp_dim1_function_body',{}).get(lang,[])
            data += ', '.join([an[0] for an in qexp])
            data += self.start_and_end[lang][1]
            explain += c + ' The q-expansion is given as a list of integers.\n'
            explain += c + ' Each entry gives a Hecke eigenvalue a_n.\n'
            basis = poly = ''
        else:
            hecke_data = db.mf_newforms.lucky({'label':label},['hecke_ring_numerators','hecke_ring_denominators', 'field_poly'])
            if not hecke_data or not hecke_data.get('hecke_ring_numerators') or not hecke_data.get('hecke_ring_denominators') or not hecke_data.get('field_poly'):
                return abort(404, "Missing coefficient ring information for %s"%label)
            start = self.delim_start[lang]
            end = self.delim_end[lang]
            func_body = self.get('qexp_function_body',{}).get(lang,[])
            data += ",\n".join(start + ",".join(str(c) for c in an) + end for an in qexp)
            data += self.start_and_end[lang][1] + '\n'
            explain += c + ' The q-expansion is given as a list of lists.\n'
            explain += c + ' Each entry gives a Hecke eigenvalue a_n.\n'
            explain += c + ' Each a_n is given as a linear combination\n'
            explain += c + ' of the following basis for the coefficient ring.\n'
            basis = '\n' + c + ' The entries in the following list give a basis for the\n'
            basis += c + ' coefficient ring in terms of a root of the defining polynomial above.\n'
            basis += c + ' Each line consists of the coefficients of the numerator, and a denominator.\n'
            basis += 'basis_data ' + self.assignment_defn[lang] + self.start_and_end[lang][0] + '\\\n'
            basis += ",\n".join(start + start + ",".join(str(c) for c in num) + end + ', %s' % den + end for num, den in zip(hecke_data['hecke_ring_numerators'], hecke_data['hecke_ring_denominators']))
            basis += self.start_and_end[lang][1] + '\n'
            if lang in ['sage']:
                explain += c + ' To create the q-expansion as a power series, type "qexp%smake_data()%s"\n' % (self.assignment_defn[lang], self.line_end[lang])
            poly = '\n' + c + ' The following line gives the coefficients of\n'
            poly += c + ' the defining polynomial for the coefficient field.\n'
            poly += 'poly_data ' + self.assignment_defn[lang] + self.start_and_end[lang][0]
            poly += ', '.join(str(c) for c in hecke_data['field_poly'])
            poly += self.start_and_end[lang][1] + '\n'
        if lang in ['sage']:
            code = '\n' + '\n'.join(func_start) + '\n'
            code += '    ' + '\n    '.join(func_body) + '\n'
            code += '\n'.join(func_end)
        return self._wrap(explain + code + poly + basis + data,
                          label + '.qexp',
                          lang=lang,
                          title='q-expansion of newform %s,'%(label))

    def download_traces(self, label, lang='text'):
        data = self._get_hecke_nf(label)
        if not isinstance(data,list):
            return data
        qexp = [0] + [trace_an for an, trace_an in data]
        return self._wrap(Json.dumps(qexp),
                          label + '.traces',
                          lang=lang,
                          title='Trace form for %s,'%(label))

    def download_multiple_traces(self, info):
        lang = info.get(self.lang_key,'text').strip()
        query = literal_eval(info.get('query','{}'))
        forms = list(db.mf_newforms.search(query, projection=['label', 'hecke_orbit_code']))
        codes = [form['hecke_orbit_code'] for form in forms]
        traces = db.mf_hecke_nf.search({'hecke_orbit_code':{'$in':codes}}, projection=['hecke_orbit_code', 'n','trace_an'], sort=[])
        trace_dict = defaultdict(dict)
        for rec in traces:
            trace_dict[rec['hecke_orbit_code']][rec['n']] = rec['trace_an']
        s = ""
        c = self.comment_prefix[lang]
        s += c + ' Query "%s" returned %d forms.\n\n' % (str(info.get('query')), len(forms))
        s += c + ' Below are two lists, one called labels, and one called traces (in matching order).\n'
        s += c + ' Each list of traces starts with a_1 (giving the dimension).\n\n'
        s += 'labels ' + self.assignment_defn[lang] + self.start_and_end[lang][0] + '\\\n'
        s += ',\n'.join(form['label'] for form in forms)
        s += self.start_and_end[lang][1] + '\n\n'
        s += 'traces ' + self.assignment_defn[lang] + self.start_and_end[lang][0] + '\\\n'
        s += ',\n'.join('[' + ','.join(str(trace_dict[form['hecke_orbit_code']][n]) for n in range(1,1001)) + ']' for form in forms)
        s += self.start_and_end[lang][1]
        return self._wrap(s, 'mf_newforms_traces', lang=lang)

    def _download_cc(self, label, lang, col, suffix, title):
        try:
            code = encode_hecke_orbit(label)
        except ValueError:
            return abort(404, "Invalid label: %s"%label)
        if not db.mf_hecke_cc.exists({'hecke_orbit_code':code}):
            return abort(404, "No form found for %s"%(label))
        def cc_generator():
            for ev in db.mf_hecke_cc.search(
                    {'hecke_orbit_code':code},
                    ['lfunction_label',
                     'embedding_root_real',
                     'embedding_root_imag',
                     col],
                    sort=['conrey_label','embedding_index']):
                D = {'label':ev.get('lfunction_label'),
                     col:ev.get(col)}
                root = (ev.get('embedding_root_real'),
                        ev.get('embedding_root_imag'))
                if root != (None, None):
                    D['root'] = root
                yield Json.dumps(D) + '\n\n'
        filename = label + suffix
        title += ' for newform %s,'%(label)
        return self._wrap_generator(cc_generator(),
                                    filename,
                                    lang=lang,
                                    title=title)

    def download_cc_data(self, label, lang='text'):
        return self._download_cc(label, lang, 'an', '.cplx', 'Complex embeddings')

    def download_satake_angles(self, label, lang='text'):
        return self._download_cc(label, lang, 'angles', '.angles', 'Satake angles')

    def download_newform(self, label, lang='text'):
        data = db.mf_newforms.lookup(label)
        if data is None:
            return abort(404, "Label not found: %s"%label)
        form = WebNewform(data)
        form.setup_cc_data({'m':'1-%s'%form.dim,
                            'n':'1-1000'})
        if form.has_exact_qexp:
            data['qexp'] = form.qexp
            data['traces'] = form.texp
        if form.has_complex_qexp:
            data['complex_embeddings'] = form.cc_data
        return self._wrap(Json.dumps(data),
                          label,
                          lang=lang,
                          title='Stored data for newform %s,'%(label))

    def download_newspace(self, label, lang='text'):
        data = db.mf_newspaces.lookup(label)
        if data is None:
            return abort(404, "Label not found: %s"%label)
        space = WebNewformSpace(data)
        data['newforms'] = [form['label'] for form in space.newforms]
        data['oldspaces'] = space.oldspaces
        return self._wrap(Json.dumps(data),
                          label,
                          lang=lang,
                          title='Stored data for newspace %s,'%(label))

    def download_full_space(self, label, lang='text'):
        try:
            space = WebGamma1Space.by_label(label)
        except ValueError:
            return abort(404, "Label not found: %s"%label)
        data = {}
        for attr in ['level','weight','label','oldspaces']:
            data[attr] = getattr(space, attr)
        data['newspaces'] = [spc['label'] for spc, forms in space.decomp]
        data['newforms'] = sum([[form['label'] for form in forms] for spc, forms in space.decomp], [])
        data['dimgrid'] = space.dim_grid._grid
        return self._wrap(Json.dumps(data),
                          label,
                          lang=lang,
                          title='Stored data for newspace %s,'%(label))

@cmf.route("/download_qexp/<label>")
def download_qexp(label):
    return CMF_download().download_qexp(label, lang='sage')

@cmf.route("/download_traces/<label>")
def download_traces(label):
    return CMF_download().download_traces(label)

@cmf.route("/download_cc_data/<label>")
def download_cc_data(label):
    return CMF_download().download_cc_data(label)

@cmf.route("/download_satake_angles/<label>")
def download_satake_angles(label):
    return CMF_download().download_satake_angles(label)

@cmf.route("/download_newform/<label>")
def download_newform(label):
    return CMF_download().download_newform(label)

@cmf.route("/download_newspace/<label>")
def download_newspace(label):
    return CMF_download().download_newspace(label)

@cmf.route("/download_full_space/<label>")
def download_full_space(label):
    return CMF_download().download_full_space(label)

@search_parser(default_name='Character orbit label') # see SearchParser.__call__ for actual arguments when calling
def parse_character(inp, query, qfield, level_field='level', conrey_field='char_labels'):
    pair = inp.split('.')
    if len(pair) != 2:
        raise ValueError("It must be of the form N.i")
    level, orbit = pair
    level = int(level)
    if level_field in query and query[level_field] != level:
        raise ValueError("Inconsistent level")
    query[level_field] = level
    if orbit.isalpha():
        query[qfield] = class_to_int(orbit) + 1 # we don't store the prim_orbit_label
    else:
        if conrey_field is None:
            raise ValueError("You must use the orbit label when searching by primitive character")
        query[conrey_field] = {'$contains': int(orbit)}

newform_only_fields = ['dim','nf_label','is_cm','cm_disc','is_twist_minimal','has_inner_twist','analytic_rank']
def common_parse(info, query):
    parse_ints(info, query, 'weight', name="Weight")
    if 'weight_parity' in info:
        parity=info['weight_parity']
        if parity == 'even':
            query['odd_weight'] = False
        elif parity == 'odd':
            query['odd_weight'] = True
    if 'char_parity' in info:
        parity=info['char_parity']
        if parity == 'even':
            query['char_parity'] = 1
        elif parity == 'odd':
            query['char_parity'] = -1
    parse_ints(info, query, 'level', name="Level")
    parse_floats(info, query, 'analytic_conductor', name="Analytic conductor")
    parse_character(info, query, 'char_label', qfield='char_orbit_index')
    parse_character(info, query, 'prim_label', qfield='prim_orbit_index', level_field='char_conductor', conrey_field=None)
    parse_ints(info, query, 'char_order', name="Character order")
    prime_mode = info.get('prime_quantifier','exact')
    parse_primes(info, query, 'level_primes', name='Primes dividing level', mode=prime_mode, radical='level_radical')

def newform_parse(info, query):
    common_parse(info, query)
    parse_ints(info, query, 'dim', name="Dimension")
    parse_nf_string(info, query,'nf_label', name="Coefficient field")
    parse_bool_unknown(info, query, 'is_cm',name='CM form')
    parse_ints(info, query, 'cm_disc', name="CM discriminant")
    parse_bool(info, query, 'is_twist_minimal')
    parse_bool_unknown(info, query, 'has_inner_twist')
    parse_ints(info, query, 'analytic_rank')
    parse_noop(info, query, 'atkin_lehner_string')
    parse_ints(info, query, 'fricke_eigenval')
    parse_bool_unknown(info, query, 'is_self_dual')

@search_wrap(template="cmf_newform_search_results.html",
             table=db.mf_newforms,
             title='Newform Search Results',
             err_title='Newform Search Input Error',
             shortcuts={'jump':jump_box,
                        'download':CMF_download(),
                        #'download_exact':download_exact,
                        #'download_complex':download_complex
             },
             url_for_label=url_for_label,
             bread=get_search_bread,
             learnmore=learnmore_list,
             credit=credit)
def newform_search(info, query):
    newform_parse(info, query)
    set_info_funcs(info)

def trace_postprocess(res, info, query):
    if res:
        hecke_codes = [mf['hecke_orbit_code'] for mf in res]
        trace_dict = defaultdict(dict)
        for rec in db.mf_hecke_nf.search({'n':{'$in': info['Tr_n']}, 'hecke_orbit_code':{'$in':hecke_codes}}, projection=['hecke_orbit_code', 'n', 'trace_an'], sort=[]):
            trace_dict[rec['hecke_orbit_code']][rec['n']] = rec['trace_an']
        for mf in res:
            mf['tr_an'] = trace_dict[mf['hecke_orbit_code']]
    return res

@search_wrap(template="cmf_trace_search_results.html",
             table=db.mf_newforms,
             title='Newform Search Results',
             err_title='Newform Search Input Error',
             shortcuts={'jump':jump_box,
                        'download':CMF_download().download_multiple_traces},
             projection=['label','dim','hecke_orbit_code'],
             postprocess=trace_postprocess,
             bread=get_search_bread,
             learnmore=learnmore_list,
             credit=credit)
def trace_search(info, query):
    newform_parse(info, query)
    parse_equality_constraints(info, query, 'an_constraints', qfield='traces', shift=-1)
    set_info_funcs(info)
    ns = info['n'] = info.get('n', '1-40')
    n_primality = info['n_primality'] = info.get('n_primality', 'primes')
    Trn = integer_options(ns, 1000)
    if n_primality == 'primes':
        Trn = [n for n in Trn if n > 1 and ZZ(n).is_prime()]
    elif n_primality == 'prime_powers':
        Trn = [n for n in Trn if n > 1 and ZZ(n).is_prime_power()]
    else:
        Trn = [n for n in Trn if n > 1]
    info['Tr_n'] = Trn

def set_rows_cols(info, query):
    """
    Sets weight_list and level_list, which are the row and column headers
    """
    info['weight_list'] = integer_options(info['weight'], max_opts=100)
    if 'odd_weight' in query:
        if query['odd_weight']:
            info['weight_list'] = [k for k in info['weight_list'] if k%2 == 1]
        else:
            info['weight_list'] = [k for k in info['weight_list'] if k%2 == 0]
    info['level_list'] = integer_options(info['level'], max_opts=2000)
    if len(info['weight_list']) * len(info['level_list']) > 10000:
        raise ValueError("Table too large: must have at most 10000 entries")

def has_data(N, k):
    return N*k*k <= Nk2_bound()

def dimension_space_postprocess(res, info, query):
    set_rows_cols(info, query)
    dim_dict = {(N,k):DimGrid() for N in info['level_list'] for k in info['weight_list'] if has_data(N,k)}
    for space in res:
        dims = DimGrid.from_db(space)
        N = space['level']
        k = space['weight']
        dim_dict[N,k] += dims
    if query.get('char_order') == 1:
        def url_generator(N, k):
            return url_for(".by_url_space_label", level=N, weight=k, char_orbit_label="a")
    else:
        def url_generator(N, k):
            return url_for(".by_url_full_gammma1_space_label", level=N, weight=k)
    def pick_table(entry, X, typ):
        return entry[X][typ]
    def switch_text(X, typ):
        space_type = {'M':' modular forms',
                      'S':' cusp forms',
                      'E':' Eisenstein series'}
        return typ.capitalize() + space_type[X]
    info['pick_table'] = pick_table
    info['cusp_types'] = ['M','S','E']
    info['newness_types'] = ['all','new','old']
    info['one_type'] = False
    info['switch_text'] = switch_text
    info['url_generator'] = url_generator
    info['has_data'] = has_data
    return dim_dict

def dimension_form_postprocess(res, info, query):
    urlgen_info = dict(info)
    urlgen_info['search_type'] = ''
    urlgen_info['count'] = 50
    set_rows_cols(info, query)
    dim_dict = {(N,k):0 for N in info['level_list'] for k in info['weight_list'] if has_data(N,k)}
    for form in res:
        N = form['level']
        k = form['weight']
        dim_dict[N,k] += form['dim']
    def url_generator(N, k):
        info_copy = dict(urlgen_info)
        info_copy['submit'] = 'Search'
        info_copy['level'] = str(N)
        info_copy['weight'] = str(k)
        return url_for(".index", **info_copy)
    def pick_table(entry, X, typ):
        # Only support one table
        return entry
    info['pick_table'] = pick_table
    info['cusp_types'] = ['S']
    info['newness_types'] = ['new']
    info['one_type'] = True
    info['url_generator'] = url_generator
    info['has_data'] = has_data
    return dim_dict

@search_wrap(template="cmf_dimension_search_results.html",
             table=db.mf_newforms,
             title='Dimension Search Results',
             err_title='Dimension Search Input Error',
             per_page=None,
             postprocess=dimension_form_postprocess,
             bread=get_dim_bread,
             learnmore=learnmore_list,
             credit=credit)
def dimension_form_search(info, query):
    info.pop('count',None) # remove per_page so that we get all results
    if 'weight' not in info:
        info['weight'] = '1-12'
    if 'level' not in info:
        info['level'] = '1-24'
    newform_parse(info, query)

@search_wrap(template="cmf_dimension_search_results.html",
             table=db.mf_newspaces,
             title='Dimension Search Results',
             err_title='Dimension Search Input Error',
             per_page=None,
             postprocess=dimension_space_postprocess,
             bread=get_dim_bread,
             learnmore=learnmore_list,
             credit=credit)
def dimension_space_search(info, query):
    info.pop('count',None) # remove per_page so that we get all results
    if 'weight' not in info:
        info['weight'] = '1-12'
    if 'level' not in info:
        info['level'] = '1-24'
    common_parse(info, query)

@search_wrap(template="cmf_space_search_results.html",
             table=db.mf_newspaces,
             title='Newform Space Search Results',
             err_title='Newform Space Search Input Error',
             bread=get_search_bread,
             learnmore=learnmore_list,
             credit=credit)
def space_search(info, query):
    common_parse(info, query)
    parse_ints(info, query, 'dim', name='Dimension')
    parse_ints(info, query, 'num_forms', name='Number of newforms')
    set_info_funcs(info)

@cmf.route("/Completeness")
def completeness_page():
    t = 'Completeness of classical modular form data'
    return render_template("single.html", kid='dq.mf.elliptic.extent',
                           credit=credit(), title=t,
                           bread=get_bread(other='Completeness'),
                           learnmore=learnmore_list_remove('Completeness'))


@cmf.route("/Source")
def how_computed_page():
    t = 'Source of classical modular form data'
    return render_template("single.html", kid='dq.mf.elliptic.source',
                           credit=credit(), title=t,
                           bread=get_bread(other='Source'),
                           learnmore=learnmore_list_remove('Source'))

@cmf.route("/Labels")
def labels_page():
    t = 'Labels for classical modular forms'
    return render_template("single.html", kid='mf.elliptic.label',
                           credit=credit(), title=t,
                           bread=get_bread(other='Labels'),
                           learnmore=learnmore_list_remove('labels'))

@cmf.route("/Reliability")
def reliability_page():
    t = 'Reliability of classical modular form data'
    return render_template("single.html", kid='dq.mf.elliptic.reliability',
                           credit=credit(), title=t,
                           bread=get_bread(other='Reliability'),
                           learnmore=learnmore_list_remove('Reliability'))

def cm_format(D):
    if D == 1:
        return 'Not CM'
    elif D == 0:
        return 'Unknown'
    else:
        cm_label = "2.0.%s.1"%(-D)
        return nf_display_knowl(cm_label, field_pretty(cm_label))

class CMF_stats(StatsDisplay):
    """
    Class for creating and displaying statistics for classical modular forms
    """
    def __init__(self):
        nforms = comma(db.mf_newforms.count())
        nspaces = comma(db.mf_newspaces.count())
        weight_knowl = display_knowl('mf.elliptic.weight', title = 'weight')
        level_knowl = display_knowl('mf.elliptic.level', title='level')
        newform_knowl = display_knowl('mf.elliptic.newform', title='newforms')
        stats_url = url_for(".statistics")
        self.short_summary = r'The database currently contains %s %s of %s \(k\) and %s \(N\) satisfying \(Nk^2 \le %s\). Here are some <a href="%s">further statistics</a>.' % (nforms, newform_knowl, weight_knowl, level_knowl, Nk2_bound(), stats_url)
        self.summary = r"The database currently contains %s (Galois orbits of) %s and %s spaces of %s \(k\) and %s \(N\) satisfying \(Nk^2 \le %s\)." % (nforms, newform_knowl, nspaces, weight_knowl, level_knowl, Nk2_bound())

    table = db.mf_newforms
    baseurl_func = ".index"

    stat_list = [
        {'cols': [],
         'buckets':{'dim':[1,1,2,3,4,10,20,100,1000,10000,100000]},
         'row_title':'dimension',
         'knowl':'mf.elliptic.dimension'},
        {'cols': [],
         'buckets':{'level':[1,1,10,100,200,400,600,800,1000,2000,4000]},
         'row_title':'level',
         'knowl':'mf.elliptic.level'},
        {'cols': [],
         'buckets':{'weight':[1,1,2,3,4,5,10,20,40,62]},
         'row_title':'weight',
         'knowl':'mf.elliptic.weight'},
        {'cols':[],
         'buckets':{'char_order':[1,1,2,3,4,5,10,20,100,1000]},
         'row_title':'character order',
         'knowl':'character.dirichlet.order'},
        {'cols':'has_inner_twist',
         'top_title':'inner twisting',
         'row_title':'has inner twist',
         'knowl':'mf.elliptic.inner_twist',
         'formatter':boolean_unknown_format},
        {'cols':'analytic_rank',
         'row_title':'analytic rank',
         'knowl':'lfunction.analytic_rank',
         'avg':True},
        {'cols':'num_forms',
         'table':db.mf_newspaces,
         'top_title': r'number of newforms in \(S_k(\Gamma_0(N), \chi)\)',
         'row_title': 'newforms',
         'knowl': 'mf.elliptic.galois-orbits',
         'url_extras': 'search_type=Spaces&'},
        {'cols': 'cm_disc',
         'top_title':'complex multiplication',
         'row_title':'CM by',
         'knowl':'mf.elliptic.cm_form',
         'reverse':True,
         'formatter':cm_format},
    ]

@cmf.route("/stats")
def statistics():
    title = 'Cupsidal Newforms: Statistics'
    return render_template("display_stats.html", info=CMF_stats(), credit=credit(), title=title, bread=get_bread(other='Statistics'), learnmore=learnmore_list())<|MERGE_RESOLUTION|>--- conflicted
+++ resolved
@@ -160,11 +160,7 @@
             return newform_search(info)
         assert False
     info = {"stats": CMF_stats()}
-<<<<<<< HEAD
-    newform_labels = ('1.12.a.a','11.2.a.a', '49.2.e.b', '983.2.c.a')
-=======
     newform_labels = ('1.12.a.a','11.2.a.a', '23.2.a.a', '49.2.e.b', '95.6.a.a', '983.2.c.a')
->>>>>>> 08be7a73
     info["newform_list"] = [ {'label':label,'url':url_for_label(label)} for label in newform_labels ]
     space_labels = ('20.5','60.2','55.3.d', '147.5.n', '148.4.q', '164.4.o', '244.4.w', '292.3.u', '847.2.f', '309.3.n', '356.3.n', '580.2.be')
     info["space_list"] = [ {'label':label,'url':url_for_label(label)} for label in space_labels ]
