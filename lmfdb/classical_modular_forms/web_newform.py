--- conflicted
+++ resolved
@@ -648,20 +648,14 @@
                   '<tbody>']
         for (b, mult, M, orb), link in self.inner_twist:
             total += mult
-<<<<<<< HEAD
             twists.append('  <tr>\n    <td><a href="%s">%d.%s</a></td>\n    <td>%d</td>\n    <td>%s</td>\n  </tr>' % (link, M, cremona_letter_code(orb-1), mult, 'yes' if b == 1 else 'no'))
-        twists.extend(['</tbody>','</table>'])
-        para = '<p>This newform admits %d nontrivial %s.</p>\n' %(total, display_knowl('mf.elliptic.inner_twist', title='inner_twists'))
-=======
-            twists.append('  <tr>\n    <td><a href="%s">%d.%s</a></td>\n    <td>%d</td>\n    <td>%s</td>\n  </tr>' % (link, M, cremona_letter_code(orb-1), mult, 'Y' if b == 1 else 'N'))
         twists.append('</table>')
         para = '<p>This newform admits %d (nontrivial) ' %(total)
         if total == 1:
             para += '%s' %(display_knowl('mf.elliptic.inner_twist', title='inner twist'))
         else:
             para += '%s' %(display_knowl('mf.elliptic.inner_twist', title='inner twists'))
-        para += '.</p>\n'     
->>>>>>> d5bd6b1d
+        para += '.</p>\n'
         return para + '\n'.join(twists)
 
     def eigs_as_seqseq_to_qexp(self, prec_max):
