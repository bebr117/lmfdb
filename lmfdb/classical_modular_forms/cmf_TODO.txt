CRITICAL (BUGS):
* knowls: reliability, cande, source in the new scheme (and indicate that CM is rigorous but inner twist is numerical) (Drew)


IMPORTANT:
* Update knowl for newspaces and mf.elliptic.space (Drew)
<<<<<<< HEAD
* Fix sort order (should be by analytic conductor, not Nk2) (David)
* Run consistency checks: 1. compute newform dimensions in Sage 2. compare with dims in mf_newspaces 3. compare with sum of dims in mf_newforms 4. Check that L-functions are present 5. Check that L-function instances are present (David)
* Run through all pages: 1. check that they load 2. check that it contains relevant data (label, dim, etc) 3. statistics on time to load (David)
* Use HTML for complex embeddings (Edgar)
=======
* Fix sort order on newforms and spaces (should be by analytic conductor, not Nk2) (David)
* Update Nk2 search and display to use the actual analytic conductor (David)
* Run consistency checks: 1. compute newform dimensions in Sage 2. compare with dims in mf_newspaces 3. compare with sum of dims in mf_newforms 4. Check that L-functions are present 5. Check that L-function instances are present (Edgar) See: scripts/classical_modular_forms/verify_data.py
* Run through all pages: 1. check that they load 2. check that it contains relevant data (label, dim, etc) 3. statistics on time to load (David)
* Undo color and logo changes (David)
* Indent q-expansion and trace expansion, less space before display precision (David)
* Pull from upstream master (David)
>>>>>>> 47e2ee4e
* Multiply all analytic conductors by 2 (Drew)
* Change Gamma_0(N) to N, \chi_N(a, \cdot) with \chi (David)
* Update display strings for non-rational forms; q + (beta_1 + 2beta_3 + ...)q^2 + ... (at most 5 terms in the q^2 coefficient) (Drew)
<<<<<<< HEAD
* visiting http://cmfs.lmfdb.xyz/ModularForm/GL2/Q/holomorphic/3/ changing 3 to 12 in the level box and searching again does not change the search (David)
* Undo color change (David)
=======
* visiting http://cmfs.lmfdb.xyz/ModularForm/GL2/Q/holomorphic/3/ changing 3 to 12 in the level box and searching again does not change the search (seems like the same issue for nfs? http://cmfs.lmfdb.xyz/NumberField/2.2.3.1) (David)
>>>>>>> 47e2ee4e
-------------------------- Pull Request Line -------------------------------------------------
* fix and verify (try furthest top right dot): http://www.lmfdb.org/L/degree2/CuspForm/ (Alex)
* data: compute exact Hecke eigenvalues in pari, compare with computed in Magma (JC, Drew)
* data: add weight 1 cc data (Edgar)
* form pages: weight 1 link to Artin rep (Edgar)
* Download Euler factors
* Compute trace hashes for elliptic curves over quadratic fields (Drew)


GOOD:
* compute all data for Nk^2 <= 4000 (Edgar)
* merge L-function data of G2C, EC, ECNF with CMF using trace_hash
* Reduce clutter in the url (cleanSubmit doesn't seem to be getting everything)
* Update Fricke eigenvalue to sign of the functional equation (after figuring out where this makes sense)
* data: add data for is_twist_minimal
* knowls: mf.elliptic.hecke_order, mf.elliptic.embedding_label
* knowls: make sure top and bottom knowls, explicit formulas are ported over
* knowl: add remark to sturm_bound knowl for why our sturm bound is off by 1 from Sage (floor vs ceiling)


FORMATTING:
* missing pixel in complex embeddings for firefox and safari

IT WOULD BE NICE IF:
* Add tests for display_float, etc
* Add density of zero traces (Edgar)
* it would be nice if, if hecke field is cyclotomic don't use \zeta_3
* show AL dimensions for old forms as well as new
* LMFDB-wide: download link to get all data being used to generate page (see Download All Stored Data on elliptic curves)
* LMFDB-wide: equal signs consistent in terms of math-mode or not
* LMFDB-wide: change sort order in search results
* form pages: add code snippets
* space pages: add code snippets
* knowls: more
* form pages: if Hecke ring is a power basis, order the generators by the powers and pretty print the q-expansion
* identify (if possible?) a more precise description of the twisting characters
* data: download data from old version and compare to see matches (at least with traces) and identify other problems
* form pages: download to Sage/Magma/pari (using cutters)
* What about putting in "nice latex" for q-exp when available, e.g. if beta_i = nu^i and nu has a nice rep (like sqrt{N} or zeta_n)?
* form pages: provide downloads of q-expansions for Magma/pari

FUTURE WORK:
* data: compute much more using pari
* Review editorial review of CMFs to make sure issues have been addressed
* data: add trace hash for ECNF L-fun
* data: make friends with base changes of HMFs and BMFs
* Add more data, in particular for weight 2 and trivial character


NOT CMF STUFF:
* bread for maass forms looks dumb http://127.0.0.1:37777/L/ModularForm/GSp4/Q/Maass/1/1/12.46875_4.720951/1.34260324/#footer
* http://127.0.0.1:37777/L/ModularForm/GSp4/Q/Maass/1/1/12.46875_4.720951/1.34260324/#footer should explain why it is the grand canyon l-function, there is a knowl for this but after some renaming of maass forms it doesn't show on the page!
* fix hmf and bmf l-functions
* Shrink the sidebar with a button analogous to the properties shrinker


TO THINK ABOUT:
* Are there good reasons for why traces are often zero for many small primes (e.g. 60.2.j)


LMFDB issues to be addressed:
- Weight 1 cusp forms #437
- Data quality for classical modular forms #460
- Determine planned extent of classical modular forms #873
- Source and extent of data for classical modular forms #1224
- Fix errors in classical modular form data and verify its correctness #1248


ISSUES already addressed:
- L-functions for modular forms should be in database #439
- Make user adjust Fourier coefficient embeddings #653
- Make pretty coefficients #654
- Create separate page for each embedding of a newform #659
- Tests for lcalc files #1257
- Modular form history #1282 (we decided not to link it)
- Search by analytic rank #1362
- Plots of modular forms #1408
- Random modular form #1434
- Product L-functions for modular forms #1443
- Sever error on classical modular form pages #1533
- Resource intensive L-function zeros pages for classical modular forms #1680
- Classical modular forms Gamma1(49) weight 3 #1991
- Add Bober's modular form data #2196
- no data for level = 100, k 7, chi = 99 #2340
- Request for documentation on modular form web pages #2630

Some progress on:
- L-functions and modularity #2032
- Galois conjugate objects: Hilbert, Bianchi, EC #2262
- Display the L-function factors #2269<|MERGE_RESOLUTION|>--- conflicted
+++ resolved
@@ -4,12 +4,6 @@
 
 IMPORTANT:
 * Update knowl for newspaces and mf.elliptic.space (Drew)
-<<<<<<< HEAD
-* Fix sort order (should be by analytic conductor, not Nk2) (David)
-* Run consistency checks: 1. compute newform dimensions in Sage 2. compare with dims in mf_newspaces 3. compare with sum of dims in mf_newforms 4. Check that L-functions are present 5. Check that L-function instances are present (David)
-* Run through all pages: 1. check that they load 2. check that it contains relevant data (label, dim, etc) 3. statistics on time to load (David)
-* Use HTML for complex embeddings (Edgar)
-=======
 * Fix sort order on newforms and spaces (should be by analytic conductor, not Nk2) (David)
 * Update Nk2 search and display to use the actual analytic conductor (David)
 * Run consistency checks: 1. compute newform dimensions in Sage 2. compare with dims in mf_newspaces 3. compare with sum of dims in mf_newforms 4. Check that L-functions are present 5. Check that L-function instances are present (Edgar) See: scripts/classical_modular_forms/verify_data.py
@@ -17,16 +11,11 @@
 * Undo color and logo changes (David)
 * Indent q-expansion and trace expansion, less space before display precision (David)
 * Pull from upstream master (David)
->>>>>>> 47e2ee4e
 * Multiply all analytic conductors by 2 (Drew)
 * Change Gamma_0(N) to N, \chi_N(a, \cdot) with \chi (David)
 * Update display strings for non-rational forms; q + (beta_1 + 2beta_3 + ...)q^2 + ... (at most 5 terms in the q^2 coefficient) (Drew)
-<<<<<<< HEAD
-* visiting http://cmfs.lmfdb.xyz/ModularForm/GL2/Q/holomorphic/3/ changing 3 to 12 in the level box and searching again does not change the search (David)
+* visiting http://cmfs.lmfdb.xyz/ModularForm/GL2/Q/holomorphic/3/ changing 3 to 12 in the level box and searching again does not change the search (seems like the same issue for nfs? http://cmfs.lmfdb.xyz/NumberField/2.2.3.1) (David)
 * Undo color change (David)
-=======
-* visiting http://cmfs.lmfdb.xyz/ModularForm/GL2/Q/holomorphic/3/ changing 3 to 12 in the level box and searching again does not change the search (seems like the same issue for nfs? http://cmfs.lmfdb.xyz/NumberField/2.2.3.1) (David)
->>>>>>> 47e2ee4e
 -------------------------- Pull Request Line -------------------------------------------------
 * fix and verify (try furthest top right dot): http://www.lmfdb.org/L/degree2/CuspForm/ (Alex)
 * data: compute exact Hecke eigenvalues in pari, compare with computed in Magma (JC, Drew)
