--- conflicted
+++ resolved
@@ -11,14 +11,8 @@
 * All stored data large download, flask stream (David)
 * Display 20 by default; limit to at most 100 embeddings; error message should not refer to m, split error message into too large and bad format (David)
 * Add first 100 an as separate columns in mf_hecke_cc (try two jsonb columns and 200 float columns, compare speed) (David, Edgar)
-<<<<<<< HEAD
-* Change embedding ordering, lexicographic on a_n (Edgar)
-* Change L-function labels (e.g. 46.2.c.b.3.1), lexicographic on a_n (Edgar)
+* Test L-function labels (e.g. 46.2.c.b.3.1), lexicographic on a_n (David)
 * Change isogeny_class_label column to related_objects, update supporting code: name_and_object_from_url, email Drew (David)
-=======
-* Test L-function labels (e.g. 46.2.c.b.3.1), lexicographic on a_n (David)
-* Change isogeny_class_label column to friends, update supporting code: name_and_object_from_url, email Drew (David)
->>>>>>> 9ad3c4c3
 * Add projective_image_type column, text "Dn", "A4", "S4", "A5"; projective_image text "D15", "A4",... (Drew)
 * Error for old L-function labels (David)
 
