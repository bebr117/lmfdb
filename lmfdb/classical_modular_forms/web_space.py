--- conflicted
+++ resolved
@@ -22,11 +22,7 @@
              ('char_orbit_label', 'Character orbit %s', 'cmf.by_url_space_label'),
              ('hecke_orbit', 'Hecke orbit %s', 'cmf.by_url_newform_label')]
     bread = [('Modular Forms', url_for('mf.modular_form_main_page')),
-<<<<<<< HEAD
-             ('Classical newforms', url_for("cmf.index"))]
-=======
-             ('Classical', url_for(".index"))]
->>>>>>> fef66968
+             ('Classical', url_for("cmf.index"))]
     if 'other' in kwds:
         return bread + [(kwds['other'], ' ')]
     url_kwds = {}
