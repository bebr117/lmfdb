--- conflicted
+++ resolved
@@ -75,7 +75,6 @@
         page = self.tc.get("ModularForm/GL2/Q/holomorphic/12000/12/0/a/", follow_redirects=True)
         assert 'The database does not currently contain' in page.data
 
-<<<<<<< HEAD
     def test_character_validation(self):
         page = self.tc.get("ModularForm/GL2/Q/holomorphic/120/12/x/")
         assert 'The character number should be an integer' in page.data
@@ -85,7 +84,7 @@
         assert 'The character number should be a positive integer less than or equal to and coprime to the level' in page.data
         page = self.tc.get("ModularForm/GL2/Q/holomorphic/12/10/5/")
         assert 'Newforms of weight 10' in page.data
-=======
+
     def test_restrict_range(self):
         page = self.tc.get("ModularForm/GL2/Q/holomorphic/6/12/?group=0", follow_redirects=True)
         assert 'Decomposition of \( S_{12}^{\mathrm{new}}(6) \) into' in page.data
@@ -96,5 +95,4 @@
         page = self.tc.get("ModularForm/GL2/Q/holomorphic/ranges/?level=6&weight=12-20&group=1", follow_redirects=True)
         assert 'The table below gives the dimensions of the space of' in page.data
         #page = self.tc.get("", follow_redirects=True)
-        #assert '' in page.data
->>>>>>> ec0e563e
+        #assert '' in page.data