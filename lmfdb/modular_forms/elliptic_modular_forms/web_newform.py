# See genus2_curves/web_g2c.py
# See templates/newform.html for how functions are called

from sage.all import complex_plot, exp, prime_range, latex, PolynomialRing, QQ, PowerSeriesRing, CDF, Infinity, ZZ
from lmfdb.db_backend import db
from lmfdb.WebNumberField import nf_display_knowl, cyclolookup
from lmfdb.number_fields.number_field import field_pretty
from flask import url_for
from lmfdb.utils import coeff_to_poly, coeff_to_power_series, encode_plot, web_latex, web_latex_split_on_pm, web_latex_bigint_poly, bigint_knowl
from lmfdb.characters.utils import url_character
import re
from collections import defaultdict
from sage.databases.cremona import cremona_letter_code, class_to_int
from web_space import convert_spacelabel_from_conrey, get_bread
from dirichlet_conrey import DirichletGroup_conrey, DirichletCharacter_conrey

LABEL_RE = re.compile(r"^[0-9]+\.[0-9]+\.[a-z]+\.[a-z]+$")
def valid_label(label):
    return bool(LABEL_RE.match(label))
EPLUS_RE = re.compile(r"e\+0*([1-9][0-9]*)")
EMINUS_RE = re.compile(r"e\-0*([1-9][0-9]*)")

def decode_hecke_orbit(code):
    level = str(code % 2**24)
    weight = str((code >> 24) % 2**12)
    char_orbit_label = cremona_letter_code((code >> 36) % 2**16)
    hecke_orbit_label = cremona_letter_code(code >> 52)
    return '.'.join([level, weight, char_orbit_label, hecke_orbit_label])
def encode_hecke_orbit(label):
    level, weight, char_orbit_label, hecke_orbit_label = label.split('.')
    level = int(level)
    weight = int(weight)
    char_orbit = class_to_int(char_orbit_label)
    hecke_orbit = class_to_int(hecke_orbit_label)
    return level + (weight << 24) + (char_orbit << 36) + (hecke_orbit << 52)

def convert_newformlabel_from_conrey(newformlabel_conrey):
    """
    Returns the label for the newform using the orbit index
    eg:
        N.k.c.x --> N.k.i.x
    return None if N.k.i is not on the db
    """
    N, k, chi, x = newformlabel_conrey.split('.')
    newspace_label = convert_spacelabel_from_conrey('.'.join([N,k,chi]))
    if newspace_label is not None:
        return newspace_label + '.' + x
    else:
        return None

def newform_conrey_exists(newformlabel_conrey):
    return db.mf_newforms.label_exists(convert_newformlabel_from_conrey(newformlabel_conrey))

def eigs_as_seqseq_to_qexp(eigseq):
    # Takes a sequence of sequence of integers and returns a string for the corresponding q expansion
    # For example, eigs_as_seqseq_to_qexp([[0,0],[1,3]]) returns "\((1+3\beta_{1})q\)\(+O(q^2)\)"
    prec = len(eigseq)
    if prec == 0:
        return 'O(1)'
    d = len(eigseq[0])
    R = PolynomialRing(QQ, ['beta%s' % i for i in range(1,d)])
    Rgens = [1] + [g for g in R.gens()]
    Rq = PowerSeriesRing(R, 'q')
    q = Rq.gens()[0]
    s = ''
    for j in range(prec):
        term = sum([Rgens[i]*eigseq[j][i] for i in range(d)])
        if term != 0:
             latexterm = latex(term*(q**j))
             if s <> '' and latexterm[0] <> '-':
                  latexterm = '+' + latexterm
             s += '\(' + latexterm + '\)'
    return s + '\(+O(q^{%s})\)' % prec

class WebNewform(object):
    def __init__(self, data, space=None):
        #TODO validate data
        # Need to set level, weight, character, num_characters, degree, has_exact_qexp, has_complex_qexp, hecke_index, is_twist_minimal
        self.__dict__.update(data)
        self._data = data

        if self.level == 1 or ZZ(self.level).is_prime():
            self.factored_level = ''
        else:
            self.factored_level = ' = ' + ZZ(self.level).factor()._latex_()

        if self.has_inner_twist != 0:
            if self.inner_twist_proved:
                if len(self.inner_twist == 1):
                    self.star_twist = 'inner twist'
                else:
                    self.star_twist = 'inner twists'
            elif len(self.inner_twist) == 1:
                self.star_twist = 'inner twist*'
            else:
                self.star_twist = 'inner twists*'

        eigenvals = db.mf_hecke_nf.search({'hecke_orbit_code':self.hecke_orbit_code}, ['n','an'], sort=['n'])
        if eigenvals:  # this should always be true
            self.has_exact_qexp = True
            zero = [0] * self.dim
            self.qexp = [zero]
            for i, ev in enumerate(eigenvals):
                if ev['n'] != i+1:
                    raise ValueError("Missing eigenvalue")
                if not ev.get('an'):
                    # only had traces
                    self.has_exact_qexp = False
                    break
                self.qexp.append(ev['an'])
            self.qexp_prec = len(self.qexp)-1
        else:
            self.has_exact_qexp = False
        cc_data = list(db.mf_hecke_cc.search({'hecke_orbit_code':self.hecke_orbit_code},
                                             projection=['embedding_index','an','angles'],
                                             sort=['embedding_index']))
        if cc_data:
            self.has_complex_qexp = True
            self.cqexp_prec = 10000
        else:
            self.has_complex_qexp = False
        self.cc_data = []
        self.rel_dim = self.dim // self.char_degree
        for m, embedded_mf in enumerate(cc_data):
            embedded_mf['conrey_label'] = self.char_labels[m // self.rel_dim]
            embedded_mf['embedding_num'] = (m % self.rel_dim) + 1
            embedded_mf['real'] = all(z[1] == 0 for z in embedded_mf['an'])
            embedded_mf['angles'] = {p:theta for p,theta in embedded_mf['angles']}
            self.cc_data.append(embedded_mf)
            self.cqexp_prec = min(self.cqexp_prec, len(embedded_mf['an']))
        self.character_values = defaultdict(list)
        if cc_data:
            self.analytic_shift = [None]
            for n in range(1,self.cqexp_prec):
                self.analytic_shift.append(float(n)**((1-ZZ(self.weight))/2))


            G = DirichletGroup_conrey(self.level)
            chars = [DirichletCharacter_conrey(G, char) for char in self.char_labels]
            for p in prime_range(2, self.cqexp_prec):
                if p.divides(self.level):
                    continue
                for chi in chars:
                    c = chi.logvalue(p) * self.char_order
                    angle = float(c / self.char_order)
                    value = CDF(0,2*CDF.pi()*angle).exp()
                    self.character_values[p].append((angle, value))

        self.char_conrey = self.char_labels[0]
        self.char_conrey_str = '\chi_{%s}(%s,\cdot)' % (self.level, self.char_conrey)
        self.char_conrey_link = url_character(type='Dirichlet', modulus=self.level, number=self.char_conrey)
        if self.has_inner_twist:
            self.inner_twist = [(chi,url_character(type='Dirichlet', modulus=self.level, number=chi)) for chi in self.inner_twist]
        self.character_label = "\(" + str(self.level) + "\)." + self.char_orbit_label

        # properties box
        self.properties = [('Label', self.label)]
        if cc_data:
            self.properties += [(None, '<a href="{0}"><img src="{0}" width="200" height="200"/></a>'.format(self.plot))]

        self.properties += [('Weight', '%s' % self.weight),
                            ('Character Orbit Label', '%s.%s' % (self.level, self.char_orbit_label)),
                            ('Representative Character', '\(%s\)' % self.char_conrey_str),
                            ('Dimension', '%s' % self.dim)]
        if self.is_cm == 1:
            self.properties += [('CM discriminant', '%s' % self.__dict__.get('cm_disc'))]
        elif self.is_cm == -1:
            self.properties += [('CM', 'No')]

        # Breadcrumbs
        self.bread = get_bread(level=self.level, weight=self.weight, char_orbit_label=self.char_orbit_label, hecke_orbit=cremona_letter_code(self.hecke_orbit - 1))

        # Downloads
        self.downloads = []
<<<<<<< HEAD
        #if self.has_exact_qexp:
        #    self.downloads.append(('Download coefficients of q-expansion', url_for('.download_qexp', label=self.label)))
        #    self.downloads.append(('Download coefficient ring basis', url_for('.download_hecke_ring', label=self.label)))
        #if self.has_complex_qexp:
        #    self.downloads.append(('Download complex embeddings', url_for('.download_cc_data', label=self.label)))
        #self.downloads.append(('Download all stored data', url_for('.download_newform', label=self.label)))
=======
        if self.has_exact_qexp:
            self.downloads.append(('Download coefficients of q-expansion', url_for('.download_qexp', label=self.label)))
            # self.downloads.append(('Download coefficient ring basis', url_for('.download_hecke_ring', label=self.label))) FIXME
        if self.has_complex_qexp:
            self.downloads.append(('Download complex embeddings', url_for('.download_cc_data', label=self.label)))
        self.downloads.append(('Download all stored data', url_for('.download_newform', label=self.label)))
>>>>>>> 59e06e27

        self.title = "Newform %s"%(self.label)

    @property
    def friends(self):
        res = []
        base_label = [str(self.level)]
        if self.weight == 2 and self.dim == 1:
            label = self.isogeny_class_label.split('.')
            ec_label = '.'.join(label)
            ec_url = '/EllipticCurve/Q/' + '/'.join(label)
            res.append(('Elliptic curve isogeny class ' + ec_label, ec_url))
        base_label.append(str(self.weight))
        cmf_base = '/ModularForm/GL2/Q/holomorphic/'
        base_label =  map(str, [self.level, self.weight])
        ns1_label = '.'.join(base_label)
        ns1_url = cmf_base + '/'.join(base_label)
        res.append(('Newspace ' + ns1_label, ns1_url))
        char_letter = self.char_orbit_label
        ns_label = '.'.join(base_label + [char_letter])
        ns_url = cmf_base + '/'.join(base_label + [char_letter])
        res.append(('Newspace ' + ns_label, ns_url))
        hecke_letter = cremona_letter_code(self.hecke_orbit - 1)
        for character in self.char_labels:
            for j in range(self.dim/self.char_degree):
                label = base_label + [str(character), hecke_letter, str(j + 1)]
                lfun_label = '.'.join(label)
                lfun_url =  '/L' + cmf_base + '/'.join(label)
                res.append(('L-function ' + lfun_label, lfun_url))
        return res

    @staticmethod
    def by_label(label):
        if not valid_label(label):
            raise ValueError("Invalid newform label %s." % label)
        data = db.mf_newforms.lookup(label)
        if data is None:
            raise ValueError("Newform %s not found" % label)
        return WebNewform(data)

    def field_display(self):
        # display the coefficient field
        label = self.__dict__.get("nf_label")
        if label is None:
            return r"\(\Q(\nu)\)"
        elif label == u'1.1.1.1':  # rationals, special case
            return nf_display_knowl(self.nf_label, name=r"\(\Q\)")
        else:
            return r"\(\Q(\nu)\) = " + self.field_knowl()

    def cm_field_knowl(self):
        # The knowl for the CM field, with appropriate title
        if self.__dict__.get('cm_disc', 0) == 0:
            raise ValueError("Not CM")
        cm_label = "2.0.%s.1"%(-self.cm_disc)
        return nf_display_knowl(cm_label, field_pretty(cm_label))

    def field_knowl(self):
        if self.rel_dim == 1:
            return self.cyc_display()
        label = self.__dict__.get("nf_label")
        if label:
            return nf_display_knowl(label, field_pretty(label))
        else:
            return "Not in LMFDB"

    def cyc_display(self):
        if self.char_degree == 1:
            name = r'\(\Q\)'
        else:
            name = r'\(\Q(\zeta_{%s})\)' % self.char_order
        if self.char_degree < 24:
            return nf_display_knowl(cyclolookup[self.char_order], name=name)
        else:
            return name

    def defining_polynomial(self):
        if self.__dict__.get('field_poly'):
            return web_latex_split_on_pm(web_latex(coeff_to_poly(self.field_poly), enclose=False))
        return None

    def order_basis(self):
        # display the Hecke order, defining the variables used in the exact q-expansion display
        basis = []
        for num, den in zip(self.hecke_ring_numerators, self.hecke_ring_denominators):
            numsize = sum(len(str(c)) for c in num if c)
            if numsize > 80:
                num = web_latex_bigint_poly(num, r'\nu')
                if den == 1:
                    basis.append(num)
                elif den < 10**8:
                    basis.append(r"\((\)%s\()/%s\)"%(num, den))
                else:
                    basis.append(r"\((\)%s\()/\)%s"%(num, bigint_knowl(den)))
            else:
                num = web_latex(coeff_to_poly(num, 'nu'), enclose=(den == 1))
                if den == 1:
                    basis.append(num)
                elif den < 10**8:
                    basis.append(r"\((%s)/%s\)"%(num, den))
                else:
                    basis.append(r"\((%s)/\)%s"%(num, bigint_knowl(den)))
        basis = [r"\(\beta_{%s}%s =\mathstrut \)%s"%(i, r"\ " if (len(basis) > 10 and i < 10) else "", x) for i, x in enumerate(basis)]
        if len(basis) > 3 or any(d > 1 for d in self.hecke_ring_denominators):
            return ',</p>\n<p class="short">'.join([""]+basis)
        else:
            return ', '.join(basis)

    def q_expansion(self, format, prec_max=10):
        # options for format: 'oneline', 'short', 'all'
        # Display the q-expansion.  If all is False, truncate to a low precision (e.g. 10).  Will be inside \( \).
        # For now we ignore the format and just print on one line
        if self.has_exact_qexp:
            if format == 'all':
               prec = self.qexp_prec
            else:
               prec = min(self.qexp_prec, prec_max)
            zero = [0] * self.dim
            if self.dim == 1:
                s = web_latex_split_on_pm(web_latex(coeff_to_power_series([self.qexp[n][0] for n in range(prec+1)],prec=prec),enclose=False))
            else:
                s = eigs_as_seqseq_to_qexp(self.qexp[:prec])
            return s
        else:
            return coeff_to_power_series([0,1], prec=2)._latex_()

    def embed_header(self, n, format='embed'):
        if format == 'embed':
            return 'a_{%s}'%n
        elif format == 'analytic_embed':
            if self.weight == 1:
                return 'a_{%s}' % n
            elif self.weight == 3:
                return 'a_{%s}/%s' % (n, n)
            else:
                return r'\frac{a_{%s}}{%s^{%s}}'%(n, n, (ZZ(self.weight)-1)/2)
        elif format == 'satake':
            return r'\alpha_{%s}' % n
        else:
            return r'\theta_{%s}' % n

    def conrey_from_embedding(self, m):
        # Given an embedding number, return the Conrey label for the restriction of that embedding to the cyclotomic field
        return "{c}.{e}".format(c=self.cc_data[m]['conrey_label'], e=(m%self.rel_dim)+1)

    @staticmethod
    def _display_float(x, prec):
        if abs(x) < 10**(-prec):
            return "0"
        s = "%.{}f".format(prec) % float(x)
        s = EPLUS_RE.sub(r" \cdot 10^{\1}", s)
        s = EMINUS_RE.sub(r" \cdot 10^{-\1}", s)
        return s

    def _display_complex(self, x, y, prec):
        if abs(y) < 10**(-prec):
            return self._display_float(x, prec)
        if abs(x) < 10**(-prec):
            return self._display_float(y, prec) + "i"
        x = self._display_float(x, prec)
        if y < 0:
            sign = " - "
            y = -y
        else:
            sign = " + "
        y = self._display_float(y, prec)
        return x + sign + y + r"i"

    def embedding(self, m, n=None, prec=6, format='embed'):
        """
        Return the value of the ``m``th embedding on a specified input.

        INPUT:

        - ``m`` -- an integer, specifying which embedding to use.
        - ``n`` -- a positive integer, specifying which a_n.  If None, returns the image of
            the generator of the field (i.e. the root corresponding to this embedding).
        - ``prec`` -- the precision to display floating point values
        - ``format`` -- either ``embed`` or ``analytic_embed``.  In the second case, divide by n^((k-1)/2).
        """
        if n is None:
            return '?' # FIXME
        x, y = self.cc_data[m]['an'][n]
        if format == 'analytic_embed':
            x *= self.analytic_shift[n]
            y *= self.analytic_shift[n]
        if self.cc_data[m]['real']:
            return self._display_float(x, prec)
        else:
            return self._display_complex(x, y, prec)

    def satake(self, m, p, i, prec=6, format='satake'):
        """
        Return a Satake parameter.

        INPUT:

        - ``m`` -- an integer, specifying which embedding to use.
        - ``p`` -- a prime, specifying which a_p.
        - ``i`` -- either 0 or 1, indicating which root of the quadratic.
        - ``prec`` -- the precision to display floating point values
        - ``format`` -- either ``satake`` or ``satake_angle``.  In the second case, give the argument of the Satake parameter
        """
        theta = self.cc_data[m]['angles'][p]
        chiang, chival = self.character_values[p][m // self.rel_dim]
        if format == 'satake':
            ppow = CDF(p)**((ZZ(self.weight)-1)/2)
            unit = CDF(0,2*CDF.pi()*theta).exp()
            if i == 0:
                alpha = ppow * unit
            else:
                alpha = ppow * chival / unit
            return self._display_complex(alpha.real(), alpha.imag(), prec)
        else:
            if i == 1:
                theta = chiang - theta
                if theta > 0.5:
                    theta -= 1
                elif theta <= -0.5:
                    theta += 1
            s = self._display_float(2*theta, prec)
            if s != "0":
                s += r'\pi'
            return s

    def an_range(self, L, format='embed'):
        if format in ['embed', 'analytic_embed']:
            return [n for n in L if n >= 2 and n < self.cqexp_prec]
        else:
            return [p for p in L if p >= 2 and p < self.cqexp_prec and ZZ(p).is_prime() and not ZZ(p).divides(self.level)]

    def m_range(self, L):
        return [m-1 for m in L if m >= 1 and m <= self.dim]

    @property
    def plot(self):
        # perhaps this should be read directly from "Plot/ModularForm/GL2/Q/holomorphic/1/12/a/a/"
        # same idea in genus 2 would save 0.5 s
        I = CDF(0,1)
        DtoH = lambda x: (-I *x + 1)/(x - I)
        Htoq = lambda x: exp(2*CDF.pi()*I*x)
        Dtoq = lambda x: Htoq(DtoH(CDF(x)))
        absasphase = lambda x: Htoq(x.abs() + 0.6)
        R = PolynomialRing(CDF, "q");
        #FIXME increase precision and points
        f = R([CDF(tuple(elt)) for elt in self.cc_data[0]['an'][:30] ])
        plot = complex_plot(lambda x: +Infinity if abs(x) >= 0.99 else 16*absasphase(f(Dtoq(x))), (-1,1),(-1,1), plot_points=200, aspect_ratio = 1, axes=False)
        return encode_plot(plot, pad_inches=0, bbox_inches = 'tight', remove_axes = True)<|MERGE_RESOLUTION|>--- conflicted
+++ resolved
@@ -172,21 +172,12 @@
 
         # Downloads
         self.downloads = []
-<<<<<<< HEAD
-        #if self.has_exact_qexp:
-        #    self.downloads.append(('Download coefficients of q-expansion', url_for('.download_qexp', label=self.label)))
-        #    self.downloads.append(('Download coefficient ring basis', url_for('.download_hecke_ring', label=self.label)))
-        #if self.has_complex_qexp:
-        #    self.downloads.append(('Download complex embeddings', url_for('.download_cc_data', label=self.label)))
-        #self.downloads.append(('Download all stored data', url_for('.download_newform', label=self.label)))
-=======
         if self.has_exact_qexp:
             self.downloads.append(('Download coefficients of q-expansion', url_for('.download_qexp', label=self.label)))
             # self.downloads.append(('Download coefficient ring basis', url_for('.download_hecke_ring', label=self.label))) FIXME
         if self.has_complex_qexp:
             self.downloads.append(('Download complex embeddings', url_for('.download_cc_data', label=self.label)))
         self.downloads.append(('Download all stored data', url_for('.download_newform', label=self.label)))
->>>>>>> 59e06e27
 
         self.title = "Newform %s"%(self.label)
 
