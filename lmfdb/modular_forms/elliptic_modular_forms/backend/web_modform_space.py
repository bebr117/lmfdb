--- conflicted
+++ resolved
@@ -27,13 +27,11 @@
  
  """
 
-<<<<<<< HEAD
-from web_object import WebInt, WebFloat, WebStr, WebList, WebDict, WebSageObject, WebNoStoreObject, WebObject
-=======
-from web_object import  WebObject,WebInt,WebStr,WebFloat,WebDict,WebList,WebSageObject,NoStoreObject
-from web_character import WebChar
+from modular_forms.elliptic_modular_forms.backend.web_object import \
+     WebObject, WebInt, WebStr, WebFloat,\
+     WebDict, WebList, WebSageObject, WebNoStoreObject
+from lmfdb.modular_forms.elliptic_modular_forms.backend.web_character import WebChar
 from lmfdb.modular_forms.elliptic_modular_forms import emf_version
->>>>>>> 800e6daf
 
 class WebNewformProperty(WebSageObject):
 
@@ -65,7 +63,10 @@
     {}
     sage: M1.update_from_db()
     sage: M1.newforms
-    {'a': q - 24*q^2 + 252*q^3 - 1472*q^4 + 4830*q^5 - 6048*q^6 - 16744*q^7 + 84480*q^8 - 113643*q^9 - 115920*q^10 + 534612*q^11 - 370944*q^12 - 577738*q^13 + 401856*q^14 + 1217160*q^15 + 987136*q^16 - 6905934*q^17 + 2727432*q^18 + 10661420*q^19 + O(q^20)}    
+    {'a': q - 24*q^2 + 252*q^3 - 1472*q^4 + 4830*q^5 - 6048*q^6 - 16744*q^7 + 84480*q^8 - 113643*q^9 - \
+    115920*q^10 + 534612*q^11 - 370944*q^12 - 577738*q^13 + 401856*q^14 + 1217160*q^15 + 987136*q^16 - \
+    6905934*q^17 + 2727432*q^18 + 10661420*q^19 + O(q^20)}
+
     """
 
     def __init__(self, level=1, weight=12, character=1, prec=10, bitprec=53):
@@ -97,12 +98,8 @@
             WebInt('dimension_new_cusp_forms'),
             WebFloat('version', default_value=float(emf_version))
                     ]
-<<<<<<< HEAD
         
         super(WebModFormSpace_test, self).__init__(
-=======
-        super(WebModFormSpace, self).__init__(
->>>>>>> 800e6daf
             params=['level', 'weight', 'character'],
             dbkey=['galois_orbit_name'],
             collection_name='webmodformspace_test',
@@ -112,10 +109,6 @@
         
 
     def __repr__(self):
-<<<<<<< HEAD
         return "Space of (Web) Modular Forms of weight {k},\
         level {N} and character {chi}".format(
-            self.weight, self.level, self.character)
-=======
-        return "Space of (Web) Modular Forms of weight {0}, level {1} and character {2}".format(self.weight, self.level, self.character)
->>>>>>> 800e6daf
+            self.weight, self.level, self.character)