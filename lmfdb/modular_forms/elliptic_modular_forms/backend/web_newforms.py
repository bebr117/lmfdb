--- conflicted
+++ resolved
@@ -746,10 +746,7 @@
 
     def make_code_snippets(self):
         self.code = deepcopy(self.parent.code)
-<<<<<<< HEAD
-=======
         self.code['show'] = {'sage':''}
->>>>>>> 37ad8f2e
         # Fill in placeholders for this specific newform:
         self.code['f']['sage'] = self.code['f']['sage'].format(newform_number=self.sage_newform_number())
 
