# -*- coding: utf-8 -*-
#*****************************************************************************
#  Copyright (C) 2010
#  Fredrik Strömberg <fredrik314@gmail.com>,
#  Stephan Ehlen <stephan.j.ehlen@gmail.com>
# 
#  Distributed under the terms of the GNU General Public License (GPL)
#
#    This code is distributed in the hope that it will be useful,
#    but WITHOUT ANY WARRANTY; without even the implied warranty of
#    MERCHANTABILITY or FITNESS FOR A PARTICULAR PURPOSE.  See the GNU
#    General Public License for more details.
#
#  The full text of the GPL is available at:
#
#                  http://www.gnu.org/licenses/
#*****************************************************************************
r"""
  Class for spaces of modular forms in a format
  which can be presented on the web easily


AUTHORS:

 - Fredrik Stroemberg
 - Stephan Ehlen
 
 """

import re

from flask import url_for

from lmfdb.modular_forms.elliptic_modular_forms.backend.web_object import (
     WebObject,
     WebDate,
     WebInt,
     WebBool,
     WebStr,
     WebFloat,
     WebDict,
     WebList,
     WebSageObject,
     WebNoStoreObject,
     WebPoly,
     WebProperty,
     WebProperties,
     WebNumberField,     
     )

from lmfdb.modular_forms.elliptic_modular_forms.backend.web_character import (
     WebChar,
     WebCharProperty
     )

from lmfdb.modular_forms.elliptic_modular_forms.backend.web_modform_space import (
     WebModFormSpaceProperty,
     WebModFormSpace_cached
     )

from lmfdb.modular_forms.elliptic_modular_forms.backend.emf_utils import newform_label, space_label, field_label

from lmfdb.utils import web_latex_split_on_re, web_latex_split_on_pm

from lmfdb.modular_forms.elliptic_modular_forms import (
     emf_version,
     emf_logger
     )

from sage.rings.number_field.number_field_base import (
     NumberField
     )

from sage.rings.power_series_poly import PowerSeries_poly

from sage.all import (
     ZZ,
     Gamma0,
     Gamma1,
     RealField,
     ComplexField,
     prime_range,
     ceil,
     RR,
     Integer,
     matrix,
     PowerSeriesRing,
     Matrix,
     vector,
     latex,
     primes_first_n,
     loads,
     dumps
     )

from sage.matrix.matrix_integer_dense import Matrix_integer_dense
from sage.modules.vector_integer_dense import Vector_integer_dense

from sage.structure.unique_representation import CachedRepresentation

from sage.databases.cremona import cremona_letter_code

class WebqExp(WebPoly):

    def __init__(self, name,
                 default_value=None):
        super(WebqExp, self).__init__(name, default_value=default_value)

    def latex(self, prec=None, name=None, keepzeta=False):
        """
        Change the name of the variable in a polynomial.  If keepzeta, then don't change
        the name of zetaN in the defining polynomial of a cyclotomic field.
        (keepzeta not implemented yet)
        """
        if prec is None:
            qe = self.value()
        else:
            qe = self.value()
            if not qe is None:
                qe = qe.truncate_powerseries(prec)
        wl = web_latex_split_on_re(qe)
        if name is not None and self.value().base_ring().absolute_degree()>1:
            oldname = latex(self.value().base_ring().gen())
            subfrom = oldname.strip()
            subfrom = subfrom.replace("\\","\\\\")  
            subfrom = subfrom.replace("{","\\{")   # because x_{0} means something in a regular expression
            if subfrom[0].isalpha():
                subfrom = "\\b" + subfrom
            subto = name.replace("\\","\\\\") + " "
            if keepzeta and "zeta" in subfrom:
                pass  # keep the variable as-is
            else:
                wl = re.sub(subfrom, subto, wl)
            return wl

        else:
            return wl

    def from_fs(self, f):
        if f is None:
            return None
        #print "f", f
        try:
            f = f.truncate_powerseries(f.degree())
            return f
        except:
            return f

    def to_fs(self):
        if self.value() is None:
            return None
        #print type(self.value()), self.value()
        return self.value()

    def to_db(self):
        if not self.value() is None:
            if self.value().base_ring().absolute_degree() > 1:
                return ''
            f = self.value().truncate_powerseries(1001)
            s = str(f)
            n = 1001
            while len(s)>10000 or n==3:
                n = max(n-20,3)
                f = self.value().truncate_powerseries(n)
                s = str(f)
            return s
        else:
            return ''
            
        


class WebEigenvalues(WebObject, CachedRepresentation):

    _key = ['hecke_orbit_label','version']
    _file_key = ['hecke_orbit_label', 'prec','version']
    _collection_name = 'webeigenvalues'

    def __init__(self, hecke_orbit_label, prec=10, update_from_db=True, auto_update = True,init_dynamic_properties=True, **kwargs):
        self._properties = WebProperties(
            WebSageObject('E', None, Matrix),
            WebSageObject('v', None, vector),
            WebDict('meta',value={}),
            WebStr('hecke_orbit_label', value=hecke_orbit_label),
            WebInt('prec', value=prec),
            WebFloat('version', value=float(emf_version),
                     save_to_fs=True),
        )

        self.auto_update = True
        self._ap = {}        
        super(WebEigenvalues, self).__init__(
            use_gridfs=True,
            use_separate_db=False,
            update_from_db=update_from_db,
            init_dynamic_properties=init_dynamic_properties,
            **kwargs
            )

    def update_from_db(self, ignore_non_existent = True, \
                       add_to_fs_query=None, add_to_db_query=None):

        self._add_to_fs_query = {'prec': {'$gt': int(self.prec-1)}}
        super(WebEigenvalues,self).update_from_db(ignore_non_existent, add_to_fs_query, add_to_db_query)
        #print "_ap=",self._ap

    def init_dynamic_properties(self):
        emf_logger.debug("E = {0}".format(self.E))
        if not self.E is None and not self.v is None:
            c = multiply_mat_vec(self.E,self.v)
            lc = len(c)
            primes_to_lc = primes_first_n(lc)
            self._ap = {}
            for i in range(len(c)):
                p = primes_to_lc[i]
                self._ap[p] = c[i]
        else:
            self._ap = {}

    def primes(self):
        return self._ap.keys()

    def has_eigenvalue(self, p):
        return self._ap.has_key(p)

    def max_coefficient_in_db(self):
        r"""
        Check how many coefficients we can generate from the eigenvalues in the database.
        """
        from sage.all import next_prime
        recs = self._file_collection.find(self.key_dict())
        if recs is None:
            return 0
        prec_in_db = max(rec['prec'] for rec in recs)
        return next_prime(prec_in_db)-1
        
    def __getitem__(self, p):
        if self.auto_update and not self.has_eigenvalue(p):
            self.prec = p
            self.update_from_db()
            self.init_dynamic_properties()
        return self._ap.get(p)

    def __setitem__(self, p, v):
        self._ap[p] = v

    def __iter__(self):
        return self._ap.itervalues()

    def __len__(self):
        return len(self._ap)

    def __contains__(self, a):
        return a in self._ap

    def __repr__(self):
        return "Collection of {0} eigenvalues.".format(len(self._ap))

    
class WebNewForm(WebObject, CachedRepresentation):

    _key = ['level', 'weight', 'character', 'label','version']
    _file_key = ['hecke_orbit_label','version']
    if emf_version > 1.3:
        _collection_name = 'webnewforms2'
    else:
        _collection_name = 'webnewforms'

    def __init__(self, level=1, weight=12, character=1, label='a', prec=None, parent=None, update_from_db=True, **kwargs):
        emf_logger.debug("In WebNewForm {0}".format((level,weight,character,label,parent,update_from_db)))
        self._reduction = (type(self),(level,weight,character,label),{'parent':parent,'update_from_db':update_from_db})
        if isinstance(character, WebChar):
            character_number = character.number
        else:
            character_number = character
            character = None if parent is None else parent.character
            if not isinstance(label,basestring):
                if isinstance(label,(int,Integer)):
                    label = cremona_letter_code(label)
                else:
                    raise ValueError,"Need label either string or integer! We got:{0}".format(label)

        emf_logger.debug("Before init properties 0")
        self._properties = WebProperties(
            WebInt('level', value=level),
            WebInt('weight', value=weight),
            WebCharProperty('character', modulus=level,
                            number=character_number,
                            value = character,
                            include_in_update = True if character is None
                            else False),
            WebStr('character_naming_scheme', value='Conrey'),
            WebStr('hecke_orbit_label', default_value=newform_label(level, weight, character_number, label)),
            WebStr('label', default_value=label),
            WebInt('dimension'),
            WebqExp('q_expansion'),
            WebDict('_coefficients'),
            WebDict('_embeddings'),
            WebInt('prec',value=0), 
            WebNumberField('base_ring'),
            WebNumberField('coefficient_field'),
            WebInt('coefficient_field_degree'),
            WebList('twist_info', required = False),
            WebBool('is_cm', required = False),
            WebInt('cm_disc', required = False, default_value=0),
            WebDict('_cm_values',required=False),
            WebBool('is_cuspidal',default_value=True),
            WebDict('satake', required=False),
            WebDict('_atkin_lehner_eigenvalues', required=False),
            WebBool('is_rational'),
            WebPoly('absolute_polynomial'),
            WebFloat('version', value=float(emf_version), save_to_fs=True),
            WebDict('explicit_formulas',required=False),
            WebDate('creation_date',value=None),
            WebModFormSpaceProperty('parent', value=parent,
                                    level = level,
                                    weight = weight,
                                    character = character_number,
                                    update_hecke_orbits=False)
#                                    include_in_update = True if parent is None
#                                    else False),
            )
        emf_logger.debug("After init properties 1")
        super(WebNewForm, self).__init__(
            update_from_db=update_from_db,
            **kwargs
            )
        emf_logger.debug("After init properties 2 prec={0}".format(self.prec))
        # We're setting the WebEigenvalues property after calling __init__ of the base class
        # because it will set hecke_orbit_label from the db first

        ## 
        ## We don't init the eigenvalues (since E*v is slow)
        ## unless we (later) request a coefficient which is not
        ## in self._coefficients
        
        self.eigenvalues = WebEigenvalues(self.hecke_orbit_label, prec = self.prec,init_dynamic_properties=False)
        emf_logger.debug("After init properties 3")

    def __repr__(self):
        if self.dimension == 0:
            s = "Zero "
        else:
            s = ""
        s = "WebNewform in S_{0}({1},chi_{2}) with label {3}".format(self.weight,self.level,self.character.number,self.label)
        return s

    def init_dynamic_properties(self):
        self._properties['q_expansion'].maxprec = self.prec
        
    def q_expansion_latex(self, prec=None, name=None):
        return self._properties['q_expansion'].latex(prec, name, keepzeta=True)
    
    def coefficient(self, n):
        r"""
          Return coefficient nr. n
        """
        #emf_logger.debug("In coefficient: n={0}".format(n))
        if n==0:
            if self.is_cuspidal:
                return 0
        c = self._coefficients.get(n, None)
        if c is None:
            c = self.coefficients([n])[0] 
        return c

    def coefficient_embedding(self,n,i):
        r"""
        Return the i-th complex embedding of coefficient C(n).
        Note that if it is not in the dictionary we compute the embedding (but not the coefficient).
        """
        if not 'values' in self._embeddings:
            self._embeddings['values'] = {}
        if not 'bitprec' in self._embeddings:
            self._embeddings['bitprec'] = {}
        embc = self._embeddings['values'].get(n,None)
        bitprec = self._embeddings['bitprec']
        if embc is None:
            c = self.coefficient(n)
            if hasattr(c,"complex_embeddings"):
                embc = c.complex_embeddings(bitprec)
            else:
                embc = [ComplexField(bitprec)(c) for x in range(self.coefficient_field_degree)]
            self._embeddings['values'][n]=embc
        else:
            if len(embc) < self.coefficient_field_degree:
                embc = [embc[0] for x in range(self.coefficient_field_degree)]
                self._embeddings['values'][n]=embc
        if i > len(embc):
            raise ValueError,"Embedding nr. {0} does not exist of a number field of degree {1},embc={2}".format(i,self.coefficient_field_degree,embc)
        return embc[i]
        
        
    def coefficients(self, nrange=range(1, 10), save_to_db=False):
        r"""
         Gives the coefficients in a range.
         We assume that the self._ap containing Hecke eigenvalues
         are stored.
        """
        if len(nrange) > 1:
            emf_logger.debug("computing coeffs in range {0}--{1}".format(nrange[0],nrange[1]))
        else:
            emf_logger.debug("computing coeffs in range {0}--{0}".format(nrange[0]))
        if not isinstance(nrange, list):
            M = nrange
            nrange = range(0, M)
        res = []
        recompute = False
        for n in nrange:
            c = self._coefficients.get(n, None)
            #emf_logger.debug("c({0}) in self._coefficients={1}".format(n,c))            
            if c is None:
                if n == 0 and self.is_cuspidal:
                    c = 0
                else:
                    recompute = True
                    c = self.coefficient_n_recursive(n)
                    self._coefficients[n] = c
            res.append(c)
        if recompute and save_to_db:
            self.save_to_db(update=True)
        return res
       
    def coefficient_n_recursive(self, n):
        r"""
          Reimplement the recursive algorithm in sage modular/hecke/module.py
          We do this because of a bug in sage with .eigenvalue()
        """
        from sage.rings import arith
        ev = self.eigenvalues

        c2 = self._coefficients.get(2)
        if c2 is not None:
            K = c2.parent()
        else:
            if ev.max_coefficient_in_db() >= 2:
                ev.init_dynamic_properties()
            else:
                raise StopIteration,"Newform does not have eigenvalue a(2)!"
            self._coefficients[2]=ev[2]
            K = ev[2].parent()
        prod = K(1)
<<<<<<< HEAD
        if K.is_relative():
=======
        if K.absolute_degree()>1 and K.is_relative():
>>>>>>> aead05c3
            KZ = K.base_field()
        #emf_logger.debug("K= {0}".format(K))
        F = arith.factor(n)
        for p, r in F:
            #emf_logger.debug("parent_char_val[{0}]={1}".format(p,self.parent.character_used_in_computation.value(p)))
            #emf_logger.debug("char_val[{0}]={1}".format(p,self.character.value(p)))
            (p, r) = (int(p), int(r))
            pr = p**r
            cp = self._coefficients.get(p)
#            emf_logger.debug("c{0} = {1}".format(p,cp))
            if cp is None:
                if ev.has_eigenvalue(p):
                    cp = ev[p]
                elif ev.max_coefficient_in_db() >= p:
                    ev.init_dynamic_properties()
                    cp = ev[p]
            if cp is None:
                raise IndexError,"p={0} is outside the range of computed primes (primes up to {1})! for label:{2}".format(p,max(ev.primes()),self.label)
            if self._coefficients.get(pr) is None:
                if r == 1:
                    c = cp
                else:
                    eps = KZ(self.parent.character_used_in_computation.value(p))
                    # a_{p^r} := a_p * a_{p^{r-1}} - eps(p)p^{k-1} a_{p^{r-2}}
                    apr1 = self.coefficient_n_recursive(pr//p)
                    #ap = self.coefficient_n_recursive(p)
                    k = self.weight
                    apr2 = self.coefficient_n_recursive(pr//(p*p))
                    c = cp*apr1 - eps*(p**(k-1)) * apr2
                    #emf_logger.debug("c({0})={1}".format(pr,c))
                            #ev[pr]=c
                self._coefficients[pr]=c
            prod *= self._coefficients[pr]
        return prod

    def max_cn(self):
        r"""
        The largest N for which we are sure that we can compute a(n) for all 1<=n<=N
        """
        return self.eigenvalues.max_coefficient_in_db()

        #if self.eigenvalues.primes()==[]:
        #    return 1
        #return max(self.eigenvalues.primes()) + 1

    def atkin_lehner_eigenvalue(self, Q):
        r""" Return the Atkin-Lehner eigenvalues of self
        corresponding to Q|N
        """
        if not (self.character.is_trivial() or self.character.order == 2):
            return None
        
        l = self.atkin_lehner_eigenvalues()
        return l.get(Q)

    def atkin_lehner_eigenvalues(self):
        r""" Return the Atkin-Lehner eigenvalues of self.

           EXAMPLES::

           sage: get_atkin_lehner_eigenvalues(4,14,0)
           '{2: 1, 14: 1, 7: 1}'
           sage: get_atkin_lehner_eigenvalues(4,14,1)
           '{2: -1, 14: 1, 7: -1}'

        """
        if not (self.character.is_trivial() or self.character.order == 2):
            return None
        
        if(len(self._atkin_lehner_eigenvalues.keys()) > 0):
            return self._atkin_lehner_eigenvalues

    def atkin_lehner_eigenvalues_for_all_cusps(self):
        r"""
        """
        self._atkin_lehner_eigenvalues_at_cusps = {}
        G =Gamma0(self.level)
        for c in Gamma0(self.level).cusps():
            aev = self.atkin_lehner_eigenvalues()
            if aev is None:
                self._atkin_lehner_eigenvalues_at_cusps = None
            else:
                for Q,ev in aev.items():
                    if G.are_equivalent(c,Q/self.level):
                        self._atkin_lehner_eigenvalues_at_cusps[c] = Q,ev
        return self._atkin_lehner_eigenvalues_at_cusps
        
    def url(self):
        return url_for('emf.render_elliptic_modular_forms', level=self.level, weight=self.weight, character=self.character.number, label=self.label)

from lmfdb.utils import cache
from lmfdb.modular_forms.elliptic_modular_forms.backend.emf_utils import multiply_mat_vec
from lmfdb.modular_forms.elliptic_modular_forms import use_cache

def WebNewForm_cached(level,weight,character,label,parent=None, **kwds):
    if use_cache: 
        M = WebModFormSpace_cached(level, weight, character)
        return M.hecke_orbits[label]
    else:
        F = WebNewForm(level,weight,character,label,**kwds)
        emf_logger.debug("Computed F not using cache!")
    return F


<|MERGE_RESOLUTION|>--- conflicted
+++ resolved
@@ -440,11 +440,7 @@
             self._coefficients[2]=ev[2]
             K = ev[2].parent()
         prod = K(1)
-<<<<<<< HEAD
-        if K.is_relative():
-=======
         if K.absolute_degree()>1 and K.is_relative():
->>>>>>> aead05c3
             KZ = K.base_field()
         #emf_logger.debug("K= {0}".format(K))
         F = arith.factor(n)
