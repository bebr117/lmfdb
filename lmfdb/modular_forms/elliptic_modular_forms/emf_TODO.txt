--- conflicted
+++ resolved
@@ -45,12 +45,7 @@
 
 FORMATTING:
 * form pages: replace 'Hecke' with 'coefficients' throughout, mention Hecke in knowl instead, replace 'order' with 'ring' (David)
-<<<<<<< HEAD
-* form pages: disable further properties if there is nothing to show
-* properties box: should every nonarticle world be capitalized (as the titles) or just the first word?
-=======
 * form pages: when dimension large, the related objects sidebar runs into the complex eigenvalues (e.g. 83.2.c.a).  Make the related objects have a max height so that it scrolls (Edgar)
->>>>>>> 1cb478d8
 
 IT WOULD BE NICE IF:
 * LMFDB-wide: download link to get all data being used to generate page (see Download All Stored Data on elliptic curves)
