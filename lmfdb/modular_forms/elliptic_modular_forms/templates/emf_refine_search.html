{% extends 'homepage.html' %}

{% block content %}

<h2>Refine search </h2>

<form id="re-search" onsubmit="cleanSubmit(this.id)">
<input type="hidden" name="start" value="{{info.start}}"/>
<input type="hidden" name="count" value="{{info.count}}"/>

<table>
<tr>

<td>{{ KNOWL('mf.elliptic.weight', title='Weight') }}</td>
<td>{{ KNOWL('mf.elliptic.level', title='Level') }}</td>
<td>{{ KNOWL('mf.elliptic.character', title='Character orbit label') }}</td>
<td>{{ KNOWL('mf.elliptic.hecke-orbit', title='Hecke orbit dimension') }}</td>
<td>{{ KNOWL('mf.elliptic.coefficient_field', title='Coefficient field') }}</td>
<td>{{ KNOWL('mf.elliptic.cm_form', title='CM discriminant')}}</td>
</tr>

<tr>
<td><input type='text' name='weight' placeholder='2' size=10 value='{{info.weight}}'></td>
<td><input type='text' name='level' placeholder='4' size=10 value='{{info.level}}'></td>
<td><input type='text' name='char_orbit' placeholder='4' size=10 value='{{info.char_orbit}}'></td>
<td><input type='text' name='dim' placeholder='1' size=10 value='{{info.dim}}'></td>
<td><input type='text' name='nf_label' placeholder='1.1.1.1' size=10 value='{{info.nf_label}}'></td>
<td><input type='text' name='cm_disc' placeholder='-3' size=10 value='{{info.cm_disc}}'></td>
</tr>

<tr>
<td>{{ KNOWL('mf.elliptic.cm_form', title='CM form') }}</td>
<td>{{ KNOWL('mf.elliptic.minimal', title='Twist minimal') }}</td>
<td>{{ KNOWL('mf.elliptic.inner_twist', title='Has inner twist') }}</td>
</tr>

<tr>

<td><select name='is_cm' style="width: 110px">
  <option></option>
  <option value="True" {{ "selected" if info.is_cm == 'True'}}>True</option>
  <option value="False" {{ "selected" if info.is_cm == 'False'}}>False</option>
</select></td>

<td><select name='is_twist_minimal' style="width: 110px">
  <option></option>
  <option value="True" {{ "selected" if info.is_twist_minimal == 'True'}}>True</option>
  <option value="False" {{ "selected" if info.is_twist_minimal == 'False'}}>False</option>
</select></td>

<td><select name='has_inner_twist' style="width: 110px">
<<<<<<< HEAD
  <option></option>
  <option value="1" {{ "selected" if info.has_inner_twist == '1'}}>True</option>
  <option value="-1" {{ "selected" if info.has_inner_twist == '-1'}}>False</option>
</select></td>
=======
        <option value="" {{ "selected" if info.has_inner_twist == ''}}>unrestricted</option>
        <option value="yes" {{ "selected" if info.has_inner_twist == 'yes'}}>yes</option>
        <option value="not_no" {{ "selected" if info.has_inner_twist == 'not_no'}}>yes or unknown</option>
        <option value="not_yes" {{ "selected" if info.has_inner_twist == 'not_yes'}}>no or unknown</option>
        <option value="no" {{ "selected" if info.has_inner_twist == 'no'}}>no</option>
    </select></td>
>>>>>>> 536eb821

</tr>


<tr style="height:50px">
<td class="button"><button type='submit' name='submit' value='{{info.submit}}' style="width: 110px">Search again</button></td>
</tr>

</table>
</form>

{% block show_results %}{% endblock %}
{% include 'debug_info.html' %}

{% endblock %}<|MERGE_RESOLUTION|>--- conflicted
+++ resolved
@@ -49,19 +49,12 @@
 </select></td>
 
 <td><select name='has_inner_twist' style="width: 110px">
-<<<<<<< HEAD
-  <option></option>
-  <option value="1" {{ "selected" if info.has_inner_twist == '1'}}>True</option>
-  <option value="-1" {{ "selected" if info.has_inner_twist == '-1'}}>False</option>
-</select></td>
-=======
         <option value="" {{ "selected" if info.has_inner_twist == ''}}>unrestricted</option>
         <option value="yes" {{ "selected" if info.has_inner_twist == 'yes'}}>yes</option>
         <option value="not_no" {{ "selected" if info.has_inner_twist == 'not_no'}}>yes or unknown</option>
         <option value="not_yes" {{ "selected" if info.has_inner_twist == 'not_yes'}}>no or unknown</option>
         <option value="no" {{ "selected" if info.has_inner_twist == 'no'}}>no</option>
     </select></td>
->>>>>>> 536eb821
 
 </tr>
 
