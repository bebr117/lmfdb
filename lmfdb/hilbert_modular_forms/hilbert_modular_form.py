--- conflicted
+++ resolved
@@ -358,14 +358,10 @@
     except KeyError:
         display_eigs = False
 
-<<<<<<< HEAD
     if 'numeigs' in request.args:
         display_eigs = True
 
     info['hecke_polynomial'] = web_latex_split_on_pm(teXify_pol(info['hecke_polynomial']))
-=======
-    info['hecke_polynomial'] = teXify_pol(info['hecke_polynomial'])
->>>>>>> ac86d49d
 
     if 'AL_eigenvalues_fixed' in data:
         if data['AL_eigenvalues_fixed'] == 'done':
