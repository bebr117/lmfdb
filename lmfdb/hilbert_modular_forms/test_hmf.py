--- conflicted
+++ resolved
@@ -78,15 +78,6 @@
         assert '[89, 89, 3*w^3 - 2*w^2 - 7*w],\\' in L.get_data(as_text=True)
         assert 'hecke_eigenvalues_array = [4, -4,' in L.get_data(as_text=True)
 
-<<<<<<< HEAD
-=======
-    def test_download_magma(self):
-        L = self.tc.get('/ModularForm/GL2/TotallyReal/4.4.725.1/holomorphic/4.4.725.1-31.1-a/download/magma')
-        assert 'NN := ideal<ZF | {31, 31, w^3 - 4*w + 1}>;' in L.get_data(as_text=True)
-        assert '[89, 89, 3*w^3 - 2*w^2 - 7*w],' in L.get_data(as_text=True)
-        assert 'heckeEigenvaluesArray := [4, -4,' in L.get_data(as_text=True)
-
->>>>>>> 429aafa5
     def test_Lfun_link(self):
         L = self.tc.get('/ModularForm/GL2/TotallyReal/2.2.5.1/holomorphic/2.2.5.1-31.1-a')
         assert         'L/ModularForm/GL2/TotallyReal/2.2.5.1/holomorphic/2.2.5.1-31.1-a' in L.get_data(as_text=True)
@@ -140,8 +131,7 @@
 
             # this test isn't very specific
             # but the goal is to test that itself doesn't show in the friends list
-<<<<<<< HEAD
-            assert notitself not in L.data
+            assert notitself not in L.get_data(as_text=True)
 
     def test_download_magma(self):
 
@@ -177,6 +167,3 @@
                 assert 'success' in magma.eval(magma_code)
             except RuntimeError:
                 pass
-=======
-            assert notitself not in L.get_data(as_text=True)
->>>>>>> 429aafa5
