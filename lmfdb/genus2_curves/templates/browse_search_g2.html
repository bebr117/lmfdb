--- conflicted
+++ resolved
@@ -122,11 +122,7 @@
     <tr>
       <td align = "center"><select name='aut_grp' width="80" style="width: 80px">
                    <option ></option>
-<<<<<<< HEAD
                    <option value='[2, 1]'>\(C_2\)</option>
-=======
-                   <option value='[int(2), int(1)]'>\(C_2\)</option>
->>>>>>> eda5389b
                    <option value='[4, 1]'>\(C_4\)</option>                   
                    <option value='[4, 2]'>\(V_4\)</option>
                    <option value='[6, 2]'>\(C_6\)</option>                   
