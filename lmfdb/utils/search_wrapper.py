--- conflicted
+++ resolved
@@ -49,19 +49,10 @@
         try:
             errpage = self.f(info, query)
         except ValueError as err:
-<<<<<<< HEAD
             # Errors raised in parsing; these should mostly be SearchParsingErrors
             info['err'] = str(err)
             err_title = query.pop('__err_title__', self.err_title)
             return render_template(self.template, info=info, title=err_title, **template_kwds)
-=======
-            # Errors raised in parsing
-            info["err"] = str(err)
-            err_title = query.pop("__err_title__", self.err_title)
-            return render_template(
-                self.template, info=info, title=err_title, **template_kwds
-            )
->>>>>>> d188b4cd
         else:
             err_title = query.pop("__err_title__", self.err_title)
         if errpage is not None:
@@ -189,16 +180,10 @@
                     split_ors=split_ors,
                 )
         except QueryCanceledError as err:
-<<<<<<< HEAD
             return self.query_cancelled_error(info, query, err, err_title, template, template_kwds)
         except SearchParsingError as err:
             # These can be raised when the query includes $raw keys.
             return self.raw_parsing_error(info, query, err, err_title, template, template_kwds)
-=======
-            return self.query_cancelled_error(
-                info, query, err, err_title, template, template_kwds
-            )
->>>>>>> d188b4cd
         else:
             try:
                 if self.cleaners:
