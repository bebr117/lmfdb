--- conflicted
+++ resolved
@@ -452,18 +452,7 @@
     info['curves'] = res
     info['field_pretty'] = field_pretty
     info['web_ainvs'] = web_ainvs
-<<<<<<< HEAD
-    t = info.get('title','Elliptic Curve search results')
-=======
-    if nres == 1:
-        info['report'] = 'unique match'
-    else:
-        if nres > count or start != 0:
-            info['report'] = 'displaying matches %s-%s of %s' % (start + 1, min(nres, start + count), nres)
-        else:
-            info['report'] = 'displaying all %s matches' % nres
     t = info.get('title','Elliptic Curve Search Results')
->>>>>>> a301e92a
     return render_template("ecnf-search-results.html", info=info, credit=ecnf_credit, bread=bread, title=t)
 
 
