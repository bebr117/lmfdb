--- conflicted
+++ resolved
@@ -8,16 +8,10 @@
 import StringIO
 from operator import mul
 from urllib import quote, unquote
-<<<<<<< HEAD
 from lmfdb.db_backend import db
 from lmfdb.base import app
-from flask import render_template, request, url_for, redirect, flash, send_file, jsonify
+from flask import render_template, request, url_for, redirect, flash, send_file, jsonify, make_response
 from lmfdb.utils import to_dict
-=======
-from lmfdb.base import  getDBConnection, app
-from flask import render_template, request, url_for, redirect, flash, send_file, make_response
-from lmfdb.utils import to_dict, random_object_from_collection
->>>>>>> 8a17fb7d
 from lmfdb.search_parsing import parse_ints, parse_noop, nf_string_to_label, parse_nf_string, parse_nf_elt, parse_bracketed_posints, parse_count, parse_start
 from lmfdb.ecnf import ecnf_page
 from lmfdb.ecnf.ecnf_stats import ecnf_degree_summary, ecnf_signature_summary, sort_field
