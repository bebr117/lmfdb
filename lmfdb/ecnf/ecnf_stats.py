--- conflicted
+++ resolved
@@ -3,11 +3,8 @@
 from lmfdb.base import app
 from lmfdb.utils import comma, make_logger
 from lmfdb.number_fields.number_field import field_pretty
-<<<<<<< HEAD
 from flask import url_for
 from lmfdb.ecnf.WebEllipticCurve import db_ecnf, db_nfdb
-=======
->>>>>>> 3c8874cb
 
 def format_percentage(num, denom):
     return "%10.2f"%((100.0*num)/denom)
