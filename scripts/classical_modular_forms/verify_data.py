#!/usr/bin/env sage -python
##################################
# WARNING ## WARNING ## WARNING ##
##################################
#  Nothing in this file is safe  #
#       from SQL injection       #
##################################
import traceback, time, sys, os, inspect, argparse, textwrap
from timeout_decorator import timeout, TimeoutError
try:
    # Make lmfdb available
    sys.path.append(os.path.join(os.path.dirname(os.path.realpath(__file__)),"../.."))
except NameError:
    pass
from lmfdb.backend.database import db, SQL, Composable, IdentifierWrapper as Identifier, Literal
from types import MethodType
from collections import defaultdict
from lmfdb.lfunctions.Lfunctionutilities import names_and_urls
from sage.all import Integer, prod, floor, mod, euler_phi, prime_pi, cached_function, ZZ, RR, ComplexField, Gamma1, Gamma0, PolynomialRing, dimension_new_cusp_forms, dimension_eis, prime_range, dimension_cusp_forms, dimension_modular_forms, kronecker_symbol, NumberField, gap, psi, infinity
from dirichlet_conrey import DirichletGroup_conrey, DirichletCharacter_conrey
from datetime import datetime

CCC = ComplexField(200)
_integer_types = (int, long, Integer)
def accumulate_failures(L):
    """
    Accumulates a list of bad labels
    """
    ans = []
    for a in L:
        if a:
            if not isinstance(a, list):
                a = [a]
            ans.extend(a)
    return ans

def pluralize(n, noun):
    if n == 1:
        return "1 %s"%(noun)
    else:
        return "%d %ss"%(n, noun)

class TooManyFailures(AssertionError):
    pass

@cached_function
def kbarbar(weight):
    # The weight part of the analytic conductor
    return psi(RR(weight)/2).exp() / (2*RR.pi())

def analytic_conductor(level, weight):
    return level * kbarbar(weight)**2

def check_analytic_conductor(level, weight, analytic_conductor_stored, threshold = 1e-12):
    return (abs(analytic_conductor(level, weight) - analytic_conductor_stored)/analytic_conductor(level, weight)) < threshold

@cached_function
def level_attributes(level):
    # returns level_radical, level_primes, level_is_prime, level_is_prime_power, level_is_squarefree, level_is_square
    fact = Integer(level).factor()
    level_primes = [elt[0] for elt in fact]
    level_radical = prod(level_primes)
    level_is_prime_power = len(fact) == 1
    level_is_prime = level_is_prime_power and level_radical == level
    level_is_square = all( elt[1] % 2 == 0 for elt in fact)
    level_is_squarefree = all( elt[1] == 1 for elt in fact)
    return [level_radical, level_primes, level_is_prime, level_is_prime_power, level_is_squarefree, level_is_square]

@cached_function
def sturm_bound0(level, weight):
    return floor(weight * Gamma0(level).index()/12)

@cached_function
def sturm_bound1(level, weight):
    return floor(weight * Gamma1(level).index()/12)

class speed_decorator(object):
    """
    Transparently wraps a function, so that functions can be classified by "isinstance".  Allow keyword arguments
    """
    disabled = False # set to True to skip this check
    max_failures = 1 # maximum number of failures to show
    def __init__(self, f=None, **kwds):
        self._kwds = kwds
        if f is not None:
            self.__name__ = f.__name__
            for key, val in kwds.items():
                setattr(self, key, val)
            if self.timeout is None:
                self.f = f
            else:
                self.f = timeout(self.timeout)(f)
        else:
            self.f = None
    def __call__(self, *args, **kwds):
        if self.f is None:
            assert len(args) == 1 and len(kwds) == 0
            return self.__class__(args[0], **self._kwds)
        return self.f(*args, **kwds)

class per_row(speed_decorator):
    """
    A check that is run by iterating through each row in a sample of the table.

    The wrapped function should take a row (dictionary) as input and return True if everything is okay, False otherwise.
    """
    progress_interval = None # set to override the default interval for printing to the progress file
    constraint = {} # this test is only run on rows satisfying this constraint
    projection = 1 # default projection; override in order to not fetch large columns.  label_col is appended
    report_slow = 0.1
    max_slow = 100

class one_query(speed_decorator):
    """
    A check as being one that's run once overall for the table, rather than once for each row

    The wrapped function should take no input and return a list of bad labels (at most max_failures)
    """
    pass

class slow(per_row):
    """
    A per-row check that is slow to run
    """
    ratio = 0.1 # ratio of rows to run this test on
    timeout = 3600

class fast(per_row):
    """
    A per-row check that is fast to run
    """
    ratio = 1 # ratio of rows to run this test on
    timeout = 300

class overall(one_query):
    """
    An overall check that is fast to run
    """
    timeout = 300

class overall_long(one_query):
    """
    An overall check that is slow to run
    """
    timeout = 3600

class TableChecker(object):
    label_col = 'label' # default
    def __init__(self, logfile=None, default_typ=None):
        if logfile is None:
            logfile = "%s.%s" % (self.__class__.__name__, default_typ.__name__)
        self.logfile = logfile + '.log'
        self.errfile = logfile + '.errors'
        self.progfile = logfile + '.progress'
        self.startfile = logfile + '.started'
        self.donefile = logfile + '.done'
        self.default_typ = default_typ

    @classmethod
    def _get_checks_count(cls, typ):
        return len([f for fname, f in inspect.getmembers(cls) if isinstance(f, typ)])

    def _get_checks(self, typ):
        return [MethodType(f, self, self.__class__) for fname, f in inspect.getmembers(self.__class__) if isinstance(f, typ)]

    def _report_error(self, msg, log, prog):
        with open(self.errfile, 'a') as err:
            err.write(msg)
            err.write(traceback.format_exc() + '\n')
        log.write(msg)
        prog.write(msg)
        return 1

    def run(self, typ=None):
        if typ is None:
            typ = self.default_typ
        table = self.table
        checks = self._get_checks(typ)
        failures = 0
        disabled = 0
        errors = 0
        aborts = 0
        timeouts = 0
        with open(self.startfile, 'w') as startfile:
            startfile.write("%s.%s started (pid %s)\n"%(self.__class__.__name__, typ.__name__, os.getpid()))
        with open(self.logfile, 'a') as log:
            with open(self.progfile, 'a') as prog:
                start = time.time()
                for check_num, check in enumerate(checks, 1):
                    name = "%s.%s"%(self.__class__.__name__, check.__name__)
                    if check.disabled:
                        prog.write('%s (check %s/%s) disabled\n'%(name, check_num, len(checks)))
                        disabled += 1
                        continue
                    check_start = time.time()
                    prog.write('%s (check %s/%s) started at %s\n'%(name, check_num, len(checks), datetime.now()))
                    prog.flush()
                    if issubclass(typ, per_row):
                        total = int(table.count(check.constraint) * check.ratio)
                        progress_interval = check.progress_interval
                        if progress_interval is None:
                            # Report about 100 times during run
                            if total < 10000:
                                progress_interval = 100 * (1 + total//10000)
                            else:
                                progress_interval = 1000 * (1 + total//100000)
                        projection = check.projection
                        if self.label_col not in projection:
                            projection = [self.label_col] + projection
                        try:
                            search_iter = table.random_sample(check.ratio, check.constraint, projection)
                        except Exception as err:

                            template = "An exception in {0} of type {1} occurred. Arguments:\n{2}"
                            message = template.format(name, type(err).__name__, '\n'.join(err.args))
                            self._report_error(message)
                            errors += 1
                            continue
                    try:
                        if issubclass(typ, per_row):
                            check_failures = 0
                            check_slow = 0
                            for rec_no, rec in enumerate(search_iter, 1):
                                if rec_no % progress_interval == 0:
                                    prog.write('%d/%d in %.2fs\n'%(rec_no, total, time.time() - check_start))
                                    prog.flush()
                                row_start = time.time()
                                check_success = check(rec)
                                row_time = time.time() - row_start
                                if not check_success:
                                    log.write('%s: %s\n'%(name, rec[self.label_col]))
                                    check_failures += 1
                                    if check_failures >= check.max_failures:
                                        raise TooManyFailures
                                if row_time >= check.report_slow:
                                    log.write('%s: %s (%d/%d) ok but took %.2fs\n'%(name, rec[self.label_col], rec_no, total, row_time))
                                    check_slow += 1
                                    if check_slow >= check.max_slow:
                                        raise TimeoutError
                                if time.time() - check_start >= check.timeout:
                                    raise TimeoutError
                        else:
                            # self._cur_limit controls the max number of failures returned
                            self._cur_limit = check.max_failures
                            bad_labels = check()
                            if bad_labels:
                                for label in bad_labels:
                                    log.write('%s: %s\n'%(name, label))
                                failures += len(bad_labels)
                    except TimeoutError:
                        timeouts += 1
                        msg = '%s timed out after %.2fs\n'%(name, time.time() - check_start)
                        prog.write(msg)
                        log.write(msg)
                    except TooManyFailures:
                        aborts += 1
                        msg = '%s aborted after %.2fs (too many failures)\n'%(name, time.time() - check_start)
                        prog.write(msg)
                        log.write(msg)
                    except Exception:
                        if issubclass(typ, per_row):
                            msg = 'Exception in %s (%s):\n'%(name, rec.get(self.label_col, ''))
                        else:
                            msg = 'Exception in %s\n'%(name)
                        errors += self._report_error(msg, log, prog)
                    else:
                        prog.write('%s finished after %.2fs\n'%(name, time.time() - check_start))
                    finally:
                        if issubclass(typ, per_row):
                            failures += check_failures
                        log.flush()
                        prog.flush()
        with open(self.donefile, 'a') as done:
            reports = []
            if failures:
                reports.append(pluralize(failures, "failure"))
            if aborts:
                reports.append(pluralize(aborts, "abort"))
            if timeouts:
                reports.append(pluralize(timeouts, "timeout"))
            if disabled:
                reports.append("%s disabled"%disabled)
            if errors:
                reports.append(pluralize(errors, "error"))
            status = "FAILED with " + ", ".join(reports) if reports else "PASSED"
            done.write("%s.%s %s in %.2fs\n"%(self.__class__.__name__, typ.__name__, status, time.time() - start))
            os.remove(self.startfile)

    # Add uniqueness constraints

    #####################
    # Utility functions #
    #####################
    def _make_sql(self, s, tablename=None):
        """
        Create an SQL Composable object out of s.

        INPUT:

        - ``s`` -- a string, integer or Composable object
        - ``tablename`` -- a tablename prepended to the resulting object if ``s`` is a string
        """
        if isinstance(s, _integer_types):
            return Literal(s)
        elif isinstance(s, Composable):
            return s
        elif tablename is None:
            return Identifier(s)
        else:
            return SQL(tablename + ".") + Identifier(s)

    def _make_join(self, join1, join2):
        if not isinstance(join1, list):
            join1 = [join1]
        if join2 is None:
            join2 = join1
        elif not isinstance(join2, list):
            join2 = [join2]
        if len(join1) != len(join2):
            raise ValueError("join1 and join2 must have the same length")
        join1 = [self._make_sql(j, "t1") for j in join1]
        join2 = [self._make_sql(j, "t2") for j in join2]
        return SQL(" AND ").join(SQL("{0} = {1}").format(j1, j2) for j1, j2 in zip(join1, join2))

    def _run_query(self, condition, constraint={}, values=[], table=None):
        """
        INPUT:

        - ``condition`` -- an SQL object giving a condition on the search table
        - ``constraint`` -- a dictionary, as passed to the search method, or an SQL object
        """
        if table is None:
            table = Identifier(self.table.search_table)
        elif isinstance(table, basestring):
            table = Identifier(table)
        label_col = Identifier(self.label_col)

        # WARNING: the following is not safe from SQL injection, so be careful if you copy this code
        query = SQL("SELECT {0} FROM {1} WHERE {2}").format(
                label_col,
                table,
                condition)
        if not isinstance(constraint, Composable):
            constraint, cvalues = self.table._parse_dict(constraint)
            if constraint is not None:
                values = values + cvalues
        if constraint is not None:
            query = SQL("{0} AND {1}").format(query, constraint)
        query = SQL("{0} LIMIT %s").format(query)
        cur = db._execute(query, values + [self._cur_limit])
        return [rec[0] for rec in cur]

    def _run_crosstable(self, quantity, other_table, col, join1, join2=None, constraint={}, values=[], subselect_wrapper="", extra=None):
        """
        Checks that `quantity` matches col

        INPUT:

        - ``quantity`` -- a column name or an SQL object giving some quantity from the ``other_table``
        - ``other_table`` -- the name of the other table
        - ``col`` -- an integer or the name of column to check against ``quantity``
        - ``join1`` -- a column or list of columns on self on which we will join the two tables
        - ``join2`` -- a column or list of columns (default: `None`) on ``other_table`` on which we will join the two tables. If `None`, we take ``join2`` = ``join1``, see `_make_join`
        - ``constraint`` -- a dictionary, as passed to the search method
        - ``subselect_wrapper`` -- a string, e.g., "ARRAY" to convert the inner select query
        - ``extra`` -- SQL object to append to the subquery.  This can hold additional constraints or set the sort order for the inner select query
        """
        # WARNING: since it uses _run_query, this whole function is not safe against SQL injection,
        # so should only be run locally in data validation
        join = self._make_join(join1, join2)
        col = self._make_sql(col, "t1")
        if isinstance(quantity, basestring):
            quantity = SQL("t2.{0}").format(Identifier(quantity))
        # This is unsafe
        subselect_wrapper = SQL(subselect_wrapper)
        if extra is None:
            extra = SQL("")
        condition = SQL("{0} != {1}(SELECT {2} FROM {3} t2 WHERE {4}{5})").format(
            col,
            subselect_wrapper,
            quantity,
            Identifier(other_table),
            join,
            extra)
        return self._run_query(condition, constraint, values, table=SQL("{0} t1").format(Identifier(self.table.search_table)))

    def check_count(self, cnt, constraint={}):
        real_cnt = self.table.count(constraint)
        if real_cnt == cnt:
            return []
        else:
            return ['%s != %s (%s)' % (real_cnt, cnt, constraint)]

    def check_eq(self, col1, col2, constraint={}):
        return self._run_query(SQL("{0} != {1}").format(Identifier(col1), Identifier(col2)), constraint)

    def _check_arith(self, a_columns, b_columns, constraint, op):
        if isinstance(a_columns, basestring):
            a_columns = [a_columns]
        if isinstance(b_columns, basestring):
            b_columns = [b_columns]
        return self._run_query(SQL(" != ").join([
            SQL(" %s "%op).join(map(Identifier, a_columns)),
            SQL(" %s "%op).join(map(Identifier, b_columns))]), constraint)

    def check_sum(self, a_columns, b_columns, constraint={}):
        return self._check_arith(a_columns, b_columns, constraint, '+')

    def check_product(self, a_columns, b_columns, constraint={}):
        return self._check_arith(a_columns, b_columns, constraint, '*')

    def check_array_sum(self, array_column, value_column, constraint={}):
        """
        Checks that sum(array_column) == value_column
        """
        return self._run_query(SQL("(SELECT SUM(s) FROM UNNEST({0}) s) != {1}").format(
            Identifier(array_column), Identifier(value_column)), constraint)

    def check_array_product(self, array_column, value_column, constraint={}):
        """
        Checks that prod(array_column) == value_column
        """
        return self._run_query(SQL("(SELECT PROD(s) FROM UNNEST({0}) s) != {1}").format(
            Identifier(array_column), Identifier(value_column)), constraint)

    def check_divisible(self, numerator, denominator, constraint={}):
        numerator = self._make_sql(numerator)
        denominator = self._make_sql(denominator)
        return self._run_query(SQL("MOD({0}, {1}) != 0").format(
            numerator, denominator), constraint=constraint)

    def check_non_divisible(self, numerator, denominator, constraint={}):
        numerator = self._make_sql(numerator)
        denominator = self._make_sql(denominator)
        return self._run_query(SQL("MOD({0}, {1}) = 0").format(
            numerator, denominator), constraint=constraint)

    def check_values(self, values, constraint={}):
        if isinstance(values, Composable):
            vstr = values
            vvalues = []
        else:
            vstr, vvalues = self.table._parse_dict(values)
        if vstr is not None:
            # Otherwise no values, so nothing to check
            return self._run_query(SQL("NOT ({0})").format(vstr), constraint, values=vvalues)
        return []

    def check_non_null(self, columns, constraint={}):
        if isinstance(columns, basestring):
            columns = [columns]
        return self.check_values({col: {'$exists':True} for col in columns}, constraint)

    def check_null(self, columns, constraint={}):
        if isinstance(columns, basestring):
            columns = [columns]
        return self.check_values({col: None for col in columns}, constraint)

    def check_iff(self, condition1, condition2):
        return (self.check_values(condition1, condition2) +
                self.check_values(condition2, condition1))

    def check_array_len_gte_constant(self, column, limit, constraint={}):
        """
        Length of array greater than or equal to limit
        """
        return self._run_query(SQL("array_length({0}, 1) < %s").format(Identifier(column)),
                               constraint, [limit])

    def check_array_len_eq_constant(self, column, limit, constraint={}, array_dim = 1):
        """
        Length of array equal to constant
        """
        return self._run_query(SQL("array_length({0}, {1}) != {2}").format(
            Identifier(column),
            Literal(int(array_dim)),
            Literal(int(limit))
            ),
            constraint)

    def check_array_len_col(self, array_column, len_column, constraint={}, shift=0, array_dim = 1):
        """
        Length of array_column matches len_column
        """
        return self._run_query(SQL("array_length({0}, {3}) != {1} + {2}").format(
            Identifier(array_column),
            Identifier(len_column),
            Literal(int(shift)),
            Literal(array_dim),
            ),
            constraint)

    def check_array_bound(self, array_column, bound, constraint={}, upper=True):
        """
        Check that all entries in the array are <= bound (or >= if upper is False)
        """
        op = '>=' if upper else '<='
        return self._run_query(SQL("NOT ({0} %s ALL({1}))" % op).format(Literal(bound), Identifier(array_column)), constraint=constraint)

    def check_array_concatenation(self, a_columns, b_columns, constraint={}):
        if isinstance(a_columns, basestring):
            a_columns = [a_columns]
        if isinstance(b_columns, basestring):
            b_columns = [b_columns]
        return self._run_query(SQL("{0} != {1}").format(
            SQL(" || ").join(map(Identifier, a_columns)),
            SQL(" || ").join(map(Identifier, b_columns))), constraint=constraint)

    def check_string_concatenation(self,
            label_col,
            other_columns,
            constraint={},
            sep='.',
            convert_to_base26 = {}):
        """
        Check that the label_column is the concatenation of the other columns with the given separator

        Input:

        - ``label_col`` -- the label_column
        - ``other_columns`` --  the other columns from which we can deduce the label
        - ``constraint`` -- a dictionary, as passed to the search method
        - ``sep`` -- the separator for the join
        - ``convert_to_base26`` -- a dictionary where the keys are columns that we need to convert to base26, and the values is that the shift that we need to apply
        """
        oc_converted = [SQL('to_base26({0} + {1})').format(Identifier(col), Literal(int(convert_to_base26[col])))
                if col in convert_to_base26
                else Identifier(col) for col in other_columns]
        #intertwine the separator
        oc = [oc_converted[i//2] if i%2 == 0 else Literal(sep) for i in range(2*len(oc_converted)-1)]

        return self._run_query(SQL(" != ").join([SQL(" || ").join(oc), Identifier(label_col)]), constraint)

    def check_string_startswith(self, col, head, constraint={}):
        value = head.replace('_',r'\_').replace('%',r'\%') + '%'
        return self._run_query(SQL("NOT ({0} LIKE %s)").format(Identifier(col)), constraint=constraint, values = [value])

    def check_sorted(self, column):
        return self._run_query(SQL("{0} != sort({0})").format(Identifier(column)))

    def check_crosstable(self, other_table, col1, join1, col2=None, join2=None, constraint={}):
        """
        Check that col1 and col2 are the same where col1 is a column in self.table, col2 is a column in other_table,
        and the tables are joined by the constraint that self.table.join1 = other_table.join2.

        Here col2 and join2 default to col1 and join1, and join1 and join2 are allowed to be lists of columns
        """
        if col2 is None:
            col2 = col1

        return self._run_crosstable(col2, other_table, col1, join1, join2, constraint=constraint)



    def check_crosstable_count(self, other_table, col, join1, join2=None, constraint={}):
        """
        Check that col stores the count of the rows in the other table joining with this one.

        col is allowed to be an integer, in which case a constant count is checked.
        """
        return self._run_crosstable(SQL("COUNT(*)"), other_table, col, join1, join2, constraint)

    def check_crosstable_sum(self, other_table, col1, join1, col2=None, join2=None, constraint={}):
        """
        Check that col1 is the sum of the values in col2 where join1 = join2

        Here col2 and join2 default to col1 and join1, and join1 and join2 are allowed to be lists of columns
        """
        if col2 is None:
            col2 = col1
        sum2 = SQL("SUM(t2.{0})").format(Identifier(col2))
        return self._run_crosstable(sum2, other_table, col1, join1, join2, constraint)

    def check_crosstable_dotprod(self, other_table, col1, join1, col2, join2=None, constraint={}):
        """
        Check that col1 is the sum of the product of the values in the columns of col2 over rows of other_table with self.table.join1 = other_table.join2.

        There are some peculiarities of this method, resulting from its application to mf_subspaces.
        col1 is allowed to be a pair, in which case the difference col1[0] - col1[1] will be compared.

        col2 does not take value col1 as a default, since they are playing different roles.
        """
        if isinstance(col1, list):
            if len(col1) != 2:
                raise ValueError("col1 must have length 2")
            col1 = SQL("t1.{0} - t1.{1}").format(Identifier(col1[0]), Identifier(col1[1]))
        dotprod = SQL("SUM({0})").format(SQL(" * ").join(SQL("t2.{0}").format(Identifier(col)) for col in col2))
        return self._run_crosstable(dotprod, other_table, col1, join1, join2, constraint)

    def check_crosstable_aggregate(self, other_table, col1, join1, col2=None, join2=None, sort=None, truncate=None, constraint={}):
        """
        Check that col1 is the sorted array of values in col2 where join1 = join2

        Here col2 and join2 default to col1 and join1, and join1 and join2 are allowed to be lists of columns

        sort defaults to col2, but can be a list of columns in other_table
        """
        if col2 is None:
            col2 = col1
        if truncate is not None:
            col1 = SQL("t1.{0}[:%s]"%(int(truncate))).format(Identifier(col1))
        if sort is None:
            sort = SQL(" ORDER BY t2.{0}").format(Identifier(col2))
        else:
            sort = SQL(" ORDER BY {0}").format(SQL(", ").join(SQL("t2.{0}").format(Identifier(col)) for col in sort))
        return self._run_crosstable(col2, other_table, col1, join1, join2, constraint, subselect_wrapper="ARRAY", extra=sort)

    def check_letter_code(self, index_column, letter_code_column, constraint = {}):
        return self._run_query(SQL("{0} != to_base26({1} - 1)").format(Identifier(letter_code_column), Identifier(index_column)), constraint)

    def _check_level(self, rec):
        # check level_* attributes (radical,primes,is_prime,...)
        # 'level', 'level_radical', 'level_primes', 'level_is_prime', 'level_is_prime_power',  'level_is_squarefree', 'level_is_square'
        return [rec[elt] for elt in ['level_radical', 'level_primes', 'level_is_prime', 'level_is_prime_power',  'level_is_squarefree', 'level_is_square']] == level_attributes(rec['level'])

    def _box_query(self, box, extras={}, drop=[]):
        """
        INPUT:

        - ``box`` -- a dictionary, a row in mf_boxes
        - ``extras`` -- extra conditions to set on the returned query
            (e.g. dim <= 20, which would be {'dim':{'$lte':20}})
        """
        query = defaultdict(dict)
        for bcol, col in [('N','level'), ('k', 'weight'), ('o', 'char_order'), ('Nk2', 'Nk2'), ('D', 'dim')]:
            for mm, code in [('min', '$gte'), ('max', '$lte')]:
                constraint = box.get(bcol + mm)
                if constraint is not None:
                    query[col][code] = constraint
        for col, D in extras.items():
            for code, val in D.items():
                query[col][code] = val
        for col in drop:
            query.pop(col, None)
        return query


    label = None
    label_conversion = {}
    @overall
    def check_label(self):
        # check that label matches self.label
        if self.label is not None:
            return self.check_string_concatenation(self.label_col, self.label, convert_to_base26 = self.label_conversion)

    uniqueness_constraints = []

    @overall
    def check_uniqueness_constraints(self):
        # check that the uniqueness constraints are satisfied
        constraints = set(tuple(sorted(D['columns'])) for D in self.table.list_constraints().values() if D['type'] == 'UNIQUE')
        return [constraint for constraint in self.uniqueness_constraints if tuple(sorted(constraint)) not in constraints]

    hecke_orbit_code = []

    @overall
    def check_hecke_orbit_code(self):
        if self.hecke_orbit_code != []:
            # test enabled
            assert len(self.hecke_orbit_code) == 2
            hoc_column = self.hecke_orbit_code[0]
            if len(self.hecke_orbit_code[1]) == 4:
                N_column, k_column, i_column, x_column = self.hecke_orbit_code[1]
            else:
                assert len(self.hecke_orbit_code[1]) == 3
                x_column = None
                N_column, k_column, i_column = self.hecke_orbit_code[1]
            # N + (k<<24) + ((i-1)<<36) + ((x-1)<<52)
            if x_column is None:
                return self._run_query(SQL("{0} != {1}::bigint + ({2}::integer::bit(64)<<24)::bigint + (({3}-1)::integer::bit(64)<<36)::bigint").format(*map(Identifier,[hoc_column, N_column, k_column, i_column])))
            else:
                return self._run_query(SQL("{0} != {1}::bigint + ({2}::integer::bit(64)<<24)::bigint + (({3}-1)::integer::bit(64)<<36)::bigint + (({4}-1)::integer::bit(64)<<52)::bigint").format(*map(Identifier, [hoc_column, N_column, k_column, i_column, x_column])))

class mf_newspaces(TableChecker):
    table = db.mf_newspaces

    uniqueness_constraints = [
       ['label'],
       ['level', 'weight', 'char_orbit_index'],
       ['level', 'weight', 'char_orbit_label']]

    label = ['level', 'weight', 'char_orbit_label']

    hecke_orbit_code = ['hecke_orbit_code', ['level', 'weight', 'char_orbit_index']]

    @overall
    def check_box_count(self):
        # TIME about 20s
        # there should be exactly one row for every newspace in mf_boxes; for each box performing mf_newspaces.count(box query) should match newspace_count for box, and mf_newspaces.count() should be the sum of these
        return accumulate_failures(self.check_count(box['newspace_count'], self._box_query(box))
                   for box in db.mf_boxes.search())

    @overall
    def check_box_hecke_cutter_primes(self):
        # TIME about 2s
        # check that hecke_cutter_primes is set whenever space is in a box with eigenvalues set, `min(dims) <= 20`, and weight > 1
        return accumulate_failures(self.check_non_null(['hecke_cutter_primes'], self._box_query(box, {'dim':{'$lte':20,'$gt':0}, 'weight':{'$gt':1}}))
                   for box in db.mf_boxes.search({'eigenvalues':True}))

    @overall
    def check_box_straces(self):
        # TIME about 5s
        # check that traces, trace_bound, num_forms, and hecke_orbit_dims are set if space is in a box with straces set
        return accumulate_failures(
                self.check_non_null([
                        'traces',
                        'trace_bound',
                        'num_forms',
                        'hecke_orbit_dims'], self._box_query(box, {'dim':{'$gt':0}}))
                   for box in db.mf_boxes.search({'straces':True}))

    @overall
    def check_char_orbit(self):
        # TIME 20s
        # check that char_orbit matches char_orbit_label
        return self.check_letter_code('char_orbit_index', 'char_orbit_label')

    @overall
    def check_trace_display(self):
        # TIME about 2s
        # check that trace_display is set whenever traces is set and dim > 0
        return self.check_non_null(['trace_display'], {'traces':{'$exists': True}, 'dim':{'$gt': 0}})

    @overall
    def check_traces_len(self):
        # TIME about 45s
        # if present, check that traces has length at least 1000
        return self.check_array_len_gte_constant('traces', 1000, {'traces':{'$exists': True}})

    @overall
    def check_trace_bound0(self):
        # TIME about 1s
        # check that trace_bound=0 if num_forms=1
        return self.check_values({'trace_bound': 0}, {'num_forms':1})

    @overall
    def check_trace_bound1(self):
        # TIME about 2s
        # check that trace_bound = 1 if hecke_orbit_dims set and all dims distinct
        return self._run_query(SQL("hecke_orbit_dims!= ARRAY(SELECT DISTINCT UNNEST(hecke_orbit_dims) ORDER BY 1)"), {'trace_bound':1})

    @overall
    def check_trace_bound1_from_dims(self):
        # TIME about 2s
        # check that trace_bound = 1 if hecke_orbit_dims set and all dims distinct
        return self._run_query(SQL("hecke_orbit_dims IS NOT NULL AND hecke_orbit_dims = ARRAY(SELECT DISTINCT UNNEST(hecke_orbit_dims) ORDER BY 1) AND num_forms > 1 AND trace_bound != 1"))

    @overall
    def check_AL_dims_plus_dim(self):
        # TIME about 20s
        # check that AL_dims and plus_dim is set whenever char_orbit_index=1 and dim > 0
        return self.check_non_null(['AL_dims', 'plus_dim'], {'char_orbit_index':1, 'dim':{'$gt':0}})

    @overall
    def check_dim0_num_forms(self):
        # TIME about 2s
        # check that if dim = 0 then num_forms = 0 and hecke_orbit_dims = []
        return self.check_values({'num_forms': 0, 'hecke_orbit_dims':[]}, {'num_forms':0})

    @overall
    def check_mf_dim(self):
        # TIME about 2s
        # check that eis_dim + cusp_dim = mf_dim
        return self.check_sum(['eis_dim','cusp_dim'], ['mf_dim'])

    @overall
    def check_mf_new_dim(self):
        # TIME about 2s
        # check that eis_new_dim+dim=mf_new_dim
        return self.check_sum(['eis_new_dim','dim'], ['mf_new_dim'])

    @overall
    def check_dim_wt1(self):
        # TIME about 1s
        # for k = 1 check that dim = dihedral_dim + a4_dim + a5_dim + s4_dim
        return self.check_sum(['dim'], ['dihedral_dim', 'a4_dim', 'a5_dim', 's4_dim'],{'weight':1})

    @overall
    def check_relative_dim(self):
        # TIME about 20s
        # check that char_degree * relative_dim = dim
        return self.check_product('dim', ['char_degree', 'relative_dim'])

    @overall
    def check_len_hecke_orbit_dims(self):
        # TIME about 2s
        # if present, check that len(hecke_orbit_dims) = num_forms
        return self.check_array_len_col('hecke_orbit_dims', 'num_forms',{'hecke_orbit_dims':{'$exists':True}})

    @overall
    def check_sum_hecke_orbit_dims(self):
        # TIME about 4s
        # if present, check that sum(hecke_orbit_dims) = dim
        return self.check_array_sum('hecke_orbit_dims', 'dim', {'hecke_orbit_dims':{'$exists':True}})

    @overall(disabled=True)
    def check_sum_AL_dims(self):
        # if AL_dims is set, check that AL_dims sum to dim
        return self._run_query(SQL("{0} != (SELECT SUM(s) FROM (SELECT (x->2)::integer FROM jsonb_array_elements({1})) s)").format(Identifier('dim'), Identifier('AL_dims')), constraint={'AL_dims':{'$exists':True}})
    @overall
    def check_Nk2(self):
        # TIME about 1s
        # check that Nk2 = N*k*k
        return self.check_product('Nk2', ['level', 'weight', 'weight'])

    @overall
    def weight_parity_even(self):
        # TIME about 2s
        # check weight_parity
        return self.check_divisible('weight', 2, {'weight_parity':1})

    @overall
    def weight_parity_odd(self):
        # TIME about 2s
        # check weight_parity
        return self.check_non_divisible('weight', 2, {'weight_parity':-1})

    @overall
    def check_against_char_dir_orbits(self):
        # TIME about 50s
        # check that char_* atrributes and prim_orbit_index match data in char_dir_orbits table (conrey_indexes should match galois_orbit)
        return accumulate_failures(self.check_crosstable('char_dir_orbits', col, ['level', 'char_orbit_label'], charcol, ['modulus', 'orbit_label']) for col, charcol in [('char_orbit_index', 'orbit_index'), ('conrey_indexes', 'galois_orbit'), ('char_order', 'order'), ('char_conductor', 'conductor'), ('char_degree', 'char_degree'), ('prim_orbit_index', 'prim_orbit_index'), ('char_parity', 'parity'), ('char_is_real', 'is_real')])

    @overall
    def check_hecke_orbit_dims_sorted(self):
        # TIME about 2s
        # check that hecke_orbit_dims is sorted in increasing order
        return self.check_sorted('hecke_orbit_dims')

    ### mf_hecke_newspace_traces ###
    @overall_long
    def check_traces_count(self):
        # TIME about 800s
        # there should be exactly 1000 records in mf_hecke_traces for each record in mf_newspaces with traces set
        return self.check_crosstable_count('mf_hecke_newspace_traces', 1000, 'hecke_orbit_code', constraint={'traces':{'$exists':True}})

    @overall_long
    def check_traces_match(self):
        # TIME about 1000s
        # check that traces[n] matches trace_an in mf_hecke_newspace_traces
        return self.check_crosstable_aggregate('mf_hecke_newspace_traces', 'traces', 'hecke_orbit_code', 'trace_an', sort=['n'], truncate=1000, constraint={'traces':{'$exists':True}})

    ### mf_subspaces ###
    @overall
    def check_oldspace_decomposition_totaldim(self):
        # TIME about 20s
        # from mf_subspaces
        # check that summing sub_dim * sub_mult over rows with a given label gives dim of S_k^old(N,chi)
        return self.check_crosstable_dotprod('mf_subspaces', 'cusp_dim', 'label', ['sub_mult', 'sub_dim'])

    ### mf_newspace_portraits ###
    @overall
    def check_portraits_count(self):
        # check that there is a portrait present for every nonempty newspace in box where straces is set
        return accumulate_failures(
                self.check_crosstable_count('mf_newspace_portraits', 1, 'label',
                    constraint=self._box_query(box, extras = {'dim':{'$gt':1}}))
                for box in db.mf_boxes.search({'straces':True}))

    ### mf_newforms ###
    @overall
    def check_hecke_orbit_dims_newforms(self):
        # TIME about 40s
        # check that dim is present in hecke_orbit_dims array in newspace record and that summing dim over rows with the same space label gives newspace dim
        return (self.check_crosstable_aggregate('mf_newforms', 'hecke_orbit_dims', ['level', 'weight','char_orbit_index'], 'dim', constraint={'num_forms':{'$exists':True}}) +
                self.check_crosstable_sum('mf_newforms', 'dim', 'label', 'dim', 'space_label', constraint={'num_forms':{'$exists':True}}))

    @fast(projection=['level', 'weight', 'analytic_conductor'])
    def check_analytic_conductor(self, rec):
        # TIME about 60s
        # check analytic_conductor
        return check_analytic_conductor(rec['level'], rec['weight'], rec['analytic_conductor'])

    @fast(projection=['level', 'level_radical', 'level_primes', 'level_is_prime', 'level_is_prime_power',  'level_is_squarefree', 'level_is_square'])
    def check_level(self, rec):
        # TIME about 60s
        return self._check_level(rec)

    @fast(projection=['sturm_bound', 'level', 'weight'])
    def check_sturm_bound(self, rec):
        # TIME about 70s
        # check that sturm_bound is exactly floor(k*Index(Gamma0(N))/12)
        return rec['sturm_bound'] == sturm_bound0(rec['level'], rec['weight'])


    @slow(ratio=0.01, report_slow=1, max_slow=10000, constraint={'weight':{'$gt':1}}, projection=['level', 'weight', 'relative_dim', 'conrey_indexes'])
    def check_Skchi_dim_formula(self, rec):
        # for k > 1 check that dim is the Q-dimension of S_k^new(N,chi) (using sage dimension formula)
        # sample: dimension_new_cusp_forms(DirichletGroup(100).1^2,4)
        # Work around a bug in sage for Dirichlet characters in level 1 and 2
        if rec['level'] < 3:
            dirchar = rec['level']
        else:
            dirchar = DirichletGroup_conrey(rec['level'])[rec['conrey_indexes'][0]].sage_character()
        return dimension_new_cusp_forms(dirchar, rec['weight']) == rec['relative_dim']

    @slow(constraint={'weight':{'$gt':1}}, projection=['level', 'weight', 'char_degree', 'eis_dim', 'cusp_dim', 'mf_dim', 'conrey_indexes'])
    def check_dims(self, rec):
        # for k > 1 check each of eis_dim, eis_new_dim, cusp_dim, mf_dim, mf_new_dim using Sage dimension formulas (when applicable)
        # Work around a bug in sage for Dirichlet characters in level 1
        if rec['level'] < 3:
            dirchar = rec['level']
        else:
            dirchar = DirichletGroup_conrey(rec['level'])[rec['conrey_indexes'][0]].sage_character()
        k = rec['weight']
        m = rec['char_degree']
        return (dimension_eis(dirchar, k)*m == rec['eis_dim'] and
                dimension_cusp_forms(dirchar, k)*m == rec['cusp_dim'] and
                dimension_modular_forms(dirchar, k)*m == rec['mf_dim'])

class mf_gamma1(TableChecker):
    table = db.mf_gamma1
    label = ['level', 'weight']
    uniqueness_constraints = [[table._label_col], label]



    @overall
    def check_box_count(self):
        # TIME about 5s
        # there should be a row present for every pair (N,k) satisfying a box constraint on N,k,Nk2
        def make_query(box):
            query = self._box_query(box, drop=['char_order', 'dim'])
            # Have to remove small N if there are restrictions on the character order
            if 'omin' in box:
                if box['omin'] == 2:
                    if 'level' not in query:
                        query['level'] = {}
                    if '$gte' not in query['level'] or query['level']['$gte'] < 3:
                        query['level']['$gte'] = 3
                else:
                    raise NotImplementedError
            return query
        return accumulate_failures(self.check_count(box['Nk_count'], make_query(box))
                   for box in db.mf_boxes.search())

    @overall
    def check_box_traces(self):
        # check that traces is set if space is in a box with traces set and no dimension/character constraint
        return accumulate_failures(self.check_non_null(['traces'], self._box_query(box, drop=['char_order', 'dim']))
                   for box in db.mf_boxes.search({'omin':None, 'omax':None, 'Dmin':None, 'Dmax':None, 'straces':True}))

    @overall
    def check_dim_wt1(self):
        # for k = 1 check that dim = dihedral_dim + a4_dim + a5_dim + s4_dim
        return self.check_sum(['dim'], ['dihedral_dim', 'a4_dim', 'a5_dim', 's4_dim'], {'weight': 1})

    @overall
    def check_trace_display(self):
        # check that trace_display is set whenever traces is set and dim > 0
        return self.check_non_null(['trace_display'], {'traces':{'$exists': True}, 'dim':{'$gt': 0}})

    @overall
    def check_traces_len(self):
        # TIME about 5s
        # if present, check that traces has length at least 1000
        return self.check_array_len_gte_constant('traces', 1000, {'traces':{'$exists': True}})

    @overall
    def check_mf_dim(self):
        # check that eis_dim + cusp_dim = mf_dim
        return self.check_sum(['eis_dim','cusp_dim'],['mf_dim'])

    @overall
    def check_dim(self):
        # check that eis_new_dim + dim = mf_new_dim
        return self.check_sum(['eis_new_dim','dim'], ['mf_new_dim'])

    @overall
    def check_Nk2(self):
        # check that Nk2 = N*k*k
        return self.check_product('Nk2', ['level', 'weight', 'weight'])

    @overall
    def weight_parity_even(self):
        # check weight_parity
        return self.check_divisible('weight', 2, {'weight_parity':1})

    @overall
    def weight_parity_odd(self):
        # check weight_parity
        return self.check_non_divisible('weight', 2, {'weight_parity':-1})

    @overall
    def check_newspaces_numforms(self):
        # TIME about 2s
        # if num_forms is set verify that it is equal to the sum of num_forms over newspaces with matching level and weight
        return self.check_crosstable_sum('mf_newspaces', 'num_forms', ['level', 'weight'])

    @overall
    def check_newspaces_hecke_orbit_dims(self):
        # TIME about 10s
        # if hecke_orbit_dims is set, verify that it is equal to the (sorted) concatenation of dim over newspaces with matching level and weight
        return self.check_crosstable_aggregate('mf_newforms', 'hecke_orbit_dims', ['level', 'weight'], 'dim', sort=['char_orbit_index', 'hecke_orbit'])

    @overall
    def check_newspaces_newspace_dims(self):
        # TIME about 5s
        # check that newspace_dims is equal to the (sorted) concatenation of dim over newspaces with this level and weight
        return self.check_crosstable_aggregate('mf_newspaces', 'newspace_dims', ['level', 'weight'], 'dim', sort=['char_orbit_index'])

    @overall
    def check_newspaces_num_spaces(self):
        # TIME about 2s
        # check that num_spaces matches the number of records in mf_newspaces with this level and weight and positive dimension
        # TODO: check that the number of char_orbits of level N and weight k is the same as the number of rows in mf_newspaces with this weight and level.  The following doesn't work since num_spaces counts spaces with positive dimension
        # self.check_crosstable_count('char_dir_orbits', 'num_spaces', ['level', 'weight_parity'], ['modulus', 'parity']))
        return self._run_crosstable(SQL("COUNT(*)"), 'mf_newspaces', 'num_spaces', ['level', 'weight'], extra=SQL(" AND t2.dim > 0"))

    ### mf_gamma1_subspaces ### 
    @overall
    def check_oldspace_decomposition_totaldim(self):
        # TIME about 1s
        # check that summing sub_dim * sub_mult over rows with a given label gives dim S_k(Gamma1(N))
        return self.check_crosstable_dotprod('mf_gamma1_subspaces', 'cusp_dim', 'label', ['sub_mult', 'sub_dim'])


    ### mf_gamma1_portraits ###
    @overall
    def check_portraits_count(self):
        # check that there is a portrait present for every record in mf_gamma1 with `dim > 0` and `level <= 4000`
        return self.check_crosstable_count('mf_gamma1_portraits', 1, 'label', constraint={'dim':{'$gt':0}, 'level':{'$lte':4000}})

    ### slow ###
    @slow(projection=['level', 'level_radical', 'level_primes', 'level_is_prime', 'level_is_prime_power',  'level_is_squarefree', 'level_is_square'])
    def check_level(self, rec):
        # check level_* attributes
        return self._check_level(rec)

    @slow(projection=['level', 'weight', 'analytic_conductor'])
    def check_analytic_conductor(self, rec):
        # check analytic_conductor
        return check_analytic_conductor(rec['level'], rec['weight'], rec['analytic_conductor'])

    @slow(max_failures=2000, projection=['level', 'weight', 'sturm_bound'])
    def check_sturm_bound(self, rec):
        # check that sturm_bound is exactly floor(k*Index(Gamma1(N))/12)
        return rec['sturm_bound'] == sturm_bound1(rec['level'], rec['weight'])

    @fast(constraint={'weight':{'$gt':1}}, projection=['level', 'weight', 'dim'])
    def check_Sk_dim_formula(self, rec):
        # TIME about 60s
        # check that dim = dim S_k^new(Gamma1(N))
        return rec['dim'] == dimension_new_cusp_forms(Gamma1(rec['level']), rec['weight'])

    @fast(constraint={'weight':{'$gt':1}}, projection=['level', 'weight', 'eis_dim', 'cusp_dim', 'mf_dim'])
    def check_dims(self, rec):
        # TIME about 30s
        # for k > 1 check eis_dim, eis_new_dim, cusp_dim, mf_dim, mf_new_dim using Sage dimension formulas
        G = Gamma1(rec['level'])
        k = rec['weight']
        return(dimension_eis(G, k) == rec['eis_dim'] and
               dimension_cusp_forms(G, k) == rec['cusp_dim'] and
               dimension_modular_forms(G, k) == rec['mf_dim'])

class mf_newspace_portraits(TableChecker):
    table = db.mf_newspace_portraits
    label = ['level', 'weight', 'char_orbit_index']
    uniqueness_constraints = [[table._label_col], label]
    label_conversion = {'char_orbit_index': -1}

    # attached to mf_newspaces:
    # check that there is a portrait present for every nonempty newspace in box where straces is set

class mf_gamma1_portraits(TableChecker):
    table = db.mf_gamma1_portraits
    label = ['level', 'weight']
    uniqueness_constraints = [[table._label_col],label]

    # attached to mf_gamma1:
    # check that there is a portrait present for every record in mf_gamma1 with `dim > 0` and `level <= 4000`



class SubspacesChecker(TableChecker):
    @overall
    def check_sub_mul_positive(self):
        # sub_mult is positive
        return self._run_query(SQL("{0} <= 0").format(Identifier('sub_mult')))

    @overall
    def check_sub_dim_positive(self):
        # sub_mult is positive
        return self._run_query(SQL("{0} <= 0").format(Identifier('sub_dim')))

    @overall
    def check_level_divides(self):
        # check that sub_level divides level
        return self.check_divisible('level', 'sub_level')

class mf_subspaces(SubspacesChecker):
    table = db.mf_subspaces
    label = ['level', 'weight', 'char_orbit_label']
    uniqueness_constraints = [['label', 'sub_label']]

    @overall
    def check_sub_label(self):
        # TIME about 2s
        # check that sub_label matches matches sub_level, weight, sub_char_orbit_index
        return self.check_string_concatenation('sub_label', ['sub_level', 'weight', 'sub_char_orbit_label'])

    @overall
    def check_char_orbit_label(self):
        # TIME about 20s
        # check that char_orbit_label matches char_orbit_index
        return self.check_letter_code('char_orbit_index', 'char_orbit_label')

    @overall
    def check_sub_char_orbit_label(self):
        # TIME about 20s
        # check that sub_char_orbit_label matches sub_char_orbit_index
        return self.check_letter_code('sub_char_orbit_index', 'sub_char_orbit_label')

    @overall
    def check_conrey_indexes(self):
        # TIME about 10s
        # check that conrey_indexes matches galois_orbit for char_orbit_label in char_dir_orbits
        return self.check_crosstable('char_dir_orbits', 'conrey_indexes', ['level', 'char_orbit_index'], 'galois_orbit', ['modulus', 'orbit_index'])

    @overall
    def check_sub_conrey_indexes(self):
        # TIME about 10s
        # check that sub_conrey_indexes matches galois_orbit for sub_char_orbit_label in char_dir_orbits
        return self.check_crosstable('char_dir_orbits', 'sub_conrey_indexes', ['sub_level', 'sub_char_orbit_index'], 'galois_orbit', ['modulus', 'orbit_index'])

    @overall
    def check_sub_dim(self):
        # TIME about 20s
        # check that sub_dim = dim S_k^new(sub_level, sub_chi)
        return self.check_crosstable('mf_newspaces', 'sub_dim', 'sub_label', 'dim', 'label')

class mf_gamma1_subspaces(SubspacesChecker):
    table = db.mf_gamma1_subspaces
    label = ['level', 'weight']
    uniqueness_constraints = [['label', 'sub_level']]

    @overall
    def check_sub_dim(self):
        # check that sub_dim = dim S_k^new(Gamma1(sub_level))
        return self.check_crosstable('mf_gamma1', 'sub_dim', ['sub_level', 'weight'], 'dim', ['level', 'weight'])

class mf_newforms(TableChecker):
    table = db.mf_newforms
    label = ['level', 'weight', 'char_orbit_index', 'hecke_orbit']
    label_conversion = {'char_orbit_index': -1, 'hecke_orbit': -1}
    hecke_orbit_code = ['hecke_orbit_code', label]
    uniqueness_constraints = [[table._label_col], label, ['hecke_orbit_code']]

    @overall
    def check_box_count(self):
        # TIME about 15s
        # there should be exactly one row for every newform in a box listed in mf_boxes with newform_count set; for each such box performing mf_newforms.count(box query) should match newform_count for box, and mf_newforms.count() should be the sum of these
        total_count = 0
        for box in db.mf_boxes.search({'newform_count':{'$exists':True}}):
            bad_label = self.check_count(box['newform_count'], self._box_query(box))
            if bad_label:
                return bad_label
            total_count += box['newform_count']
        return self.check_count(total_count)

    @overall
    def check_hecke_ring_generator_nbound(self):
        # hecke_ring_generator_nbound > 0
        return self.check_values({'hecke_ring_generator_nbound': {'$gt': 0}})

    @overall
    def check_space_label(self):
        # check that space_label matches level, weight, char_orbit_index
        return self.check_string_concatenation('space_label', ['level', 'weight', 'char_orbit_label'])

    @overall
    def check_relative_dim(self):
        # check that char_degree * relative_dim = dim
        return self.check_product('dim', ['char_degree', 'relative_dim'])

    @overall
    def check_newspaces_overlap(self):
        # TIME > 120s
        # check that all columns mf_newforms has in common with mf_newspaces other than label, dim, relative_dim, traces, trace_display match (this covers all atributes that depend only on level, weight, char) (this implies) check that space_label is present in mf_newspaces
        bad_labels = []
        labels = self.check_crosstable_count('mf_newspaces', 1, 'space_label', 'label')
        bad_labels.extend([label + " (count)" for label in labels])
<<<<<<< HEAD
        for col in ['Nk2', 'analytic_conductor', 'char_conductor', 'char_degree', 'char_is_real', 'char_orbit_index', 'char_orbit_label', 'char_order', 'char_parity', 'char_values', 'conrey_indexes', 'level', 'level_is_prime', 'level_is_prime_power', 'level_is_square', 'level_is_squarefree', 'level_primes', 'level_radical', 'prim_orbit_index', 'weight', 'weight_parity']:
=======
        for col in ['Nk2', 'analytic_conductor', 'char_conductor', 'char_degree', 'char_is_real', 'char_order', 'char_parity', 'char_values', 'conrey_indexes', 'level_is_prime', 'level_is_prime_power', 'level_is_square', 'level_is_squarefree', 'level_primes', 'level_radical', 'prim_orbit_index', 'weight_parity']:
>>>>>>> dc46c1d2
            labels = self.check_crosstable('mf_newspaces', col, 'space_label', col, 'label')
            bad_labels.extend([label + " (%s)"%col for label in labels])
        return bad_labels

    @overall
    def check_polredabs_set(self):
        # check that if nf_label is set, then is_polredabs is true
        return self.check_values({'is_polredabs':True}, {'nf_label':{'$exists':True}})

    @overall
    def check_field_poly_consequences(self):
        # check that is_polredabs is present whenever field_poly is
        # check that hecke_ring_generator_nbound is set whenever field_poly is set
        # check that qexp_display is present whenever field_poly is present
        return self.check_non_null(['is_polredabs', 'hecke_ring_generator_nbound', 'qexp_display'],
                                   {'field_poly': {'$exists':True}})

    @overall
    def check_field_poly(self):
        # if field_poly is set, check that is monic and of degree dim
        return self._run_query(SQL('array_length(field_poly, 1) = 1 AND field_poly[dim + 1]  = 1'), {'field_poly': {'$exists':True}})

    @overall
    def check_traces_length(self):
        # TIME about 20s
        # check that traces is present and has length at least 10000
        return (self.check_non_null(['traces']) +
                self.check_array_len_gte_constant('traces', 1000))

    @overall
    def check_trace_display(self):
        # TIME about 150s
        # check that trace_display is present and has length at least 4
        return (self.check_non_null(['trace_display']) +
                self.check_array_len_gte_constant('traces', 4))

    @overall
    def check_number_field(self):
        # if nf_label is present, check that there is a record in nf_fields and that mf_newforms field_poly matches nf_fields coeffs, and check that is_self_dual agrees with signature, and field_disc agrees with disc_sign * disc_abs in nf_fields
        nfyes = {'nf_label':{'exists':True}}
        selfdual = {'nf_label':{'exists':True}, 'is_self_dual':True}
        return (self.check_crosstable_count('nf_fields', 1, 'nf_label', 'label', constraint=nfyes) +
                self.check_crosstable('nf_fields_new', 'field_poly', 'nf_label', 'coeffs', 'label', constraint=nfyes) +
                self.check_crosstable('nf_fields', 0, 'nf_label', 'r2', 'label', constraint=selfdual) +
                self.check_crosstable_dotprod('nf_fields', 'field_disc', 'nf_label', ['disc_sign', 'disc_abs'], 'label', constraint=nfyes))

    @overall
    def check_field_disc(self):
        # if hecke_ring_index_proved is true, verify that field_disc is set
        return self.check_non_null(['field_disc'], {'hecke_ring_index_proved':True})

    @overall(max_failures=2000)
    def check_analytic_rank_proved(self):
        # TIME about 5s
        # check that analytic_rank_proved is true when analytic rank set (log warning if not)
        return list(self.table.search({'analytic_rank_proved':False, 'analytic_rank': {'$exists':True}}, 'label'))

    @overall
    def check_self_twist_type(self):
        # TIME about 6s
        # check that self_twist_type is in {0,1,2,3} and matches is_cm and is_rm
        return (self.check_non_null(['is_cm', 'is_rm']) +
                self.check_iff({'self_twist_type':0}, {'is_cm':False, 'is_rm':False}) +
                self.check_iff({'self_twist_type':1}, {'is_cm':True, 'is_rm':False}) +
                self.check_iff({'self_twist_type':2}, {'is_cm':False, 'is_rm':True}) +
                self.check_iff({'self_twist_type':3}, {'is_cm':True, 'is_rm':True}))

    @overall
    def check_cmrm_discs(self):
        # TIME about 10s
        # check that self_twist_discs is consistent with self_twist_type (e.g. if self_twist_type is 3, there should be 3 self_twist_discs, one pos, two neg)
        return (self.check_array_len_eq_constant('rm_discs', 0, {'is_rm': False}) +
                self.check_array_len_eq_constant('rm_discs', 1, {'is_rm': True}) +
                self.check_array_len_eq_constant('cm_discs', 0, {'is_cm': False}) +
                self.check_array_len_eq_constant('cm_discs', 1, {'self_twist_type': 1}) +
                self.check_array_len_eq_constant('cm_discs', 2, {'self_twist_type': 3}))

    @overall
    def check_self_twist_discs(self):
        # TIME about 2s
        # check that cm_discs and rm_discs have correct signs and that their union is self_twist_discs
        return (self.check_array_bound('cm_discs', -1) +
                self.check_array_bound('rm_discs', 1, upper=False) +
                self.check_array_concatenation('self_twist_discs', ['cm_discs', 'rm_discs']))

    @overall(max_failures=100)
    def check_self_twist_proved(self):
        # check that self_twist_proved is set (log warning if not, currently there is 1 where it is not set)
        return self.check_values({'self_twist_proved':True})

    @overall
    def check_fricke_eigenval(self):
        # TIME about 3s
        # if present, check that fricke_eigenval is product of atkin_lehner_eigenvals
        return self._run_query(SQL('fricke_eigenval != prod2(atkin_lehner_eigenvals)'), {'fricke_eigenval':{'$exists':True}})

    @overall
    def check_sato_tate_set(self):
        # for k>1 check that sato_tate_group is set
        return self.check_non_null(['sato_tate_group'], {'weight':{'$gt':1}})

    @overall
    def check_sato_tate_value(self):
        # for k>1 check that sato_tate_group is consistent with is_cm and char_order (it should be (k-1).2.3.cn where n=char_order if is_cm is false, and (k-1).2.1.dn if is_cm is true)
        return (self._run_query(SQL("sato_tate_group != (weight-1) || {0} || char_order").format(Literal(".2.3.c")), constraint={'is_cm':False, 'weight':{'$gt':1}}) +
                self._run_query(SQL("sato_tate_group != (weight-1) || {0} || char_order").format(Literal(".2.1.d")), constraint={'is_cm':True, 'weight':{'$gt':1}}))

    @overall
    def check_projective_image_type(self):
        # for k=1 check that projective_image_type is present,
        return self.check_non_null('projective_image_type', {'weight':1})

    @overall
    def check_projective_image(self):
        # if present, check that projective_image is consistent with projective_image_type
        return (self.check_eq('projective_image_type', 'projective_image', {'projective_image_type':{'$ne':'Dn'}}) +
                self.check_string_startswith('projective_image', 'D', {'projective_image_type':'Dn'}))

    @overall_long
    def check_projective_field(self):
        # TIME > 240s
        # if present, check that projective_field_label identifies a number field in nf_fields with coeffs = projective_field
        return (self.check_crosstable_count('nf_fields', 1, 'projective_field_label', 'label', constraint={'projective_field_label':{'$exists':True}}) +
                # FIXME: coeffs is jsonb instead of numeric[]
                self.check_crosstable('nf_fields', 'projective_field', 'projective_field_label', 'coeffs', 'label'))

    @overall_long(disabled=True)
    def check_artin_field(self):
        # TIME > 600s
        # if present, check that artin_field_label identifies a number field in nf_fields with coeffs = artin_field
        return (self.check_crosstable_count('nf_fields', 1, 'artin_field_label', 'label', constraint={'artin_field_label':{'$exists':True}}) +
                self.check_crosstable('nf_fields_new', 'artin_field', 'artin_field_label', 'coeffs', 'label'))

    @overall
    def check_artin_degree(self):
        # if present, we'd like to check that artin_field has Galois group of order artin_degree
        # this is hard, so we just check that the degree of the polynomial is a divisor of artin_degree
        return self.check_divisible('artin_degree', SQL("array_length(artin_field, 1) - 1"),
                                    constraint={'artin_field':{'$exists':True}})

    @overall
    def check_trivial_character_cols(self):
        # TIME about 1s
        # check that atkin_lehner_eigenvals, atkin_lehner_string, and fricke_eigenval are present if and only if char_orbit_index=1 (trivial character)
        yes = {'$exists':True}
        return self.check_iff({'atkin_lehner_eigenvals':yes, 'atkin_lehner_string':yes, 'fricke_eigenval':yes}, {'char_orbit_index':1})

    @overall
    def check_inner_twists(self):
        # check that inner_twists is consistent with inner_twist_count and that both are present if field_poly is set
        return (self._run_query(SQL("inner_twist_count != (SELECT SUM(s) FROM UNNEST((inner_twists[1:array_length(inner_twists,1)][2:2])) s)"), constraint={'inner_twist_count':{'$gt':0}}) +
                self.check_values({'inner_twists':{'$exists':True}, 'inner_twist_count':{'$gt':0}}, {'field_poly':{'$exists':True}}))

    @overall
    def check_has_non_self_twist(self):
        # TIME about 3s
        # TODO - is there a better way to do this?
        # check that has_non_self_twist is consistent with inner_twist_count and self_twist_type
        return (self.check_iff({'inner_twist_count':-1}, {'has_non_self_twist':-1}) +
                self.check_values({'inner_twist_count':1}, {'has_non_self_twist':0, 'self_twist_type':0}) +
                self.check_values({'inner_twist_count':2}, {'has_non_self_twist':0, 'self_twist_type':1}) +
                self.check_values({'inner_twist_count':2}, {'has_non_self_twist':0, 'self_twist_type':2}) +
                self.check_values({'inner_twist_count':4}, {'has_non_self_twist':0, 'self_twist_type':3}) +
                self.check_values({'inner_twist_count':{'$gt':1}}, {'has_non_self_twist':1, 'self_twist_type':0}) +
                self.check_values({'inner_twist_count':{'$gt':2}}, {'has_non_self_twist':1, 'self_twist_type':1}) +
                self.check_values({'inner_twist_count':{'$gt':2}}, {'has_non_self_twist':1, 'self_twist_type':2}) +
                self.check_values({'inner_twist_count':{'$gt':4}}, {'has_non_self_twist':1, 'self_twist_type':3}))

    @overall
    def check_portraits(self):
        # TIME about 4s
        # from mf_newform_portraits
        # check that there is a portrait present for every nonempty newspace in box where straces is set
        return self.check_crosstable_count('mf_newform_portraits', 1, 'label')



    @overall
    def check_field_disc_factorization(self):
        # TIME about 3s
        # if present, check that field_disc_factorization matches field_disc
        return self._run_query(SQL('field_disc != prod_factorization(field_disc_factorization)'), {'field_disc':{'$exists':True}});

    @overall
    def check_hecke_ring_index_factorization(self):
        # TIME about 2s
        # if present, verify that hecke_ring_index_factorization matches hecke_ring_index
        return self._run_query(SQL('hecke_ring_index != prod_factorization(hecke_ring_index_factorization)'), {'hecke_ring_index_factorization':{'$exists':True}});


    @overall(max_failures=1000)
    def check_analytic_rank_set(self):
        return accumulate_failures(self.check_non_null(['analytic_rank'], self._box_query(box))
                                   for box in db.mf_boxes.search({'lfunctions':True}))


    @overall_long
    def check_analytic_rank(self):
        # TIME about 1200s
        # if analytic_rank is present, check that matches order_of_vanishing in lfunctions record, and is are constant across the orbit
        db._execute(SQL("CREATE TEMP TABLE temp_mftbl AS SELECT label, string_to_array(label,'.'), analytic_rank, dim FROM mf_newforms WHERE analytic_rank is NOT NULL"))
        db._execute(SQL("CREATE TEMP TABLE temp_ltbl AS SELECT order_of_vanishing,(string_to_array(origin,'/'))[5:8],degree FROM lfunc_lfunctions WHERE origin LIKE 'ModularForm/GL2/Q/holomorphic%' and degree=2"))
        db._execute(SQL("CREATE INDEX temp_ltbl_string_to_array_index on temp_ltbl using HASH(string_to_array)"))
        db._execute(SQL("CREATE INDEX temp_mftbl_string_to_array_index on temp_mftbl using HASH(string_to_array)"))
        cur = db._execute(SQL("SELECT label FROM temp_mftbl t1 WHERE array_fill(t1.analytic_rank::smallint, ARRAY[t1.dim]) != ARRAY(SELECT t2.order_of_vanishing FROM temp_ltbl t2 WHERE t2.string_to_array = t1.string_to_array )  LIMIT %s"), [self._cur_limit])
        res = [rec[0] for rec in cur]
        db._execute(SQL("DROP TABLE temp_mftbl"))
        db._execute(SQL("DROP TABLE temp_ltbl"))
        return res

    @overall_long
    def check_self_dual_by_embeddings(self):
        # if is_self_dual is present but field_poly is not present, check that embedding data in mf_hecke_cc is consistent with is_self_dual
        # I expect this to take about 3/4h
        # we a create a temp table as we can't use aggregates under WHERE
        db._execute(SQL("CREATE TEMP TABLE tmp_cc AS SELECT t1.hecke_orbit_code, every(0 = all(t1.an_normalized[:][2:2] )) self_dual FROM mf_hecke_cc t1, mf_newforms t2 WHERE t1.hecke_orbit_code=t2.hecke_orbit_code AND t2.is_self_dual AND t2.field_poly is NULL GROUP BY t1.hecke_orbit_code"))
        query = SQL("SELECT t1.label FROM mf_newforms t1, tmp_cc t2 WHERE NOT t2.self_dual AND t1.hecke_orbit_code = t2.hecke_orbit_code LIMIT %s")
        # alternative query, but most likely equally slow
        #query = SQL("WITH foo AS (SELECT t1.label, t1.hecke_orbit_code FROM mf_newforms t1 WHERE t1.field_poly is NULL AND t1.is_self_dual) SELECT foo.label FROM foo, mf_hecke_cc t2 WHERE 0 != all( t2.an_normalized[:][2:2] ) LIMIT %s")
        cur = db._execute(query, [self._cur_limit])
        return [rec[0] for rec in cur]

    @overall_long
    def check_self_dual_lfunctions(self):
        # TIME > 1200s
        # check that the lfunction self_dual attribute is consistent with newforms
        db._execute(SQL("CREATE TEMP TABLE temp_mftbl AS SELECT label, string_to_array(label,'.'), is_self_dual FROM mf_newforms"))
        db._execute(SQL("CREATE TEMP TABLE temp_ltbl AS SELECT (string_to_array(origin,'/'))[5:8], every(self_dual) self_dual FROM lfunc_lfunctions WHERE origin LIKE 'ModularForm/GL2/Q/holomorphic%' and degree=2 GROUP BY (string_to_array(origin,'/'))[5:8]"))
        db._execute(SQL("CREATE INDEX temp_ltbl_string_to_array_index on temp_ltbl using HASH(string_to_array)"))
        db._execute(SQL("CREATE INDEX temp_mftbl_string_to_array_index on temp_mftbl using HASH(string_to_array)"))
        cur = db._execute(SQL("SELECT t1.label FROM temp_mftbl t1, temp_ltbl t2 WHERE t1.is_self_dual != t2.self_dual AND t2.string_to_array = t1.string_to_array LIMIT %s"), [self._cur_limit])
        res = [rec[0] for rec in cur]
        db._execute(SQL("DROP TABLE temp_mftbl"))
        db._execute(SQL("DROP TABLE temp_ltbl"))
        return res

    @fast(constraint={'projective_field':{'$exists':True}}, projection=['projective_field', 'projective_image', 'projective_image_type'])
    def check_projective_field_degree(self, rec):
        # TIME about 10s
        # TODO - rewrite as an overall check
        # if present, check that projective_field has degree matching projective_image (4 for A4,S4, 5 for A5, 4 for D2, n for other Dn)
        coeffs = rec.get('projective_field')
        deg = Integer(rec['projective_image'][1:])
        if rec['projective_image'] == 'D2':
            deg *= 2
        return deg == len(coeffs) - 1


    #### slow ####

    @slow(projection=['self_twist_discs', 'inner_twists'])
    def check_self_twist_disc(self, rec):
        # check that self_twist_discs = is compatible with the last entries of inner_twists.
        return set(rec['self_twist_discs']) == set([elt[6] for elt in rec['inner_twists'] if elt[6] is not None and elt[6] != 1])


    @slow(projection=['level', 'self_twist_discs', 'traces'])
    def check_inert_primes(self, rec):
        # TIME about 3600s for full table
        # for each discriminant D in self_twist_discs, check that for each prime p not dividing the level for which (D/p) = -1, check that traces[p] = 0 (we could also check values in mf_hecke_nf and/or mf_hecke_cc, but this would be far more costly)
        N = rec['level']
        traces = [0] + rec['traces'] # shift so indexing correct
        primes = [p for p in prime_range(len(traces)) if N % p != 0]
        for D in rec['self_twist_discs']:
            for p in primes:
                if kronecker_symbol(D, p) == -1 and traces[p] != 0:
                    return False
        return True

    ZZx = PolynomialRing(ZZ, 'x')

    @fast(constraint={'field_poly':{'$exists':True}}, projection=['field_poly', 'field_poly_is_cyclotomic'])
    def check_field_poly_properties(self, rec):
        # TIME about 180s
        # if present, check that field_poly is irreducible
        if 'field_poly' not in rec:
            return True
        else:
            f = self.ZZx(rec['field_poly'])
            if not f.is_irreducible():
                return False
            # if field_poly_is_cyclotomic, verify this
            if rec['field_poly_is_cyclotomic']:
                if not f.is_cyclotomic():
                    return False
            return True

    @slow(projection=['level', 'weight', 'char_orbit_index', 'dim', 'related_objects'])
    def check_related_objects(self, rec):
        # check that URLS in related_objects are valid and identify objects present in the LMFDB
        names = names_and_urls(rec['related_objects'])
        if len(names) != len(rec['related_objects']):
            return False
        # if related_objects contains an Artin rep, check that k=1 and that conductor of artin rep matches level N
        for name, url in names:
            if name.startswith('Artin representation '):
                if rec['weight'] != 1:
                    return False
                artin_label = name.split()[-1]
                conductor_string = artin_label.split('.')[1]
                conductor = 1
                for elt in conductor_string.split('_'):
                    pe = map(int, elt.split('e'))
                    if len(pe) == 1:
                        conductor *= pe[0]
                    elif len(pe) == 2:
                        conductor *= pe[0]**pe[1]
                    else:
                        raise ValueError(str(pe))
                if conductor != rec['level']:
                    return False

        # if k=2, char_orbit_index=1 and dim=1 check that elliptic curve isogeny class of conductor N is present in related_objects
            if url.startswith('/EllipticCurve/Q/'):
                if rec['weight'] != 2:
                    return False
                if rec['dim'] == 1:
                    # Curve over Q
                    if rec['level'] != int(name.split()[-1].split('.')[0]):
                        return False
        if (rec['weight'] == 2 and rec['char_orbit_index'] == 1 and rec['dim'] == 1 and
            not any(url.startswith('/EllipticCurve/Q/') for name, url in names)):
            return False
        return True

    #### extra slow ####

    @slow(disabled=True, constraint={'nf_label':None, 'field_poly':{'$exists':True}}, projection=['field_poly', 'is_self_dual'])
    def check_self_dual_by_poly(self, rec):
        # if nf_label is not present and field_poly is present, check whether is_self_dual is correct (if feasible)
        f = self.ZZx(rec['field_poly'])
        K = NumberField(f, 'a')
        return (rec.get('is_self_dual') == K.is_totally_real())

    #@slow(constraint={'is_self_dual':{'$exists':True}, 'field_poly':None}, projection=['hecke_orbit_code', 'is_self_dual'])
    #def check_self_dual_by_embeddings_old(self, rec):
    #    # FIXME see check_self_dual_by_embeddings and  check_self_dual_lfunctions
    #    # TODO - is there a way to write this without 73993 mf_hecke_cc/lfunc_lfunction searches
    #    # if is_self_dual is present but field_poly is not present, check that embedding data in mf_hecke_cc is consistent with is_self_dual and/or check that the lfunction self_dual attribute is consistent
    #    embeddings = mf_hecke_cc.search({'hecke_orbit_code':rec['hecke_orbit_code']}, ['embedding_root_imag', 'an_normalized'])
    #    for emb in embeddings:
    #        imag = emb.get('embedding_root_imag')
    #        if rec['is_self_dual']:
    #            if imag is not None and imag != 0:
    #                return False
    #            if not all(y == 0 for x,y in emb['an_normalized']):
    #                return False
    #        elif imag is not None:
    #            if imag != 0:
    #                return True
    #        else:
    #            if any(y != 0 for x,y in emb['an_normalized']):
    #                return True
    #    return rec['is_self_dual']

    @slow(constraint={'artin_image':{'$exists':True}}, projection=['projective_image', 'artin_image', 'artin_degree'])
    def check_artin_image(self, rec):
        # if present, check that artin_image is consistent with artin_degree and projective_image (quotient of artin_image by its center should give projective_image)
        aimage = rec['artin_image']
        pimage = rec.get('projective_image')
        if pimage is None:
            return False
        aid = map(ZZ, aimage.split('.'))
        if aid[0] != rec['artin_degree']:
            return False
        if pimage == 'A4':
            pid = [12,3]
        elif pimage == 'S4':
            pid = [24,12]
        elif pimage == 'A5':
            pid = [60,5]
        else:
            pid = gap.DihedralGroup(2*ZZ(pimage[1:])).IdGroup().sage()
        G = gap.SmallGroup(*aid)
        qid = G.FactorGroup(G.Center()).IdGroup().sage()
        return pid == qid

    #### char_dir_orbits ####

    @slow(disabled = True)
    def check_(self, rec):
        # TODO - use zipped table
        # check that each level M in inner twists divides the level and that M.o identifies a character orbit in char_dir_orbits with the listed parity
        return True

    #### mf_hecke_traces ####

    @overall_long
    def check_traces_count(self):
        # TIME > 500s
        # there should be exactly 1000 records in mf_hecke_traces for each record in mf_newforms
        return self.check_crosstable_count('mf_hecke_traces', 1000, 'hecke_orbit_code')

    @overall_long
    def check_traces_match(self):
        # TIME > 600s
        # check that traces[n] matches trace_an in mf_hecke_traces
        return self.check_crosstable_aggregate('mf_hecke_traces', 'traces', 'hecke_orbit_code', 'trace_an', sort=['n'], truncate=1000)

    #### mf_hecke_lpolys ####

    @overall
    def check_lpoly_count(self):
        # TIME about 200s
        # there should be exactly 25 records in mf_hecke_lpolys for each record in mf_newforms with field_poly
        return self.check_crosstable_count('mf_hecke_lpolys', 25, 'hecke_orbit_code', constraint={'field_poly':{'$exists':True}})


    #### mf_hecke_cc ####

    @overall_long
    def check_embeddings_count(self):
        # TIME > 1000s
        # check that for such box with embeddings set, the number of rows in mf_hecke_cc per hecke_orbit_code matches dim
        return accumulate_failures(self.check_crosstable_count('mf_hecke_cc', 'dim', 'hecke_orbit_code', constraint=self._box_query(box)) for box in db.mf_boxes.search({'embeddings':True}))

    @overall
    def check_embeddings_count_boxcheck(self):
        # check that for such box with embeddings set, that summing over `dim` matches embeddings_count
        # embedding_count is enough to identify the box
        return [str(box['embedding_count']) for box in db.mf_boxes.search({'embeddings':True}) if sum(self.table.search(self._box_query(box), 'dim')) != box['embedding_count']]

    @overall_long
    def check_roots(self):
        # TIME > 240s
        # check that embedding_root_real, and embedding_root_image present in mf_hecke_cc whenever field_poly is present
        # I didn't manage to write a generic one for this one
        join = self._make_join('hecke_orbit_code', None)
        query = SQL("SELECT t1.{0} FROM {1} t1, {2} t2 WHERE {3} AND t2.{4} is NULL AND t2.{5} is NULL AND t1.{6} is not NULL LIMIT %s").format(
                Identifier(self.table._label_col),
                Identifier(self.table.search_table),
                Identifier('mf_hecke_cc'),
                join,
                Identifier("embedding_root_real"),
                Identifier("embedding_root_imag"),
                Identifier("field_poly")
                )
        cur = db._execute(query, [self._cur_limit])
        return [rec[0] for rec in cur]

    @slow(constraint={'field_poly':{'$exists':True}}, projection=['field_poly', 'hecke_orbit_code'])
    def check_roots_are_roots(self, rec):
        # check that  embedding_root_real, and embedding_root_image  approximate a root of field_poly
        poly = PolynomialRing(ZZ, "x")(rec['field_poly'])
        dpoly = poly.derivative()
        dbroots = db.mf_hecke_cc.search({'hecke_orbit_code': rec['hecke_orbit_code']}, ["embedding_root_real", "embedding_root_imag"])
        dbroots = [CCC(root["embedding_root_real"], root["embedding_root_imag"]) for root in dbroots]
        if len(dbroots) != poly.degree():
            return False
        for r in dbroots:
            # f is irreducible, so all roots are simple and checking relative error is the way to go
            if poly(r)/dpoly(r) > 1e-11:
                # It's still possible that the roots are correct; it could just be a problem of numerical instability
                print r, poly(r)/dpoly(r)
                break
        else:
            return True
        roots = poly.roots(CCC, multiplicities=False)
        # greedily match.  The degrees are all at most 20, so it's okay to use a quadratic algorithm
        while len(roots) > 0:
            best_dist = infinity
            r = roots[0]
            for i, s in enumerate(dbroots):
                dist = abs(r-s)
                if dist < best_dist:
                    best_dist, best_i = dist, i
            # The dim 1 case where poly=x is handled correctly in the earlier loop, so r != 0.
            if best_dist/abs(r) > 1e-13:
                return False
            roots.pop(0)
            dbroots.pop(best_i)
        return True

    @slow(disabled=True)
    def check_an_embedding(self, rec):
        # TODO - zipped table
        # When we have exact an, check that the inexact values are correct
        pass

    @overall_long
    def check_traces(self):
        # check that summing (unnormalized) an over embeddings with a given hecke_orbit_code gives an approximation to tr(a_n) -- we probably only want to do this for specified newforms/newspaces, otherwise this will take a very long time.
        howmany = 200
        query = SQL("WITH foo AS (  SELECT hecke_orbit_code, traces(array_agg(an_normalized[1:%s])) traces FROM mf_hecke_cc GROUP BY hecke_orbit_code) SELECT t1.label FROM mf_newforms t1, foo WHERE t1.hecke_orbit_code = foo.hecke_orbit_code AND NOT compare_traces(t1.traces[1:%s], foo.traces, -0.5*(t1.weight - 1)) LIMIT %s")
        cur = db._execute(query, [howmany, howmany, self._cur_limit])
        return [rec[0] for rec in cur]

class mf_newform_portraits(TableChecker):
    table = db.mf_newform_portraits
    label = ['level', 'weight', 'char_orbit_index', 'hecke_orbit']
    label_conversion = {'char_orbit_index':-1, 'hecke_orbit':-1}
    uniqueness_constraints = [['label'], label]

    # attached to mf_newforms
    # check that there is exactly one record in mf_newform_portraits for each record in mf_newforms, uniquely identified by label

class mf_hecke_nf(TableChecker):
    table = db.mf_hecke_nf

    @overall
    def check_bijection(self):
        # TIME about 20s
        # there should be a record present for every record in mf_newforms that has field_poly set (and no others, check count)
        return (self.check_crosstable_count('mf_newforms', 1, 'label') +
                self.check_count(db.mf_newforms.count({'field_poly':{'$exists':True}})))

    @overall
    def check_hecke_orbit_code_newforms(self):
        # TIME about 1s
        # check that label matches hecke_orbit_code and is present in mf_newforms
        return self.check_crosstable('mf_newforms', 'hecke_orbit_code', 'label')

    @overall
    def check_field_poly(self):
        # TIME about 10s
        # check that field_poly matches field_poly in mf_newforms
        return self.check_crosstable('mf_newforms', 'field_poly', 'label')

    @overall
    def check_hecke_ring_rank(self):
        # check that hecke_ring_rank = deg(field_poly)
        return self.check_array_len_col('field_poly', 'hecke_ring_rank', shift=1)

    @overall
    def check_hecke_ring_power_basis_set(self):
        # if hecke_ring_power_basis is set, check that hecke_ring_cyclotomic_generator is 0 and hecke_ring_numerators, ... are null
        return self.check_values({'hecke_ring_cyclotomic_generator':0,
                                  'hecke_ring_numerators':None,
                                  'hecke_ring_denominators':None,
                                  'hecke_ring_inverse_numerators':None,
                                  'hecke_ring_inverse_denominators':None},
                                 {'hecke_ring_power_basis':True})

    @overall
    def check_hecke_ring_cyclotomic_generator(self):
        # if hecke_ring_cyclotomic_generator is greater than 0 check that hecke_ring_power_basis is false and hecke_ring_numerators, ... are null, and that field_poly_is_cyclotomic is set in mf_newforms record.
        return self.check_values({'hecke_ring_power_basis':False,
                                  'hecke_ring_numerators':None,
                                  'hecke_ring_denominators':None,
                                  'hecke_ring_inverse_numerators':None,
                                  'hecke_ring_inverse_denominators':None},
                                 {'hecke_ring_cyclotomic_generator':{'$gt':0}})


    @overall
    def check_field_poly_is_cyclotomic(self):
        # TIME about 2s
        # if hecke_ring_cyclotomic_generator > 0, check that field_poly_is_cyclotomic is set in mf_newforms record.
        # could be done with _run_crosstable from mf_newforms
        cur = db._execute(SQL("SELECT t1.label FROM mf_hecke_nf t1, mf_newforms t2 WHERE NOT t2.field_poly_is_cyclotomic AND t1.hecke_ring_cyclotomic_generator > 0 AND t1.label = t2.label LIMIT %s"), [self._cur_limit])
        return [rec[0] for rec in cur]

    @overall
    def check_maxp(self):
        # check that maxp is at least 997
        return self._run_query(SQL('maxp < 997'))

    @slow(projection=['label', 'level', 'char_orbit_index', 'an', 'ap', 'maxp', 'hecke_ring_cyclotomic_generator', 'hecke_ring_rank', 'hecke_ring_character_values'])
    def check_hecke_ring_character_values_and_an(self, rec):
        # TIME about 4000s for full table
        # check that hecke_ring_character_values has the correct format, depending on whether hecke_ring_cyclotomic_generator is set or not
        # check that an has length 100 and that each entry is either a list of integers of length hecke_ring_rank (if hecke_ring_cyclotomic_generator=0) or a list of pairs
        # check that ap has length pi(maxp) and that each entry is formatted correctly (as for an)
        an = rec['an']
        if len(an) != 100:
            return False
        ap = rec['ap']
        maxp = rec['maxp']
        if len(ap) != prime_pi(maxp):
            return False
        if maxp < 997:
            return False
        m = rec['hecke_ring_cyclotomic_generator']
        d = rec['hecke_ring_rank']
        def check_val(val):
            if not isinstance(val, list):
                return False
            if m == 0:
                return len(val) == d and all(isinstance(c, _integer_types) for c in val)
            else:
                for pair in val:
                    if len(pair) != 2:
                        return False
                    if not isinstance(pair[0], _integer_types):
                        return False
                    e = pair[1]
                    if not (isinstance(e, _integer_types) and 0 <= 2*e < m):
                        return False
                return True
        if not all(check_val(a) for a in an):
            return False
        if not all(check_val(a) for a in ap):
            return False
        for p, a in zip(prime_range(100), ap):
            if a != an[p-1]:
                return False
        if rec['char_orbit_index'] != 1:
            if rec.get('hecke_ring_character_values') is None:
                return False
            N = rec['level']
            total_order = 1
            for g, val in rec['hecke_ring_character_values']:
                total_order *= mod(g, N).multiplicative_order()
                if not check_val(val):
                    return False
            return total_order == euler_phi(N)
        return True

class TracesChecker(TableChecker):
    uniqueness_constraints = [['hecke_orbit_code', 'n']]
    label_col = 'hecke_orbit_code'

    @overall
    def check_total_count(self):
        # check that hecke_orbit_code is present in mf_newforms
        return self.check_count(1000 * self.base_table.count(self.base_constraint))

class mf_hecke_traces(TracesChecker):
    table = db.mf_hecke_traces
    base_table = db.mf_newforms
    base_constraint = {}


class mf_hecke_newspace_traces(TracesChecker):
    table = db.mf_hecke_newspace_traces
    base_table = db.mf_newspaces
    base_constraint = {'traces':{'$exists':True}}


class mf_hecke_lpolys(TableChecker):
    table = db.mf_hecke_lpolys
    label_col = 'hecke_orbit_code'
    uniqueness_constraints = [['hecke_orbit_code', 'p']]

    @overall
    def check_total_count(self):
        # check that hecke_orbit_code is present in mf_newforms
        return self.check_count(25 * db.mf_newforms.count({'field_poly':{'$exists':True}}))

    @overall
    def check_prime_count(self):
        # TIME about 30s
        # check that every prime p < 100 occurs exactly once for each hecke_orbit_code
        cnt = db.mf_newforms.count({'field_poly':{'$exists':True}})
        return accumulate_failures(self.check_count(cnt, {'p': p}) for p in prime_range(100))

    @overall_long
    def check_hecke_orbit_code_newforms(self):
        # TIME about 200s
        # check that hecke_orbit_code is present in mf_newforms
        return self.check_crosstable_count('mf_newforms', 1, 'hecke_orbit_code')

    @overall_long
    def check_lpoly(self):
        # TIME > 3600s
        # check that degree of lpoly is twice the dimension in mf_newforms for good primes
        # check that linear coefficient of lpoly is -trace(a_p) and constant coefficient is 1
        query = SQL("SELECT t1.label FROM (mf_newforms t1 INNER JOIN mf_hecke_lpolys t2 ON t1.hecke_orbit_code = t2.hecke_orbit_code) INNER JOIN mf_hecke_traces t3 ON t1.hecke_orbit_code = t3.hecke_orbit_code AND t2.p = t3.n WHERE ((MOD(t1.level, t2.p) != 0 AND array_length(t2.lpoly, 1) != 2*t1.dim+1) OR t2.lpoly[1] != 1 OR t2.lpoly[2] != -t3.trace_an) LIMIT %s")
        cur = db._execute(query, [self._cur_limit])
        return [rec[0] for rec in cur]

class mf_hecke_cc(TableChecker):
    table = db.mf_hecke_cc
    label_col = 'lfunction_label'
    uniqueness_constraints = [['lfunction_label']]

    @overall
    def check_hecke_orbit_code_newforms(self):
        # TIME about 200s
        # check that hecke_orbit_code is present in mf_newforms
        return self.check_crosstable_count('mf_newforms', 1, 'hecke_orbit_code')

    @overall_long
    def check_dim(self):
        # check that we have dim embeddings per hecke_orbit_code
        query = SQL("WITH foo AS (  SELECT hecke_orbit_code, COUNT(*) FROM mf_hecke_cc GROUP BY hecke_orbit_code) SELECT t1.label FROM mf_newforms t1, foo WHERE t1.hecke_orbit_code = foo.hecke_orbit_code AND NOT t1.dim = foo.count LIMIT %s")
        cur = db._execute(query, [self._cur_limit])
        return [rec[0] for rec in cur]

    @overall_long
    def check_lfunction_label(self):
        # check that lfunction_label is consistent with hecke_orbit_code, conrey_label, and embedding_index
        query = SQL("SELECT t1.lfunction_label FROM mf_hecke_cc t1, mf_newforms t2 WHERE string_to_array(t1.lfunction_label,'.') != string_to_array(t2.label, '.') || ARRAY[t1.conrey_index::text, t1.embedding_index::text] AND t1.hecke_orbit_code = t2.hecke_orbit_code LIMIT %s")
        cur = db._execute(query, [self._cur_limit])
        return [rec[0] for rec in cur]

    @overall_long
    def check_embedding_index(self):
        # check that embedding_index is consistent with conrey_label and embedding_m
        query = SQL("WITH foo AS ( SELECT lfunction_label, embedding_index, ROW_NUMBER() OVER ( PARTITION BY hecke_orbit_code, conrey_index  ORDER BY embedding_m) FROM mf_hecke_cc) SELECT lfunction_label FROM foo WHERE embedding_index != row_number LIMIT %s")
        cur = db._execute(query, [self._cur_limit])
        return [rec[0] for rec in cur]

    @overall
    def check_embedding_m(self):
        # About 250s
        # check that embedding_m is consistent with conrey_label and embedding_index
        query = SQL("WITH foo AS ( SELECT lfunction_label, embedding_m, ROW_NUMBER() OVER ( PARTITION BY hecke_orbit_code ORDER BY conrey_index, embedding_index) FROM mf_hecke_cc) SELECT lfunction_label FROM foo WHERE embedding_m != row_number LIMIT %s")
        cur = db._execute(query, [self._cur_limit])
        return [rec[0] for rec in cur]

    @overall_long
    def check_conrey_indexes(self):
        # when grouped by hecke_orbit_code, check that conrey_indexs match conrey_indexes,  embedding_index ranges from 1 to relative_dim (when grouped by conrey_index), and embedding_m ranges from 1 to dim
        # ps: In check_embedding_m and check_embedding_index, we already checked that embedding_m and  check_embedding_index are in an increasing sequence
        query = SQL("WITH foo as (SELECT hecke_orbit_code, sort(array_agg(DISTINCT conrey_index)) conrey_indexes, count(DISTINCT embedding_index) relative_dim, count(embedding_m) dim FROM mf_hecke_cc GROUP BY hecke_orbit_code) SELECT t1.label FROM mf_newforms t1, foo WHERE t1.hecke_orbit_code = foo.hecke_orbit_code AND (t1.conrey_indexes != foo.conrey_indexes OR t1.relative_dim != foo.relative_dim OR t1.dim != foo.dim) LIMIT %s")
        cur = db._execute(query, [self._cur_limit])
        return [rec[0] for rec in cur]

    @overall_long
    def check_an_length(self):
        # check that an_normalized is a list of pairs of doubles of length at least 1000
        # TIME > 3600s
        return self._run_query(SQL("array_length({0}, 1) < 1000 OR array_length({0}, 2) != 2").format(
            Identifier("an_normalized")))



    @overall_long
    def check_lfunction_label_hoc(self):
        # check that lfunction_label is consistent with hecke_orbit_code
        return self._run_query(SQL("{0} != from_newform_label_to_hecke_orbit_code({1})").format(Identifier('hecke_orbit_code'), Identifier('lfunction_label')))

    @overall
    def check_lfunction_label_conrey(self):
        # TIME about 230s
        # check that lfunction_label is consistent with conrey_lebel, embedding_index
        return self._run_query(SQL("(string_to_array({0},'.'))[5:6] != array[{1}::text,{2}::text]").format(Identifier('lfunction_label'), Identifier('conrey_index'), Identifier('embedding_index')))

    @overall_long(disabled=True, timeout=36000)
    def check_amn(self):
        # Check a_{mn} = a_m*a_n when (m,n) = 1 and m,n < some bound
        pairs = [(2, 3), (2, 5), (3, 4), (2, 7), (3, 5), (2, 9), (4, 5), (3, 7), (2, 11), (3, 8), (2, 13), (4, 7), (2, 15), (3, 10), (5, 6), (3, 11), (2, 17), (5, 7), (4, 9), (2, 19), (3, 13), (5, 8), (3, 14), (6, 7), (4, 11), (5, 9), (3, 16), (3, 17), (4, 13), (5, 11), (7, 8), (3, 19), (3, 20), (4, 15), (5, 12)][:15]
        query = SQL("NOT ({0})").format(SQL(" AND ").join(SQL("check_cc_prod(an_normalized[{0}:{0}], an_normalized[{1}:{1}], an_normalized[{2}:{2}])").format(Literal(int(m)), Literal(int(n)), Literal(int(m*n))) for m, n in pairs))
        return self._run_query(query)

    @overall_long
    def check_angles_interval(self):
        # check that angles lie in (-0.5,0.5]
        # about 20 min
        query = SQL("array_min(angles) <= -0.5 OR array_max(angles) > 0.5")
        return self._run_query(query)

    @slow(ratio=0.001, projection=['lfunction_label', 'angles'])
    def check_angles(self, rec):
        # TIME about 200000s for full table?
        # check that angles are null exactly for p dividing the level
        level = int(rec['lfunction_label'].split('.')[0])
        for p, angle in zip(prime_range(1000), rec['angles']):
            if (level % p == 0) != (angle is None):
                return False
        return True

    @slow(disabled=True)
    def check_ap2(self, rec):
        # TODO - zipped tables
        # Check a_{p^2} = a_p^2 - chi(p)*p^{k-1}a_p for primes up to 31
        pass






class char_dir_orbits(TableChecker):
    table = db.char_dir_orbits
    label_col = 'orbit_label'
    label = ['modulus', 'orbit_index']
    uniqueness_constraints = [[table._label_col], label]

    @overall
    def check_total_count(self):
        # there should be a record present for every character orbit of modulus up to 10,000 (there are 768,512)
        return self.check_count(768512)

    @overall
    def check_trivial(self):
        # TIME about 1s
        # check that orbit_index=1 if and only if order=1
        return self.check_iff({'orbit_index':1}, {'order':1})

    @overall
    def check_conductor_divides(self):
        # TIME about 2s
        # check that conductor divides modulus
        return self.check_divisible('modulus', 'conductor')

    @overall
    def check_primitive(self):
        # TIME about 5s
        # check that orbit specified by conductor,prim_orbit_index is present
        return self.check_crosstable_count('char_dir_orbits', 1, ['conductor', 'prim_orbit_index'], ['modulus', 'orbit_index'])

    @overall
    def check_is_real(self):
        # TIME about 1s
        # check that is_real is true if and only if order <= 2
        return self.check_iff({'is_real':True}, {'order':{'$lte':2}})

    @overall
    def check_galois_orbit_len(self):
        # TIME about 2s
        # check that char_degee = len(Galois_orbit)
        return self.check_array_len_col('galois_orbit', 'char_degree')

    @overall_long
    def check_char_dir_values_agg(self):
        # TIME about 750s
        # The number of entries in char_dir_values matching a given orbit_label should be char_degree
        return self.check_crosstable_count('char_dir_values', 'char_degree', 'orbit_label')

    @overall
    def check_is_primitive(self):
        # TIME about 1s
        # check that is_primitive is true if and only if modulus=conductor
        # Since we can't use constraint on modulus=conductor, we construct the constraint directly
        return self.check_iff({'is_primitive': True}, SQL("modulus = conductor"))

    @overall_long
    def check_galois_orbit(self):
        # TIME about 600s
        # galois_orbit should be the list of conrey_indexes from char_dir_values with this orbit_label Conrey index n in label should appear in galois_orbit for record in char_dir_orbits with this orbit_label
        return self.check_crosstable_aggregate('char_dir_values', 'galois_orbit', 'orbit_label', 'conrey_index')

    @overall_long
    def check_parity_value(self):
        # TIME about 500s
        # the value on -1 should agree with the parity for this char_orbit_index in char_dir_orbits
        return (self._run_crosstable(SQL("2*t2.values[1][2]"), 'char_dir_values', 'order', 'orbit_label', constraint={'parity':-1}, subselect_wrapper="ALL") +
                self._run_crosstable(SQL("t2.values[1][2]"), 'char_dir_values', 0, 'orbit_label', constraint={'parity':1}, subselect_wrapper="ALL"))

    @fast(projection=['char_degree', 'order'])
    def check_char_degree(self, rec):
        # TIME about 20s for full table
        # check that char_degree = euler_phi(order)
        return rec['char_degree'] == euler_phi(rec['order'])

    @slow(ratio=0.01, projection=['modulus', 'conductor', 'order', 'parity', 'galois_orbit'])
    def check_order_parity(self, rec):
        # TIME about 30000s for full table
        # check order and parity by constructing a Conrey character in Sage (use the first index in galois_orbit)
        char = DirichletCharacter_conrey(DirichletGroup_conrey(rec['modulus']), rec['galois_orbit'][0])
        parity = 1 if char.is_even() else -1
        return parity == rec['parity'] and char.conductor() == rec['conductor'] and char.multiplicative_order() == rec['order']

class char_dir_values(TableChecker):
    table = db.char_dir_values
    label = ['modulus', 'conrey_index']
    uniqueness_constraints = [['label'], label]

    @overall
    def check_total_count(self):
        # Total number of records should be sum of len(galois_orbit) over records in char_dir_orbits,
        # Should be sum(euler_phi(n) for n in range(1,1001)) = 30397486
        return self.check_count(30397486)

    @overall
    def check_order_match(self):
        # TIME about 150s
        # order should match order in char_dir_orbits for this orbit_label
        return self.check_crosstable('char_dir_orbits', 'order', 'orbit_label')

    @slow(projection=['modulus', 'order', 'values', 'values_gens'])
    def check_character_values(self, rec):
        # TIME about 3000s for full table
        # The x's listed in values and values_gens should be coprime to the modulus N in the label
        # for x's that appear in both values and values_gens, the value should be the same.
        N = Integer(rec['modulus'])
        v2, u2 = N.val_unit(2)
        if v2 == 1:
            # Z/2 doesn't contribute generators, but 2 divides N
            adjust2 = -1
        elif v2 >= 3:
            # Z/8 and above requires two generators
            adjust2 = 1
        else:
            adjust2 = 0
        ngens = len(N.factor()) + adjust2
        vals = rec['values']
        val_gens = rec['values_gens']
        val_gens_dict = dict(val_gens)
        if len(vals) != min(12, euler_phi(N)) or len(val_gens) != ngens:
            return False
        if vals[0][0] != N-1 or vals[1][0] != 1 or vals[1][1] != 0 or vals[0][1] not in [0, rec['order']//2]:
            return False
        if any(N.gcd(g) > 1 for g, gval in val_gens+vals):
            return False
        for g, val in vals:
            if g in val_gens_dict and val != val_gens_dict[g]:
                return False
        return True

validated_tables = [mf_newspaces, mf_gamma1, mf_newspace_portraits, mf_gamma1_portraits, mf_subspaces, mf_gamma1_subspaces, mf_newforms, mf_newform_portraits, mf_hecke_nf, mf_hecke_traces, mf_hecke_newspace_traces, mf_hecke_lpolys, mf_hecke_cc, char_dir_orbits, char_dir_values]
validated_tables_txt = [str(elt.table.search_table) for elt in validated_tables]
validated_tables_dict = dict(zip(validated_tables_txt, validated_tables))
test_types_txt=['overall', 'overall_long', 'fast', 'slow']
suffixes = ['over', 'long', 'fast', 'slow']
test_types = [overall, overall_long, fast, slow]
test_types_dict = dict(zip(test_types_txt, test_types))
test_types_suffixes = dict(zip(test_types, suffixes))

def run_tests(logdir, tablename, typename):
    cls = validated_tables_dict[tablename]
    typ = test_types_dict[typename]
    suffix = test_types_suffixes[typ]
    if cls._get_checks_count(typ) > 0:
        logfile = os.path.join(logdir, '%s.%s'%(cls.__name__, suffix))
        runner = cls(logfile, typ)
        runner.run()


def directory(path):
    if not os.path.isdir(path):
        raise TypeError('Not a directory')
    else:
        return path

if __name__ == '__main__':
    parser  =  argparse.ArgumentParser(
            formatter_class=argparse.RawDescriptionHelpFormatter,
            description=textwrap.dedent('''\
                LMFDB - The L-functions and modular forms database
                Verification scripts for classical modular forms
                '''),
            epilog=textwrap.dedent('''\
                You may ran multiple tests in parallel by running:
                 # parallel -j THREADS sage -python {0} LOGDIR ::: {{table names}} ::: {{types}}
                For example:
                 # parallel -j 8 sage -python {0} /scratch/logs ::: {{{1}}} ::: {{{2}}}
                '''.format(sys.argv[0],
                    ' '.join(validated_tables_txt[:2]),
                    ' '.join(test_types_txt))
            ))

    parser.add_argument('logdir',
            metavar='LOGDIR',
            type=directory,
            help='log directory')

    parser.add_argument('tablename',
            metavar='TABLENAME',
            type=str,
            help='the table name to run the verification tests.'+\
                    ' Allowed values are: '+', '.join(['all'] + validated_tables_txt),
                    choices=['all'] + validated_tables_txt)
    parser.add_argument('typename',
            metavar='TYPE',
            type=str,
            help='the type of test to run on the chosen table.'+\
                    ' Allowed values are: '+', '.join(['all'] + test_types_txt),
                    choices=['all'] + test_types_txt)

    args, parallel_args = parser.parse_known_args()
    options = vars(args)
    if not (options['tablename'] == 'all' or options['typename'] == 'all'):
        run_tests(**options)
    else:
        #use parallel to loop over all options
        tables = validated_tables_txt if options['tablename'] == 'all' else [options['tablename']]
        types = test_types_txt if options['typename'] == 'all' else [options['typename']]

        import tempfile, subprocess
        with tempfile.NamedTemporaryFile() as tables_file:
            tables_file.write('\n'.join(tables) + '\n')
            tables_file.flush()
            with tempfile.NamedTemporaryFile() as types_file:
                types_file.write('\n'.join(types) + '\n')
                types_file.flush()
                cmd = ['parallel'] + parallel_args
                cmd += ['-a', tables_file.name, '-a', types_file.name] # inputs
                cmd += ['sage', '-python', os.path.realpath(__file__), options['logdir'] ]
                print "Running: {0}".format(subprocess.list2cmdline(cmd))
                exitcode = subprocess.call(cmd)


        exit(exitcode)<|MERGE_RESOLUTION|>--- conflicted
+++ resolved
@@ -1180,11 +1180,7 @@
         bad_labels = []
         labels = self.check_crosstable_count('mf_newspaces', 1, 'space_label', 'label')
         bad_labels.extend([label + " (count)" for label in labels])
-<<<<<<< HEAD
         for col in ['Nk2', 'analytic_conductor', 'char_conductor', 'char_degree', 'char_is_real', 'char_orbit_index', 'char_orbit_label', 'char_order', 'char_parity', 'char_values', 'conrey_indexes', 'level', 'level_is_prime', 'level_is_prime_power', 'level_is_square', 'level_is_squarefree', 'level_primes', 'level_radical', 'prim_orbit_index', 'weight', 'weight_parity']:
-=======
-        for col in ['Nk2', 'analytic_conductor', 'char_conductor', 'char_degree', 'char_is_real', 'char_order', 'char_parity', 'char_values', 'conrey_indexes', 'level_is_prime', 'level_is_prime_power', 'level_is_square', 'level_is_squarefree', 'level_primes', 'level_radical', 'prim_orbit_index', 'weight_parity']:
->>>>>>> dc46c1d2
             labels = self.check_crosstable('mf_newspaces', col, 'space_label', col, 'label')
             bad_labels.extend([label + " (%s)"%col for label in labels])
         return bad_labels
