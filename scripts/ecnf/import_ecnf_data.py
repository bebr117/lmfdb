--- conflicted
+++ resolved
@@ -135,15 +135,10 @@
     nf_lookup_table[label] = K
     return K
 
-<<<<<<< HEAD
-=======
 from lmfdb.nfutils.psort import ideal_label
->>>>>>> f3375b6e
 
 the_labels = {}
 
-<<<<<<< HEAD
-=======
 def convert_ideal_label(K, lab):
     """An ideal label of the form N.c.d is converted to N.i.  Here N.c.d
     defines the ideal I with Z-basis [a, c+d*w] where w is the standard
@@ -173,7 +168,6 @@
     the_labels[K][lab] = newlab
     return newlab
 
->>>>>>> f3375b6e
 
 
 
@@ -308,7 +302,6 @@
 
     for prefix in prefixes:
         file[prefix].close()
-
 
 
 def convert_conductor_label(field_label, label):
@@ -464,49 +457,8 @@
 
 
 
-<<<<<<< HEAD
-=======
-    Sample input line:
-
-    2.0.4.1 65.18.1 a 1 0 ? 0 0 ?
-    """
-    # Parse the line and form the full label:
-    data = split(line)
-    if len(data) < 9:
-        print "line %s does not have 9 fields (excluding gens), skipping" % line
-    ngens = int(data[7])
-    if len(data) != 9 + ngens:
-        print "line %s does not have 9 fields (excluding gens), skipping" % line
-    field_label = data[0]       # string
-    conductor_label = data[1]   # string
-    # convert label (does nothing except for imaginary quadratic)
-    conductor_label = convert_conductor_label(field_label, conductor_label)
-    iso_label = data[2]         # string
-    number = int(data[3])       # int
-    short_label = "%s-%s%s" % (conductor_label, iso_label, str(number))
-    label = "%s-%s" % (field_label, short_label)
-
-    edata = {'label': label, 'field_label': field_label}
-    r = data[4]
-    if r != "?":
-        edata['rank'] = int(r)
-    rb = data[5]
-    if rb != "?":
-        edata['rank_bounds'] = [int(c) for c in rb[1:-1].split(",")]
-    ra = data[6]
-    if ra != "?":
-        edata['analytic_rank'] = int(ra)
-    ngens = int(data[7])
-    edata['ngens'] = ngens
-    edata['gens'] = data[8:8 + ngens]
-
-    sha = data[8 + ngens]
-    if sha != "?":
-        edata['sha_an'] = int(sha)
-    return label, edata
->>>>>>> f3375b6e
-
-def add_heights(data, verbose=False):
+
+def add_heights(data):
     r""" If data holds the data fields for a curve this returns the same
     with the heights of the points included as a new field with key
     'heights'.  It is more convenient to do this separately than while
@@ -535,216 +487,6 @@
         print("added heights %s and regulator %s to %s" % (data['heights'],data['reg'], data['label']))
     return data
 
-<<<<<<< HEAD
-=======
-def isoclass(line):
-    r""" Parses one line from an isoclass file.  Returns the label and a dict
-    containing fields with keys .
-
-    Input line fields (5); the first 4 are the standard labels and the
-    5th the isogeny matrix as a list of lists of ints.
-
-    field_label conductor_label iso_label number isogeny_matrix
-
-    Sample input line:
-
-    2.0.4.1 65.18.1 a 1 [[1,6,3,18,9,2],[6,1,2,3,6,3],[3,2,1,6,3,6],[18,3,6,1,2,9],[9,6,3,2,1,18],[2,3,6,9,18,1]]
-    """
-    # Parse the line and form the full label:
-    data = split(line)
-    if len(data) < 5:
-        print "isoclass line %s does not have 5 fields (excluding gens), skipping" % line
-    field_label = data[0]       # string
-    conductor_label = data[1]   # string
-    # convert label (does nothing except for imaginary quadratic)
-    conductor_label = convert_conductor_label(field_label, conductor_label)
-    print("Converting conductor label from {} to {}".format(data[1], conductor_label))
-    iso_label = data[2]         # string
-    number = int(data[3])       # int
-    short_label = "%s-%s%s" % (conductor_label, iso_label, str(number))
-    label = "%s-%s" % (field_label, short_label)
-
-    mat = data[4]
-    mat = [[int(a) for a in r.split(",")] for r in mat[2:-2].split("],[")]
-    isogeny_degrees = dict([[n+1,sorted(list(set(row)))] for n,row in enumerate(mat)])
-
-    edata = {'label': [field_label,conductor_label,iso_label],
-             'isogeny_matrix': mat,
-             'isogeny_degrees': isogeny_degrees}
-    return label, edata
-
-def read1isogmats(base_path, filename_suffix):
-    r""" Returns a dictionary whose keys are labels of individual curves,
-    and whose values are the isogeny_matrix and isogeny_degrees for
-    each curve in the class, together with the class size and the
-    maximal degree in the class.
-
-    This function reads a single isoclass file.
-    """
-    isoclass_filename = 'isoclass.%s' % (filename_suffix)
-    h = open(os.path.join(base_path, isoclass_filename))
-    print("Opened {}".format(os.path.join(base_path, isoclass_filename)))
-    data = {}
-    for line in h.readlines():
-        label, data1 = isoclass(line)
-        class_label = "-".join(data1['label'][:3])
-        isogmat = data1['isogeny_matrix']
-        # maxdeg is the maximum degree of a cyclic isogeny in the
-        # class, which uniquely determines the isogeny graph (over Q)
-        maxdeg = max(max(r) for r in isogmat)
-        allisogdegs = data1['isogeny_degrees']
-        ncurves = len(allisogdegs)
-        for n in range(ncurves):
-            isogdegs = allisogdegs[n+1]
-            label = class_label+str(n+1)
-            data[label] = {'isogeny_degrees': isogdegs,
-                           'class_size': ncurves,
-                           'class_deg': maxdeg}
-            if n==0:
-                print("adding isogmat = {} to {}".format(isogmat,label))
-                data[label]['isogeny_matrix'] = isogmat
-
-    return data
-
-
-
-def galrep(line):
-    r""" Parses one line from a galrep file.  Returns the label and a
-    dict containing two fields: 'non-surjective_primes', a list of
-    primes p for which the Galois representation modulo p is not
-    surjective (cut off at p=37 for CM curves for which this would
-    otherwise contain all primes), 'galois_images', a list of strings
-    encoding the image when not surjective, following Sutherland's
-    coding scheme for subgroups of GL(2,p).  Note that these codes
-    start with a 1 or 2 digit prime followed a letter in
-    ['B','C','N','S'].
-
-    Input line fields (4+); the first is a standard label of the form
-    field-conductor-an where 'a' is the isogeny class (one or more
-    letters), 'n' is the number ofe the curve in the class (from 1)
-    and any remaining ones are galrep codes.
-
-    label codes
-
-    Sample input line (field='2.0.3.1', conductor='10000.0.100', class='a', number=1)
-
-    2.0.3.1-10000.0.100-a1 2B 3B[2]
-
-    """
-    data = split(line)
-    label = data[0] # single string
-    image_codes = data[1:]
-    pr = [ int(s[:2]) if s[1].isdigit() else int(s[:1]) for s in image_codes]
-    return label, {
-        'non-surjective_primes': pr,
-        'galois_images': image_codes,
-    }
-
-def readgalreps(base_path, filename):
-    h = open(os.path.join(base_path, filename))
-    print("opened {}".format(os.path.join(base_path, filename)))
-    dat = {}
-    for L in h.readlines():
-        lab, dat1 = galrep(L)
-        dat[lab] = dat1
-    return dat
-
-# Before using the following, define galrepdat using a command such as
-#
-# galrepdat=readgalreps("/home/jec/ecnf-data/", "nfcurves_galois_images.txt")
-#
-# then use rewrite like this:
-# %runfile data_mgt/utilities/rewrite.py
-# rewrite_collection(C.elliptic_curves, "nfcurves", "nfcurves2", add_galrep_data_to_nfcurve)
-#
-galrepdat = {} # for pyflakes
-
-def add_galrep_data_to_nfcurve(cu):
-    if cu['label'] in galrepdat:
-        cu.update(galrepdat[cu['label']])
-    return cu
-
-filename_base_list = ['curves', 'curve_data']
-
-#
-
-def upload_to_db(base_path, filename_suffix, insert=True):
-    r""" Uses insert_one() if insert=True, which is faster but will fail if
-    the label is already in the database; otherwise uses update_one()
-    with upsert=True
-    """
-    curves_filename = 'curves.%s' % (filename_suffix)
-    curve_data_filename = 'curve_data.%s' % (filename_suffix)
-    isoclass_filename = 'isoclass.%s' % (filename_suffix)
-    #galrep_filename = 'galrep.%s' % (filename_suffix)
-    file_list = [curves_filename, curve_data_filename, isoclass_filename]
-#    file_list = [isoclass_filename]
-#    file_list = [curves_filename]
-#    file_list = [curve_data_filename]
-#    file_list = [galrep_filename]
-
-    data_to_insert = {}  # will hold all the data to be inserted
-
-    for f in file_list:
-        if f==isoclass_filename: # dealt with differently
-            continue
-        try:
-            h = open(os.path.join(base_path, f))
-            print "opened %s" % os.path.join(base_path, f)
-        except IOError:
-            print "No file %s exists" % os.path.join(base_path, f)
-            continue  # in case not all prefixes exist
-
-        parse = globals()[f[:f.find('.')]]
-
-        count = 0
-        print "Starting to read lines from file %s" % f
-        for line in h.readlines():
-            #if count==20: break # for testing
-            label, data = parse(line)
-            if count % 100 == 0:
-                print "read %s from %s (%s so far)" % (label, f, count)
-            count += 1
-            if label not in data_to_insert:
-                data_to_insert[label] = {'label': label}
-            curve = data_to_insert[label]
-            for key in data:
-                if key in curve:
-                    if curve[key] != data[key]:
-                        raise RuntimeError("Inconsistent data for %s:\ncurve=%s\ndata=%s\nkey %s differs!" % (label, curve, data, key))
-                else:
-                    curve[key] = data[key]
-        print "finished reading %s lines from file %s" % (count, f)
-
-    vals = data_to_insert.values()
-    print("adding heights of gens")
-    for val in vals:
-        val = add_heights(val)
-
-    if isoclass_filename in file_list: # code added March 2017, not yet tested
-        print("processing isogeny matrices")
-        isogmats = read1isogmats(base_path, filename_suffix)
-        for val in vals:
-            lab = val['label']
-            print("adding isog data for {}".format(lab))
-            if lab in isogmats:
-                val.update(isogmats[lab])
-            else:
-                print("error: label {} not in isogmats!".format(lab))
-
-    if insert:
-        print("inserting all data")
-        nfcurves.insert_many(vals)
-    else:
-        count = 0
-        print("inserting data one curve at a time...")
-        for val in vals:
-            #print val
-            nfcurves.update_one({'label': val['label']}, {"$set": val}, upsert=True)
-            count += 1
-            if count % 100 == 0:
-                print "inserted %s" % (val['label'])
->>>>>>> f3375b6e
 
 #
 #
@@ -754,69 +496,6 @@
 #
 
 
-<<<<<<< HEAD
-=======
-def make_curves_line(ec):
-    r""" for ec a curve object from the database, create a line of text to
-    match the corresponding raw input line from a curves file.
-
-    Output line fields (13):
-
-    field_label conductor_label iso_label number conductor_ideal conductor_norm a1 a2 a3 a4 a6 cm base_change
-
-    Sample output line:
-
-    2.0.4.1 65.18.1 a 1 [65,65,-4*w-7] 65 1,1 1,1 0,1 -1,1 -1,0 0 0
-    """
-    cond_lab = ec['conductor_label']
-    output_fields = [ec['field_label'],
-                     cond_lab,
-                     ec['iso_label'],
-                     str(ec['number']),
-                     ec['conductor_ideal'],
-                     str(ec['conductor_norm'])
-                     ] + ec['ainvs'].split(";") + [str(ec['cm']), str(int(len(ec['base_change']) > 0))]
-    return " ".join(output_fields)
-
-
-def make_curve_data_line(ec):
-    r""" for ec a curve object from the database, create a line of text to
-    match the corresponding raw input line from a curve_data file.
-
-    Output line fields (9+n where n is the 8th); all but the first 4
-    are optional and if not known should contain"?" except that the 8th
-    should contain 0.
-
-    field_label conductor_label iso_label number rank rank_bounds analytic_rank ngens gen_1 ... gen_n sha_an
-
-    Sample output line:
-
-    2.0.4.1 2053.1809.1 a 1 2 [2,2] ? 2 [[0,0],[-1,0],[1,0]] [[2,0],[2,0],[1,0]] ?
-    """
-    rk = '?'
-    if 'rank' in ec:
-        rk = str(ec['rank'])
-    rk_bds = '?'
-    if 'rank_bounds' in ec:
-        rk_bds = str(ec['rank_bounds']).replace(" ", "")
-    an_rk = '?'
-    if 'analytic_rank' in ec:
-        an_rk = str(ec['analytic_rank'])
-    gens = ec.get('gens',[])
-    ngens = str(len(gens))
-    sha = '?'
-    if 'sha_an' in ec:
-        sha = str(int(ec['sha_an']))
-
-    cond_lab = ec['conductor_label']
-    output_fields = [ec['field_label'],
-                     cond_lab,
-                     ec['iso_label'],
-                     str(ec['number']),
-                     rk, rk_bds, an_rk,
-                     ngens] + gens + [sha]
-    return " ".join(output_fields)
->>>>>>> f3375b6e
 
 def make_isoclass_line(ec):
     r""" for ec a curve object from the database, create a line of text to
@@ -857,44 +536,6 @@
     return " ".join(output_fields)
 
 
-<<<<<<< HEAD
-=======
-def download_curve_data(field_label, base_path, min_norm=0, max_norm=None):
-    r""" Extract curve data for the given field for curves with conductor
-    norm in the given range, and write to output files in the same
-    format as in the curves/curve_data/isoclass input files.
-    """
-    query = {}
-    query['field_label'] = field_label
-    query['conductor_norm'] = {'$gte': int(min_norm)}
-    if max_norm:
-        query['conductor_norm']['$lte'] = int(max_norm)
-    else:
-        max_norm = 'infinity'
-    cursor = C.elliptic_curves.nfcurves.find(query)
-    ASC = pymongo.ASCENDING
-    res = cursor.sort([('conductor_norm', ASC), ('conductor_label', ASC), ('iso_nlabel', ASC), ('number', ASC)])
-
-    file = {}
-    prefixes = ['curves', 'curve_data', 'isoclass']
-    #prefixes = ['curve_data']
-    suffix = ''.join([".", field_label, ".", str(min_norm), "-", str(max_norm)])
-    for prefix in prefixes:
-        filename = os.path.join(base_path, ''.join([prefix, suffix]))
-        file[prefix] = open(filename, 'w')
-
-    for ec in res:
-        if 'curves' in prefixes:
-            file['curves'].write(make_curves_line(ec) + "\n")
-        if 'curve_data' in prefixes:
-            file['curve_data'].write(make_curve_data_line(ec) + "\n")
-        if 'isoclass' in prefixes:
-            if ec['number'] == 1:
-                file['isoclass'].write(make_isoclass_line(ec) + "\n")
-
-    for prefix in prefixes:
-        file[prefix].close()
->>>>>>> f3375b6e
 
 ##############
 #
